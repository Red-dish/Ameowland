@charset "UTF-8";

@import url(css/animations.css);
@import url(css/popup.css);
@import url(css/promptmanager.css);
@import url(css/loader.css);
@import url(css/character-group-overlay.css);
@import url(css/file-form.css);
@import url(css/logprobs.css);
@import url(css/accounts.css);
@import url(css/tags.css);

:root {
    --doc-height: 100%;
    --transparent: rgba(0, 0, 0, 0);

    --black30a: rgba(0, 0, 0, 0.3);
    --black50a: rgba(0, 0, 0, 0.5);
    --black60a: rgba(0, 0, 0, 0.6);
    --black70a: rgba(0, 0, 0, 0.7);
    --black90a: rgba(0, 0, 0, 0.9);
    --black100: rgba(0, 0, 0, 1);

    --white20a: rgba(255, 255, 255, 0.2);
    --white30a: rgba(255, 255, 255, 0.3);
    --white50a: rgba(255, 255, 255, 0.5);
    --white60a: rgba(255, 255, 255, 0.6);
    --white70a: rgba(255, 255, 255, 0.7);
    --white100: rgba(255, 255, 255, 1);

    --grey10: rgb(25, 25, 25);
    --grey30: rgb(75, 75, 75);
    --grey50: rgb(125, 125, 125);
    --grey5020a: rgba(125, 125, 125, 0.2);
    --grey5050a: rgba(125, 125, 125, 0.5);
    --grey70: rgb(175, 175, 175);
    --grey75: rgb(190, 190, 190);

    --grey30a: rgba(50, 50, 50, 0.3);
    --grey7070a: rgba(175, 175, 175, 0.7);

    --fullred: rgba(255, 0, 0, 1);
    --crimson70a: rgba(100, 0, 0, 0.7);
    --crimson-hover: rgba(150, 50, 50, 0.5);
    --okGreen70a: rgba(0, 100, 0, 0.7);
    --cobalt30a: rgba(100, 100, 255, 0.3);
    --greyCAIbg: rgb(36, 36, 37);
    --ivory: rgb(220, 220, 210);
    --golden: rgb(248, 211, 0);
    --warning: rgba(255, 0, 0, 0.9);
    --active: rgb(88, 182, 0);
    --preferred: rgb(244, 67, 54);

    --interactable-outline-color: var(--white100);
    --interactable-outline-color-faint: var(--white20a);


    /*Default Theme, will be changed by ToolCool Color Picker*/
    --SmartThemeBodyColor: rgb(220, 220, 210);
    --SmartThemeEmColor: rgb(145, 145, 145);
    --SmartThemeUnderlineColor: rgb(188, 231, 207);
    --SmartThemeQuoteColor: rgb(225, 138, 36);
    /* --SmartThemeFastUIBGColor: rgba(0, 0, 0, 0.9); */
    --SmartThemeBlurTintColor: rgba(23, 23, 23, 1);
    --SmartThemeChatTintColor: rgba(23, 23, 23, 1);
    --SmartThemeUserMesBlurTintColor: rgba(0, 0, 0, 0.3);
    --SmartThemeBotMesBlurTintColor: rgba(60, 60, 60, 0.3);
    --SmartThemeBlurStrength: calc(var(--blurStrength) * 1px);
    --SmartThemeShadowColor: rgba(0, 0, 0, 0.5);
    --SmartThemeBorderColor: rgba(0, 0, 0, 0.5);
    --SmartThemeCheckboxBgColorR: 220;
    --SmartThemeCheckboxBgColorG: 220;
    --SmartThemeCheckboxBgColorB: 210;
    --SmartThemeCheckboxTickColorValue: calc(((((var(--SmartThemeCheckboxBgColorR) * 299) + (var(--SmartThemeCheckboxBgColorG) * 587) + (var(--SmartThemeCheckboxBgColorB) * 114)) / 1000) - 128) * -1000);
    --SmartThemeCheckboxTickColor: rgb(var(--SmartThemeCheckboxTickColorValue),
            var(--SmartThemeCheckboxTickColorValue),
            var(--SmartThemeCheckboxTickColorValue));


    --sheldWidth: 50vw;
    /* 800px; */
    /*base variable calculated in rems*/
    --fontScale: 1;
    --mainFontSize: calc(var(--fontScale) * 15px);
    --mainFontFamily: "Noto Sans", sans-serif;
    --monoFontFamily: 'Noto Sans Mono', 'Courier New', Consolas, monospace;

    /* base variable for blur strength slider calculations */
    --blurStrength: 10;

    /* base variable for shadow width slider calculations */
    --shadowWidth: 2;

    color-scheme: only light;

    /* Send form variables */
    --bottomFormBlockPadding: calc(var(--mainFontSize) / 2.5);
    --bottomFormIconSize: calc(var(--mainFontSize) * 1.9);
    --bottomFormBlockSize: calc(var(--bottomFormIconSize) + var(--bottomFormBlockPadding));

    /*Top Bar Scaling Variables*/
    --topBarIconSize: calc(var(--mainFontSize) * 2);
    --topBarBlockSize: calc(var(--topBarIconSize) + var(--topBarBlockPadding));
    --topBarBlockPadding: calc(var(--mainFontSize) / 3);

    /*styles for the color picker*/
    --tool-cool-color-picker-btn-bg: transparent;
    --tool-cool-color-picker-btn-border-color: transparent;

    --avatar-base-height: 50px;
    --avatar-base-width: 50px;
    --avatar-base-border-radius: 2px;
    --avatar-base-border-radius-round: 50%;
    --inline-avatar-small-factor: 0.6;

    --animation-duration: 125ms;
    --animation-duration-slow: calc(var(--animation-duration) * 3);
}

* {
    box-sizing: border-box;
    -webkit-font-smoothing: antialiased;
    -moz-osx-font-smoothing: grayscale;
    text-shadow: 0px 0px calc(var(--shadowWidth) * 1px) var(--SmartThemeShadowColor);
}

html {
    /*fix for chrome flickering on blurred divs*/
    -webkit-transform: translateZ(0);
    -webkit-backface-visibility: hidden;
    -webkit-perspective: 1000;
}

body {
    margin: 0;
    padding: 0;
    width: 100%;
    /*fallback for JS load*/
    height: 100vh;
    height: 100dvh;
    /*defaults as 100%, then reassigned via JS as pixels, will work on PC and Android*/
    /*height: calc(var(--doc-height) - 1px);*/
    background-color: var(--greyCAIbg);
    background-repeat: no-repeat;
    background-attachment: fixed;
    background-size: cover;
    font-family: var(--mainFontFamily);
    font-size: var(--mainFontSize);
    color: var(--SmartThemeBodyColor);
    overflow: hidden;
}

::-webkit-scrollbar {
    width: 10px;
    height: 10px;
    scrollbar-gutter: stable;
}

.scrollY {
    overflow-y: auto !important;
}

::-webkit-scrollbar-thumb:vertical {
    background-color: var(--grey7070a);
    box-shadow: inset 0 0 0 1px var(--black50a);
    border-radius: 10px;
    background-clip: content-box;
    border: 2px solid transparent;
    min-height: 40px;
}

body.movingUI ::-webkit-scrollbar-thumb:vertical {
    border-top: 20px solid transparent;
}

::-webkit-scrollbar-thumb:horizontal {
    background-color: var(--grey7070a);
    box-shadow: inset 0 0 0 1px var(--black50a);
    border-radius: 10px;
    background-clip: content-box;
    border: 2px solid transparent;
    min-width: 40px;
}

::-webkit-scrollbar-corner {
    background-color: transparent;
}

table.responsiveTable {
    width: 100%;
    margin: 10px 0;
}

.responsiveTable tr {
    display: flex;
}

.responsiveTable,
.responsiveTable th,
.responsiveTable td {
    flex: 1;
    border: 1px solid;
    border-collapse: collapse;
    word-break: break-all;
    padding: 5px;
}

.hidden,
.hiddenByScroll {
    visibility: hidden !important;
}

.animated {
    -webkit-animation-duration: var(--animation-duration, 3s) !important;
    animation-duration: var(--animation-duration, 3s) !important;
    -webkit-animation-fill-mode: both !important;
    animation-fill-mode: both !important;
    box-shadow: inset 0 0 5px var(--SmartThemeQuoteColor);
}

.flash {
    animation-name: flash;
}

/* Keyboard/focus navigation styling */
/* Mimic the outline of keyboard navigation for most most focusable controls */
.interactable {
    border-radius: 5px;
}

/* Outline for "normal" buttons should only be when actual keyboard navigation is used */
.interactable:focus-visible {
    outline: 1px solid var(--interactable-outline-color);
}

/* The specific input controls can always have a faint outline, even on mouse interaction, to give a better hint */
select:focus-visible,
input:focus-visible,
textarea:focus-visible {
    outline: 1px solid var(--interactable-outline-color-faint);
}

input[type='checkbox']:focus-visible {
    outline: 1px solid var(--interactable-outline-color);
}

/* General dragover styling */
.dragover {
    filter: brightness(1.1) saturate(1.0);
    outline: 3px dashed var(--SmartThemeBorderColor);
    animation: pulse 0.5s infinite alternate;
}

.dragover.no_animation {
    animation: none;
}

.tokenItemizingSubclass {
    font-size: calc(var(--mainFontSize) * 0.8);
    color: var(--SmartThemeEmColor);
}

.tokenGraph {
    border-radius: 10px;
    border: 1px solid var(--SmartThemeBorderColor);
    max-height: 100%;
    overflow: hidden;
}

.fa-solid::before,
.fa-regular::before {
    vertical-align: middle;
    text-align: center;
}

.fa-lock.right_menu_button,
.fa-unlock.right_menu_button {
    padding: 2px 4px;
}

.text_muted {
    font-size: calc(var(--mainFontSize) - 0.2rem);
    color: var(--white50a);
}

.mes[is_system="true"][ch_name="SillyTavern System"] .mes_text br {
    display: none;
}

.mes[is_system="true"] .avatar {
    opacity: 0.9;
    filter: grayscale(25%);
}

.mes_text table {
    border-spacing: 0;
    border-collapse: collapse;
    margin-bottom: 10px;
}

.mes_text td,
.mes_text th {
    border: 1px solid;
    border-collapse: collapse;
    padding: 0.25em;
}

.mes_text p {
    margin-top: 0;
    margin-bottom: 10px;
}

.mes_text li tt {
    display: inline-block;
}

.mes_text br,
.mes_bias br {
    content: ' ';
}

.mes_bias {
    display: block;
    font-size: calc(var(--mainFontSize) - 0.1rem);
    font-weight: 500;
    color: var(--SmartThemeQuoteColor);
}

.mes_text i,
.mes_text em {
    color: var(--SmartThemeEmColor);
}

.mes_text u {
    color: var(--SmartThemeUnderlineColor);
}

.mes_text q {
    color: var(--SmartThemeQuoteColor);
}

.mes_text font[color] em,
.mes_text font[color] i {
    color: inherit;
}

.mes_text font[color] q {
    color: inherit;
}

.mes_text rp {
    display: block;
}

.mes_text blockquote {
    border-left: 3px solid var(--SmartThemeQuoteColor);
    padding-left: 10px;
    background-color: var(--black30a);
    margin: 0;
}

.mes_text strong em,
.mes_text strong,
.mes_text h2,
.mes_text h1 {
    font-weight: bold;
}

.mes_text pre code {
    position: relative;
    display: block;
    overflow-x: auto;
    padding: 1em;
}

.mes_text img:not(.mes_img) {
    max-width: 100%;
    max-height: var(--doc-height);
}

.mes .mes_timer,
.mes .mesIDDisplay,
.mes .tokenCounterDisplay {
    cursor: default;
    opacity: 0.7;
    font-size: calc(var(--mainFontSize) * 0.9);
    font-weight: 600;
    text-align: center;
}

.mes_translate,
.sd_message_gen,
.mes_ghost,
.mes_narrate {
    display: none;
}

.mes[is_system="true"] .mes_hide {
    display: none;
}

.mes[is_system="false"] .mes_unhide {
    display: none;
}

.mes[is_system="true"] .mes_ghost {
    display: flex;
}

small {
    color: var(--SmartThemeBodyColor);
    opacity: 0.7;
}

.mes.smallSysMes {
    padding: 5px !important;
    font-size: calc(var(--mainFontSize)* 0.9);
    text-align: center;
}

.mes.smallSysMes .mes_text p:last-child {
    margin: 0;
}

.mes.smallSysMes .swipe_right,
.mes.smallSysMes .swipe_left {
    display: none !important;
}

.mes.smallSysMes .mes_text {
    padding: 0 !important;
    text-align: center;
}

.mes.smallSysMes .mes_block {
    margin-right: unset !important;
}

.mes.smallSysMes .ch_name {
    display: none;
}

.mes.smallSysMes .mesAvatarWrapper {
    display: none;
    height: unset;
    min-height: unset;
}

code {
    font-family: var(--monoFontFamily);
    white-space: pre-wrap;
    /* word-wrap: break-word; */
    border: 1px solid var(--SmartThemeBorderColor);
    border-radius: 5px;
    background-color: var(--black70a);
    padding: 0 3px;
    /* max-width: calc(100dvw - 95px); */
    line-height: var(--mainFontSize);
    color: var(--white70a);
}

kbd {
    display: inline-block;
    padding: 2px 4px;
    font-family: var(--monoFontFamily);
    white-space: nowrap;
    /* background-color: #eeeeee; */
    background-color: rgba(255, 255, 255, 0.9);
    color: #333;
    border: 1px solid #b4b4b4;
    border-radius: 3px;
    box-shadow: 0 1px 1px rgba(0, 0, 0, 0.2), 0 2px 0 0 rgba(255, 255, 255, 0.7) inset;
    font-size: 90%;
    line-height: 1;
}

samp {
    display: block;
    font-family: var(--monoFontFamily);
    white-space: pre-wrap;
    text-align: start;
    justify-content: left;
}

hr {
    background-image: linear-gradient(90deg, var(--transparent), var(--SmartThemeBodyColor), var(--transparent));
    margin: 5px 0;
    height: 1px;
    min-height: 1px;
    border: 0;
    opacity: 0.2;
}

#bg1,
#bg_custom {
    background-repeat: no-repeat;
    background-attachment: fixed;
    background-size: cover;
    position: absolute;
    width: 100%;
    height: 100%;
    transition: background-image 0.5s ease-in-out;
}

body.reduced-motion #bg1,
body.reduced-motion #bg_custom {
    transition: none;
}

#version_display {
    padding: 5px;
    opacity: 0.8;
}

#bg1 {
    background-image: url('data:image/png;base64,iVBORw0KGgoAAAANSUhEUgAAAAEAAAABCAQAAAC1HAwCAAAAC0lEQVR42mNkYAAAAAYAAjCB0C8AAAAASUVORK5CYII=');
    z-index: -3;
}

#bg_custom {
    background-image: none;
    z-index: -2;
}

/*TOPPER margin*/

#top-bar {
    width: var(--sheldWidth);
    margin: 0 auto;
    left: 0;
    right: 0;
    display: inline-block;
    height: var(--bottomFormBlockSize);
    position: absolute;
    /* border-bottom: 1px solid var(--SmartThemeBorderColor); */
    box-shadow: 0 2px 20px 0 var(--black70a);
    backdrop-filter: blur(var(--SmartThemeBlurStrength));
    background-color: var(--SmartThemeBlurTintColor);
    -webkit-backdrop-filter: blur(var(--SmartThemeBlurStrength));
    z-index: 3005;
}

#sheld {
    display: flex;
    flex-direction: column;
    /* -1px to give sheld some wiggle room to bounce off tobar when moving*/
    height: calc(100vh - var(--topBarBlockSize) - 1px);
    height: calc(100dvh - var(--topBarBlockSize) - 1px);
    max-height: calc(100dvh - var(--topBarBlockSize) - 1px);
    overflow-x: hidden;
    /* max-width: 50vw; */
    position: absolute;
    left: calc((100vw - var(--sheldWidth))/2);
    left: calc((100dvw - var(--sheldWidth))/2);
    top: var(--topBarBlockSize);
    margin: 0 auto;
    left: 0;
    right: 0;
    z-index: 30;
    min-height: 100px;
    min-width: 100px;
    width: var(--sheldWidth);
}

.drag-grabber {
    position: absolute;
    /*     width: 20px !important;
    height: 20px !important; */
    margin: 0px 5px;
    color: var(--SmartThemeBodyColor);
    z-index: 2000;
    text-align: center;
    /* border-radius: 5px; */
    vertical-align: middle;
    right: 0px;
    top: 0px;
    opacity: 0.5;
    cursor: grab;
    /* border: 1px solid var(--SmartThemeBorderColor); */
    cursor: -moz-grab;
    cursor: -webkit-grab;
    display: none;
    filter: drop-shadow(0px 0px 0px black);
    transition: all 250ms;
    font-size: calc(var(--mainFontSize)*1.3);
}

.drag-grabber:hover {
    opacity: 1;
}

body .panelControlBar {
    position: absolute;
    right: 5px;
    top: 5px;
    z-index: 2000;
    min-width: 55px;
    justify-content: flex-end;
    gap: 0px;
}

.panelControlBar .drag-grabber {
    position: unset;
}

#sheldheader:active {
    cursor: grabbing;
    cursor: -moz-grabbing;
    cursor: -webkit-grabbing;
}

.pull-tab {
    height: 10px;
    width: 10px;
    background-color: var(--SmartThemeEmColor);
    position: absolute;
    bottom: 0px;
    right: 0px;
    pointer-events: none;
    z-index: 2001;
}

#chat {
    max-height: calc(100vh - calc(var(--topBarBlockSize) + var(--bottomFormBlockSize)));
    overflow-x: hidden;
    padding-bottom: 0;
    overflow-y: scroll;
    display: flex;
    bottom: 10px;
    /*     border-bottom: 1px solid var(--SmartThemeBorderColor);
    border-left: 1px solid var(--SmartThemeBorderColor);
    border-right: 1px solid var(--SmartThemeBorderColor); */
    backdrop-filter: blur(var(--SmartThemeBlurStrength));
    background-color: var(--SmartThemeChatTintColor);
    -webkit-backdrop-filter: blur(var(--SmartThemeBlurStrength));
    text-shadow: 0px 0px calc(var(--shadowWidth) * 1px) var(--SmartThemeShadowColor);
    flex-direction: column;
    z-index: 30;
    flex-grow: 1;
}

#form_sheld {
    white-space: nowrap;
    width: 100%;
    margin: 1px auto 0 auto;
    z-index: 30;
}

/* special case for desktop Safari to allow #sheld resizing */
@media only screen and (min-width: 1024px) and (-webkit-min-device-pixel-ratio: 2) and (pointer: fine) {
    #form_sheld {
        margin-bottom: 4px;
    }
}

#send_form {
    display: flex;
    flex-wrap: wrap;
    align-items: center;
    width: 100%;
    margin: 0 auto 0 auto;
    border: 1px solid var(--SmartThemeBorderColor);
    border-radius: 0 0 10px 10px;
    background-color: var(--SmartThemeBlurTintColor);
    backdrop-filter: blur(var(--SmartThemeBlurStrength));
}

#send_form.no-connection {
    background-color: var(--crimson70a) !important;
}

#nonQRFormItems {
    padding: 0;
    border: 0;
    position: relative;
    background-position: center;
    display: flex;
    flex-direction: row;
    column-gap: 5px;
    font-size: var(--bottomFormIconSize);
    order: 25;
    width: 100%;
}

#leftSendForm,
#rightSendForm {
    display: flex;
    flex-wrap: wrap;
}

#leftSendForm {
    order: 1;
    padding-left: 2px;

}

#rightSendForm {
    order: 3;
    padding-right: 2px;
}

#rightSendForm>div:not(.mes_stop),
#leftSendForm>div {
    width: var(--bottomFormBlockSize);
    height: var(--bottomFormBlockSize);
    margin: 0;
    border: none;
    cursor: pointer;
    opacity: 0.7;
    display: flex;
    align-items: center;
    justify-content: center;
    transition: opacity 300ms;
}

#rightSendForm>div:hover,
#leftSendForm>div:hover {
    opacity: 1;
    filter: brightness(1.2);
}

#send_but {
    order: 2;
}

#mes_continue {
    order: 1;
}

#mes_impersonate {
    order: 1;
}

#send_form .mes_stop {
    display: none;
    order: 2;
    padding-right: 2px;
    place-self: center;
    cursor: pointer;
    transition: 0.3s;
    opacity: 0.7;
}


#form_sheld.isExecutingCommandsFromChatInput {

    #send_but,
    #mes_continue {
        visibility: hidden;
        width: 0;
        height: 0;
        opacity: 0;
    }

    #rightSendForm>div:not(.mes_send).stscript_btn {

        &.stscript_pause,
        &.stscript_stop {
            display: flex;
        }
    }

    &.script_paused {
        #rightSendForm>div:not(.mes_send).stscript_btn {
            &.stscript_pause {
                display: none;
            }

            &.stscript_continue {
                display: flex;
            }
        }
    }
}

@supports not selector(&) {
    .stscript_btn {
        display: none;
    }
}

#rightSendForm>div:not(.mes_send) {
    &.stscript_btn {
        padding-right: 2px;
        place-self: center;
        cursor: pointer;
        transition: 0.3s;
        opacity: 1;
        display: none;

        &.stscript_pause>.fa-solid {
            background-color: rgb(146, 190, 252);
        }

        &.stscript_continue>.fa-solid {
            background-color: rgb(146, 190, 252);
        }

        &.stscript_stop>.fa-solid {
            background-color: rgb(215, 136, 114);
        }

        >.fa-solid {
            --toastInfoColor: #2F96B4;
            --progColor: rgba(0, 128, 0, 0.839);
            border-radius: 35%;
            border: 0 solid var(--progColor);
            aspect-ratio: 1 / 1;
            display: flex;
            color: rgb(24 24 24);
            font-size: 0.5em;
            height: var(--bottomFormIconSize);
            justify-content: center;
            align-items: center;
            box-shadow:
                0 0 0 var(--progColor),
                0 0 0 var(--progColor);
        }
    }
}

#options_button {
    width: var(--bottomFormBlockSize);
    height: var(--bottomFormBlockSize);
    font-size: var(--bottomFormIconSize);
    margin: 0;
    border: none;
    position: relative;
    opacity: 0.7;
    cursor: pointer;
    z-index: 2001;
    margin-left: 10px;
    padding: 0;
    transition: 0.3s;
    display: flex;
    align-items: center;
    order: 2;
}

.font-family-reset {
    font-family: var(--mainFontFamily);
    font-size: var(--mainFontSize);
    font-weight: 400;
}

#options,
#extensionsMenu,
.popup .popper-modal {
    display: flex;
    z-index: 29999;
    background-color: var(--SmartThemeBlurTintColor);
    -webkit-backdrop-filter: blur(var(--SmartThemeBlurStrength));
    backdrop-filter: blur(var(--SmartThemeBlurStrength));
    box-shadow: 0 0 10px rgba(0, 0, 0, 0.5);
    flex-flow: column;
    border-radius: 10px;
    padding: 2px;
}

#extensionsMenu,
.options-content {
    padding: 2px;
}

.options-content,
.list-group {
    overflow: hidden;
    display: block;
    border: 1px solid var(--SmartThemeBorderColor);
    border-radius: 10px;
    z-index: 2000;
    font-size: calc(var(--mainFontSize) * 1.1);
}

.options-content i,
.extensionsMenuExtensionButton {
    height: 20px;
    width: 20px;
    font-size: calc(var(--mainFontSize) * 1.1);
    display: flex;
    align-items: center;
    justify-content: center;
    pointer-events: none;
}

.options-content hr {
    margin: 0;
    padding: 0;
    border-top: 1px solid var(--SmartThemeBorderColor);
    background: none;
}

#extensionsMenuButton {
    order: 4;
    padding: 1px;
}

.options-content a,
#extensionsMenu>.extension_container>div,
#extensionsMenu>div:not(.extension_container),
.list-group>div,
.list-group .list-group-item,
#sd_dropdown .list-group span {
    color: var(--SmartThemeBodyColor);
    padding: 5px 5px;
    padding-bottom: 5px;
    text-decoration: none;
    display: flex;
    column-gap: 10px;
    cursor: pointer;
    align-items: baseline;
}

#extensionsMenu>.extension_container>div,
#extensionsMenu>div:not(.extension_container),
.options-content a,
.list-group-item {
    opacity: 0.5;
}

#extensionsMenu>.extension_container>div:hover,
#extensionsMenu>div:not(.extension_container):hover,
.options-content a:hover,
.list-group-item:hover {
    opacity: 1;
}

.options-content a div:first-child {
    min-width: 20px;
}

.options-content span {
    vertical-align: middle;
}

.auto_hide {
    content-visibility: auto;
}

.mes {
    display: flex;
    align-items: flex-start;
    padding: 10px 10px 0 10px;
    margin-top: 0;
    width: 100%;
    color: var(--SmartThemeBodyColor);
    position: relative;
}

#chat .mes.selected {
    /* background-color: rgb(from var(--SmartThemeQuoteColor) r g b / .5); */
    background-color: rgb(102, 0, 0);
}

.mes q:before,
.mes q:after {
    content: '';

}

.last_mes {
    margin-bottom: 0 !important;
    /*only affects bubblechat to make it sit nicely at the bottom*/
}

.last_mes .mes_text {
    padding-right: 30px;
}

/* SWIPE RELATED STYLES*/

.swipe_right,
.swipe_left {
    height: 40px;
    width: 40px;
    opacity: 0.3;
    align-items: center;
    justify-content: center;
    z-index: 9999;
    grid-row-start: 2;
    font-size: 30px;
    cursor: pointer;
    align-self: center;

}
.swipe_left{
position: absolute;
bottom: 15px;
flex-flow: column;
}

.swipeRightBlock {
    position: absolute;
<<<<<<< HEAD
    right: 0;
    bottom: 0;
=======
bottom: 15px;
flex-flow: column;
>>>>>>> 56e9b51f
}


.swipes-counter {
    color: var(--SmartThemeBodyColor);
    font-size: 12px;
    padding: 0;
    font-family: var(--mainFontFamily);
    font-weight: 400;
    align-self: center;
    min-width: 40px;
    display: flex;
    justify-content: center;
}

.swipe_left {
    right: auto;
    left: 20px;
}

.swipe_right {
    right: 5px;
    align-self:end;
}

.ui-settings {
    display: flex;
    flex-direction: column;
    flex-grow: 1;
}

#avatars-style .range-block-range,
#chat-display .range-block-range,
#sheld-width .range-block-range {
    display: flex;
    flex-direction: column;
}

.range-block-range-and-counter {
    flex: 1;
    flex-wrap: nowrap;
    display: flex;
}

.change_name {
    display: flex;
    flex-direction: row;
    gap: 5px;
}

.add_avatar {
    border: var(--avatar-base-border-radius) solid var(--SmartThemeBodyColor);
    margin: var(--avatar-base-border-radius);
    cursor: pointer;
    transition: filter 0.2s ease-in-out;
}

.add_avatar:hover {
    filter: drop-shadow(0px 0px 5px var(--SmartThemeQuoteColor));
}

.avatar {
    width: var(--avatar-base-width);
    height: var(--avatar-base-height);
    border-radius: var(--avatar-base-border-radius-round);
    border-style: none;
    flex: 1;
    transition: 250ms;
}

.last_mes .mesAvatarWrapper {
    padding-bottom: var(--avatar-base-height);
}

.mes .avatar {
    cursor: pointer;
}

.hotswap {
    margin: 5px;
    justify-content: space-evenly;
}

#HotSwapWrapper {
    justify-content: space-evenly;
}

.avatar.interactable {
    opacity: 0.6;
}

.avatar.interactable:hover {
    opacity: 1;
    background-color: transparent !important;
    cursor: pointer;
}

.avatar.avatar_collage img {
    width: 100%;
    height: 100%;
    object-fit: cover;
    object-position: center;
    border: 1px solid var(--SmartThemeBorderColor);
}

.avatar img {
    width: var(--avatar-base-width);
    height: var(--avatar-base-height);
    object-fit: cover;
    object-position: center center;
    border-radius: var(--avatar-base-border-radius-round);
    border: 1px solid var(--SmartThemeBorderColor);
    /*--black30a*/
    box-shadow: 0 0 5px var(--black50a);
}

.bogus_folder_select .avatar,
.character_select .avatar,
.avatars_inline .avatar {
    flex: unset;
}

.avatars_inline {
    flex-wrap: wrap;
    overflow: hidden;
    max-height: calc(var(--avatar-base-height) + 2 * var(--avatar-base-border-radius));
}

.bogus_folder_select .avatar {
    justify-content: center;
    background-color: var(--SmartThemeBlurTintColor);
    color: var(--SmartThemeBodyColor);
    outline-style: solid;
    outline-width: 1px;
    outline-color: var(--SmartThemeBorderColor);
}

.avatars_inline_small .avatar,
.avatars_inline_small .avatar img {
    width: calc(var(--avatar-base-width) * var(--inline-avatar-small-factor));
    height: calc(var(--avatar-base-height) * var(--inline-avatar-small-factor));
}

.avatars_inline_small {
    height: calc(var(--avatar-base-height) * var(--inline-avatar-small-factor) + 2 * var(--avatar-base-border-radius));
}

.bogus_folder_select:not(.folder_closed) .bogus_folder_avatars_block {
    opacity: 1 !important;
}

.avatars_inline .avatar {
    margin: calc(var(--avatar-base-border-radius));
}

.avatars_inline .avatar:last-of-type {
    margin-right: calc(var(--avatar-base-border-radius));
}

.mes_block {
    padding-top: 0;
    padding-left: 10px;
    width: 100%;
    overflow-x: hidden;
    overflow-y: clip;
}

.mes_text {
    font-weight: 500;
    line-height: calc(var(--mainFontSize) + .5rem);
    padding-left: 0;
    padding-top: 5px;
    padding-bottom: 5px;
    max-width: 100%;
    overflow-wrap: anywhere;
}

br {
    display: block;
    margin: 2px 0;
}

textarea {
    width: 100%;
    resize: vertical;
    display: block;
    background-color: var(--black30a);
    outline: none;
    border: 1px solid var(--SmartThemeBorderColor);
    border-radius: 5px;
    color: var(--SmartThemeBodyColor);
    font-size: var(--mainFontSize);
    font-family: var(--mainFontFamily);
    padding: 5px 10px;
    max-height: 90vh;
    max-height: 90dvh;
}

textarea.autoSetHeight {
    max-height: 50vh;
    max-height: 50dvh;
    field-sizing: content;
}

input,
select {
    font-family: var(--mainFontFamily);
    font-size: var(--mainFontSize);
    color: var(--SmartThemeBodyColor);
}

#send_textarea {
    min-height: calc(var(--bottomFormBlockSize) + 2px);
    height: calc(var(--bottomFormBlockSize) + 2px);
    max-height: 50vh;
    max-height: 50dvh;
    word-wrap: break-word;
    resize: vertical;
    display: block;
    background-color: rgba(255, 0, 0, 0);
    border: 0;
    box-shadow: none;
    padding: 6px;
    font-family: var(--mainFontFamily);
    margin: 0;
    text-shadow: 0px 0px calc(var(--shadowWidth) * 1px) var(--SmartThemeShadowColor);
    flex: 1;
    order: 3;

    --progColor: rgb(146, 190, 252);
    --progFlashColor: rgb(215, 136, 114);
    --progSuccessColor: rgb(81, 163, 81);
    --progErrorColor: rgb(189, 54, 47);
    --progAbortedColor: rgb(215, 136, 114);
    --progWidth: 3px;
    --progWidthClip: calc(var(--progWidth) + 2px);
    --prog: 0%;
    --progDone: 0;
    border-top: var(--progWidth) solid var(--progColor);
    clip-path: polygon(0% calc(var(--progDone) * var(--progWidthClip)),
            var(--prog) calc(var(--progDone) * var(--progWidthClip)),
            var(--prog) var(--progWidthClip),
            100% var(--progWidthClip),
            100% 100%,
            0% 100%);
    transition: clip-path 200ms;
}

#send_textarea:focus-visible {
    /* Disable outline for the chat bar itself, we add it to the outer div */
    outline: none;
}

#send_form:has(#send_textarea:focus-visible) {
    border-color: var(--interactable-outline-color-faint);
    outline: 1px solid var(--interactable-outline-color-faint);
}

#form_sheld.isExecutingCommandsFromChatInput.script_paused #send_textarea {
    animation-name: script_progress_pulse;
    animation-duration: 1500ms;
    animation-timing-function: ease-in-out;
    animation-delay: 0s;
    animation-iteration-count: infinite;
}

#form_sheld.script_success #send_textarea {
    border-top-color: var(--progSuccessColor);
}

#form_sheld.script_error #send_textarea {
    border-top-color: var(--progErrorColor);
}

#form_sheld.script_aborted #send_textarea {
    border-top-color: var(--progAbortedColor);
}

.autoComplete-wrap {
    --targetOffset: 0;
    --direction: column;
    --leftOffset: 1vw;
    --rightOffset: 1vw;
    display: flex;
    flex-direction: var(--direction);
    position: absolute;
    left: var(--leftOffset);
    right: var(--rightOffset);
    z-index: 10000;
    pointer-events: none;

    .autoComplete {
        pointer-events: all;
    }


    &.isFloating {
        --direction: row;
        left: 0;
        right: 0;

        &:before {
            content: "";
            flex: 0 1 calc(var(--targetOffset) * 1px);
            display: block;
            pointer-events: none;
        }

        .autoComplete {
            flex: 0 0 auto;
            width: 50vw;
        }

        &:after {
            content: "";
            flex: 1 1 0;
            display: block;
            pointer-events: none;
        }
    }
}

.autoComplete-detailsWrap {
    --targetOffset: 0;
    --rightOffset: 1vw;
    --bottomOffset: 0;
    --leftOffset: 74vw;
    display: flex;
    flex-direction: column;
    position: absolute;
    top: 5vh;
    right: var(--rightOffset);
    bottom: var(--bottomOffset);
    left: var(--leftOffset);
    z-index: 10000;
    pointer-events: none;

    &:before {
        content: "";
        flex: 0 1 calc(var(--targetOffset) * 1px - 5vh);
        display: block;
    }

    .autoComplete-details {
        flex: 0 0 auto;
        max-height: 80vh;
        pointer-events: all;
    }

    &:after {
        content: "";
        flex: 1 1 0;
        display: block;
    }

    &.isFloating {
        flex-direction: row;
        left: 0;
        right: 0;

        .autoComplete-details {
            max-height: unset;
            width: 25vw;
        }

        &.left {
            &:before {
                flex: 0 1 calc(var(--targetOffset) * 1px - 25vw);
            }

            &:after {
                flex: 1 0 auto;
                max-width: 50vw;
            }
        }

        &.right {
            &:before {
                flex: 0 0 calc(var(--targetOffset) * 1px + 50vw);
            }
        }

        &.full {
            &:before {
                content: "";
                flex: 0 1 calc(var(--targetOffset) * 1px);
                display: block;
            }

            .autoComplete-details {
                flex: 0 0 auto;
                max-width: 50vw;
                width: unset;
            }

            &:after {
                content: "";
                flex: 1 1 0;
                display: block;
            }
        }
    }
}


body[data-stscript-style="dark"] {
    --ac-style-color-border: rgba(69 69 69 / 1);
    --ac-style-color-background: rgba(32 32 32 / 1);
    --ac-style-color-text: rgba(204 204 204 / 1);
    --ac-style-color-matchedBackground: rgba(0 0 0 / 0);
    --ac-style-color-matchedText: rgba(108 171 251 / 1);
    --ac-style-color-selectedBackground: rgba(32 57 92 / 1);
    --ac-style-color-selectedText: rgba(255 255 255 / 1);
    --ac-style-color-notSelectableBackground: rgb(65, 78, 95);
    --ac-style-color-notSelectableText: rgba(255 255 255 / 1);
    --ac-style-color-hoveredBackground: rgba(43 45 46 / 1);
    --ac-style-color-hoveredText: rgba(204 204 204 / 1);
    --ac-style-color-argName: rgba(171 209 239 / 1);
    --ac-style-color-type: rgba(131 199 177 / 1);
    --ac-style-color-cmd: rgba(219 219 173 / 1);
    --ac-style-color-symbol: rgba(115 156 211 / 1);
    --ac-style-color-string: rgba(190 146 122 / 1);
    --ac-style-color-number: rgba(188 205 170 / 1);
    --ac-style-color-variable: rgba(131 193 252 / 1);
    --ac-style-color-variableLanguage: rgba(98 160 251 / 1);
    --ac-style-color-punctuation: rgba(242 214 48 / 1);
    --ac-style-color-punctuationL1: rgba(195 118 210 / 1);
    --ac-style-color-punctuationL2: rgba(98 160 251 / 1);
    --ac-style-color-currentParenthesis: rgba(195 118 210 / 1);
    --ac-style-color-comment: rgba(122 151 90 / 1);
    --ac-style-color-keyword: rgba(182 137 190 / 1);
}

body[data-stscript-style="light"] {
    --ac-style-color-border: rgba(200 200 200 / 1);
    --ac-style-color-background: rgba(248 248 248 / 1);
    --ac-style-color-text: rgba(59 59 59 / 1);
    --ac-style-color-matchedBackground: rgba(0 0 0 / 0);
    --ac-style-color-matchedText: rgba(61 104 188 / 1);
    --ac-style-color-selectedBackground: rgba(232 232 232 / 1);
    --ac-style-color-selectedText: rgba(0 0 0 / 1);
    --ac-style-color-notSelectableBackground: rgba(232 232 232 / 1);
    --ac-style-color-notSelectableText: rgb(83, 83, 83);
    --ac-style-color-hoveredBackground: rgba(242 242 242 / 1);
    --ac-style-color-hoveredText: rgba(59 59 59 / 1);
    --ac-style-color-argName: rgba(16 24 125 / 1);
    --ac-style-color-type: rgba(80 127 152 / 1);
    --ac-style-color-cmd: rgba(113 94 43 / 1);
    --ac-style-color-symbol: rgba(36 37 249 / 1);
    --ac-style-color-string: rgba(139 31 24 / 1);
    --ac-style-color-number: rgba(76 132 91 / 1);
    --ac-style-color-variable: rgba(16 24 125 / 1);
    --ac-style-color-currentParenthesis: rgba(195 118 210 / 1);
    --ac-style-color-comment: rgba(70 126 26 / 1);
    --ac-style-color-keyword: rgba(182 137 190 / 1);
}

body[data-stscript-style="theme"] {
    --ac-style-color-border: var(--SmartThemeBorderColor);
    --ac-style-color-background: var(--SmartThemeBlurTintColor);
    --ac-style-color-text: var(--SmartThemeEmColor);
    --ac-style-color-matchedBackground: rgba(0 0 0 / 0);
    --ac-style-color-matchedText: var(--SmartThemeQuoteColor);
    --ac-style-color-selectedBackground: color-mix(in srgb, rgb(128 128 128) 75%, var(--SmartThemeChatTintColor));
    --ac-style-color-selectedText: var(--SmartThemeBodyColor);
    --ac-style-color-notSelectableBackground: color-mix(in srgb, rgb(128 128 128) 50%, var(--SmartThemeChatTintColor));
    --ac-style-color-notSelectableText: var(--SmartThemeBodyColor);
    --ac-style-color-hoveredBackground: color-mix(in srgb, rgb(128 128 128) 30%, var(--SmartThemeChatTintColor));
    --ac-style-color-hoveredText: var(--SmartThemeEmColor);
    --ac-style-color-argName: rgba(171 209 239 / 1);
    --ac-style-color-type: rgba(131 199 177 / 1);
    --ac-style-color-cmd: rgba(219 219 173 / 1);
    --ac-style-color-symbol: rgba(115 156 211 / 1);
    --ac-style-color-string: rgba(190 146 122 / 1);
    --ac-style-color-variable: rgba(131 193 252 / 1);
    --ac-style-color-currentParenthesis: rgba(195 118 210 / 1);
    --ac-style-color-comment: rgba(122 151 90 / 1);
    --ac-style-color-keyword: rgba(182 137 190 / 1);
}

body {
    --ac-font-scale: 0.8;
}

.autoComplete,
.autoComplete-details {
    --ac-color-border: var(--ac-style-color-border, rgba(69 69 69 / 1));
    --ac-color-background: var(--ac-style-color-background, rgba(32 32 32 / 1));
    --ac-color-text: var(--ac-style-color-text, rgba(204 204 204 / 1));
    --ac-color-matchedBackground: var(--ac-style-color-matchedBackground, rgba(0 0 0 / 0));
    --ac-color-matchedText: var(--ac-style-color-matchedText, rgba(108 171 251 / 1));
    --ac-color-selectedBackground: var(--ac-style-color-selectedBackground, rgba(32 57 92 / 1));
    --ac-color-selectedText: var(--ac-style-color-selectedText, rgba(255 255 255 / 1));
    --ac-color-notSelectableBackground: var(--ac-style-color-notSelectableBackground, rgb(60, 73, 92));
    --ac-color-notSelectableText: var(--ac-style-color-notSelectableText, rgba(255 255 255 / 1));
    --ac-color-hoveredBackground: var(--ac-style-color-hoveredBackground, rgba(43 45 46 / 1));
    --ac-color-hoveredText: var(--ac-style-color-hoveredText, rgba(204 204 204 / 1));
    --ac-color-argName: var(--ac-style-color-argName, rgba(171 209 239 / 1));
    --ac-color-type: var(--ac-style-color-type, rgba(131 199 177 / 1));
    --ac-color-cmd: var(--ac-style-color-cmd, rgba(219 219 173 / 1));
    --ac-color-symbol: var(--ac-style-color-symbol, rgba(115 156 211 / 1));
    --ac-color-string: var(--ac-style-color-string, rgba(190 146 122 / 1));
    --ac-color-number: var(--ac-style-color-number, rgba(188 205 170 / 1));
    --ac-color-variable: var(--ac-style-color-variable, rgba(131 193 252 / 1));
    --ac-color-variableLanguage: var(--ac-style-color-variableLanguage, rgba(98 160 251 / 1));
    --ac-color-punctuation: var(--ac-style-color-punctuation, rgba(242 214 48 / 1));
    --ac-color-punctuationL1: var(--ac-style-color-punctuationL1, rgba(195 118 210 / 1));
    --ac-color-punctuationL2: var(--ac-style-color-punctuationL2, rgba(98 160 251 / 1));
    --ac-color-currentParenthesis: var(--ac-style-color-currentParenthesis, rgba(195 118 210 / 1));
    --ac-color-comment: var(--ac-style-color-comment, rgba(122 151 90 / 1));
    --ac-color-keyword: var(--ac-style-color-keyword, rgba(182 137 190 / 1));

    font-size: calc(var(--ac-font-scale) * 1em);

    --bottom: 50vh;
    background: var(--ac-color-background);
    backdrop-filter: blur(var(--SmartThemeBlurStrength));
    border: 1px solid var(--ac-color-border);
    border-radius: 3px;
    color: var(--ac-color-text);
    max-height: calc(95vh - var(--bottom));
    list-style: none;
    margin: 0px;
    overflow: auto;
    padding: 0px;
    padding-bottom: 1px;
    line-height: 1.2;
    text-align: left;
    z-index: 10000;

    * {
        text-shadow: none;
    }
}

body[data-stscript-style] .autoComplete [data-option-type] {
    &[data-option-type="enum"] .type {
        color: var(--ac-color-string);
    }

    &[data-option-type="command"] .type {
        color: var(--ac-color-cmd);
    }

    &[data-option-type="namedArgument"] .type {
        color: var(--ac-color-argName);
    }

    &[data-option-type="variable"] .type {
        color: var(--ac-color-punctuationL1);
    }

    &[data-option-type="qr"] .type {
        color: var(--ac-color-variable);
    }

    &[data-option-type="macro"] .type {
        color: var(--ac-color-variableLanguage);
    }

    &[data-option-type="number"] .type {
        color: var(--ac-color-number);
    }

    &[data-option-type="name"] .type {
        color: var(--ac-color-type);
    }
}

body[data-stscript-style] .hljs.language-stscript {
    * {
        text-shadow: none !important;
    }

    text-shadow: none !important;

    background-color: var(--ac-style-color-background);
    color: var(--ac-style-color-text);

    .hljs-title.function_ {
        color: var(--ac-style-color-cmd);
    }

    .hljs-title.function_.invoke__ {
        color: var(--ac-style-color-cmd);
    }

    .hljs-string {
        color: var(--ac-style-color-string);
    }

    .hljs-number {
        color: var(--ac-style-color-number);
    }

    .hljs-variable {
        color: var(--ac-style-color-variable);
    }

    .hljs-variable.language_ {
        color: var(--ac-style-color-variableLanguage);
    }

    .hljs-property {
        color: var(--ac-style-color-argName);
    }

    .hljs-punctuation {
        color: var(--ac-style-color-punctuation);
    }

    .hljs-comment {
        color: var(--ac-style-color-comment);
    }

    .hljs-abort {
        color: var(--ac-style-color-abort, #e38e23);
        font-weight: bold;
    }

    .hljs-keyword {
        color: var(--ac-style-color-keyword);
        font-weight: bold;
    }

    .hljs-pipe {
        color: var(--ac-style-color-punctuation);
    }

    .hljs-pipebreak {
        color: var(--ac-style-color-type);
    }

    .hljs-closure {
        >.hljs-punctuation {
            color: var(--ac-style-color-punctuation);
        }

        .hljs-closure {
            >.hljs-punctuation {
                color: var(--ac-style-color-punctuationL1);
            }

            .hljs-closure {
                >.hljs-punctuation {
                    color: var(--ac-style-color-punctuationL2);
                }

                .hljs-closure {
                    >.hljs-punctuation {
                        color: var(--ac-style-color-punctuation);
                    }

                    .hljs-closure {
                        >.hljs-punctuation {
                            color: var(--ac-style-color-punctuationL1);
                        }

                        .hljs-closure {
                            >.hljs-punctuation {
                                color: var(--ac-style-color-punctuationL2);
                            }
                        }
                    }
                }
            }
        }
    }
}

.autoComplete {
    padding-bottom: 1px;
    display: grid;
    grid-template-columns: 0fr auto minmax(50%, 1fr);
    align-items: center;
    max-height: calc(95vh - var(--bottom));
    container-type: inline-size;

    >.item {
        cursor: pointer;
        padding: 3px;
        text-shadow: none;
        display: flex;
        gap: 0.5em;
        display: contents;

        >.stopgap {
            opacity: 0.75;
            display: none;
        }

        @container (max-width: 80em) {
            .specs {
                grid-column: 2 / 4;
            }

            >.help {
                grid-column: 2 / 4;
                padding-left: 1em;
                opacity: 0.75;
                height: auto;
            }

            >.stopgap {
                display: inline-block;
            }
        }

        &.blank {
            display: block;
            grid-column: 1 / 4;
        }

        &:hover>* {
            background-color: var(--ac-color-hoveredBackground);
            color: var(--ac-color-hoveredText);
        }

        &.selected>* {
            background-color: var(--ac-color-selectedBackground);
            color: var(--ac-color-selectedText);
        }

        &.selected.not-selectable>* {
            background-color: var(--ac-color-notSelectableBackground);
            color: var(--ac-color-notSelectableText);
        }

        >* {
            height: 100%;
        }

        >*+* {
            padding-left: 0.5em;
        }

        >.type {
            flex: 0 0 auto;
            display: inline-flex;
            justify-content: center;
            width: 2.25em;
            font-size: 0.8em;
            text-align: center;
            /* opacity: 0.6; */
            white-space: nowrap;
            font-family: var(--monoFontFamily);
            line-height: calc(1.2em / 0.8);
            /* &:before { content: "["; }
            &:after { content: "]"; } */
        }

        >.specs {
            align-items: flex-start;

            >.name {
                >.matched {
                    background-color: var(--ac-color-matchedBackground);
                    color: var(--ac-color-matchedText);
                    font-weight: bold;
                }
            }

            >.body {
                flex-wrap: wrap;
                column-gap: 0.5em;

                >.arguments {
                    display: contents;
                    height: 100%;
                }
            }
        }

        >.help {
            height: 100%;

            >.helpContent {
                text-overflow: ellipsis;
                overflow: hidden;
                font-size: 0.9em;
                white-space: nowrap;
                line-height: 1.2;
                max-height: 1.2em;
                display: block;

                >* {
                    display: contents;
                }
            }
        }
    }
}

.autoComplete-details {
    display: flex;
    flex-direction: column;
    gap: 0.5em;

    >.specs {
        cursor: default;
        flex-direction: column;
        padding: 0.25em 0.25em 0.5em 0.25em;
        border-bottom: 1px solid var(--ac-color-border);

        >.head {
            display: flex;
            gap: 0.5em;
        }

        >.head>.name,
        >.name {
            flex: 1 1 auto;
            font-weight: bold;
            color: var(--ac-color-text);
            cursor: help;

            &:hover {
                text-decoration: 1px dotted underline;
            }
        }

        >.head>.source {
            padding: 0 0.5em;
            cursor: help;
            display: flex;
            align-items: center;
            gap: 0.5em;

            &.isThirdParty.isExtension {
                color: #F89406;
            }

            &.isCore {
                color: transparent;

                &.isExtension {
                    color: #51A351;
                }

                &:after {
                    content: '';
                    order: -1;
                    height: 14px;
                    aspect-ratio: 1 / 1;
                    background-image: url('/favicon.ico');
                    background-size: contain;
                    background-repeat: no-repeat;
                }
            }

            &:hover {
                text-decoration: 1px dotted underline;
            }
        }

        >.body {
            flex-direction: column;
            gap: 0.5em;

            >.arguments {
                margin: 0;
                padding-left: 1.25em;

                >.argumentItem::marker {
                    color: color-mix(in srgb, var(--ac-color-text), var(--ac-style-color-background));
                }

                .argumentSpec {
                    display: flex;
                    gap: 0.5em;

                    .argument-default {
                        &:before {
                            content: " = ";
                            color: var(--ac-color-text);
                        }

                        color: var(--ac-color-string);
                    }
                }

                .argument {
                    cursor: help;

                    &:hover:not(:has(.argument-name:hover, .argument-types:hover, .argument-enums:hover)) {
                        text-decoration: 1px dotted underline;
                    }
                }

                .argument-name,
                .argument-types,
                .argument-enums,
                .argument-default {
                    cursor: help;

                    &:hover {
                        text-decoration: 1px dotted underline;
                    }
                }

                .argument.optional+.argument-description:before,
                .argumentSpec:has(.argument.optional)+.argument-description:before {
                    content: "(optional) ";
                    color: var(--ac-color-text);
                    opacity: 0.5;
                }

                .argument-description {
                    margin-left: 0.5em;
                    font-family: var(--mainFontFamily);
                    font-size: 0.9em;
                }
            }

            .returns {
                cursor: help;

                &:hover {
                    text-decoration: 1px dotted underline;
                }
            }
        }
    }

    >.help {
        padding: 0 0.5em 0.5em 0.5em;

        div {
            margin-block-end: 1em;
        }

        ul {
            margin: 0;
            padding-left: 1.5em;
        }

        pre {
            margin: 0;

            >code {
                display: block;
                padding: 1px;
                tab-size: 4;
            }
        }
    }

    >.aliases {
        padding: 0 0.5em 0.5em 0.5em;

        &:before {
            content: '(alias: ';
        }

        >.alias {
            font-family: var(--monoFontFamily);

            &+.alias:before {
                content: ', ';
            }
        }

        &:after {
            content: ')';
        }
    }
}

.autoComplete>.item,
.autoComplete-details {
    >.specs {
        display: flex;
        gap: 0.5em;

        >.name {
            font-family: var(--monoFontFamily);
            white-space: nowrap;
            /* color: var(--ac-color-text); */
        }

        >.body {
            display: flex;

            >.arguments {
                font-family: var(--monoFontFamily);

                .argument {
                    white-space: nowrap;

                    &.namedArgument {
                        &:before {
                            content: "[";
                            color: var(--ac-color-text);
                        }

                        &:after {
                            content: "]";
                            color: var(--ac-color-text);
                        }

                        &.optional:after {
                            content: "]?";
                            color: var(--ac-color-text);
                        }

                        >.argument-name {
                            color: var(--ac-color-argName);
                        }
                    }

                    &.unnamedArgument {
                        &:before {
                            content: "(";
                            color: var(--ac-color-text);
                        }

                        &.multiple:before {
                            content: "...(";
                            color: var(--ac-color-text);
                        }

                        &:after {
                            content: ")";
                            color: var(--ac-color-text);
                        }

                        &.optional:after {
                            content: ")?";
                            color: var(--ac-color-text);
                        }
                    }

                    >.argument-name+.argument-types:before {
                        content: "=";
                        color: var(--ac-color-text);
                    }

                    >.argument-types {
                        color: var(--ac-color-type);
                        word-break: break-all;
                        white-space: break-spaces;

                        >.argument-type+.argument-type:before {
                            content: "|";
                            color: var(--ac-color-text);
                        }

                        ;
                    }

                    >.argument-types+.argument-enums,
                    >.argument-name+.argument-enums {
                        &:before {
                            content: "=";
                            color: var(--ac-color-text);
                        }
                    }

                    >.argument-enums {
                        color: var(--ac-color-string);
                        word-break: break-all;
                        white-space: break-spaces;

                        >.argument-enum+.argument-enum:before {
                            content: "|";
                            color: var(--ac-color-text);
                        }

                        ;
                    }
                }
            }

            >.returns {
                font-family: var(--monoFontFamily);
                color: var(--ac-color-text);

                &:before {
                    content: "=> ";
                    color: var(--ac-color-symbol);
                }
            }
        }
    }
}

@media screen and (max-width: 1000px) {
    .autoComplete-wrap {
        left: 1vw;
        right: 1vw;
    }

    .autoComplete-detailsWrap:not(.full) {
        left: 50vw;
    }
}

.slashCommandBrowser {
    >.search {
        display: flex;
        gap: 1em;
        align-items: baseline;
        white-space: nowrap;

        >.searchLabel {
            flex: 1 1 auto;
            display: flex;
            gap: 0.5em;
            align-items: baseline;

            >.searchInput {
                flex: 1 1 auto;
            }
        }

        >.searchOptions {
            display: flex;
            gap: 1em;
            align-items: baseline;
        }
    }

    >.commandContainer {
        display: flex;
        align-items: flex-start;
        container-type: inline-size;

        >.autoComplete {
            flex: 1 1 auto;
            max-height: unset;

            >.isFiltered {
                display: none;
            }

            .specs {
                grid-column: 2 / 4;
            }

            .help {
                grid-column: 2 / 4;
                padding-left: 1em;
                opacity: 0.75;
            }
        }

        >.autoComplete-detailsWrap {
            flex: 0 0 auto;
            align-self: stretch;
            width: 30%;
            position: static;

            &:before {
                flex: 0 1 calc(var(--targetOffset) * 1px);
            }

            >.autoComplete-details {
                max-height: 50vh;
            }
        }

        @container (max-width: 1000px) {
            >.autoComplete-detailsWrap {
                width: 50%;
                max-width: unset;
                position: absolute;
                left: unset;
                right: 0;
                top: 0;
            }
        }
    }
}

.editor_maximize {
    padding: 2px;
}

#character_popup .editor_maximize {
    cursor: pointer;
    margin: 3px;
    opacity: 0.75;
    filter: grayscale(1);
    -webkit-transition: all 250ms ease-in-out;
    transition: all 250ms ease-in-out;
}

#character_popup .editor_maximize:hover {
    opacity: 1;
}

.text_pole::placeholder {
    color: var(--SmartThemeEmColor) !important;
    opacity: 0.7;
}

textarea::placeholder {
    color: var(--SmartThemeEmColor) !important;
    opacity: 0.7;
}

#send_textarea::placeholder {
    color: var(--SmartThemeEmColor) !important;
    text-align: center;
    white-space: nowrap;
}

#creator_notes_spoiler {
    border: 0;
    font-size: calc(var(--mainFontSize)*.8);
    padding-top: 5px;
}

@media screen and (max-width: 1000px) {
    #form_create textarea {
        flex-grow: 1;
        min-height: 20dvh;
    }
}

@media screen and (min-width: 1001px) {
    #description_textarea {
        height: 29vh;
        height: 29dvh;
    }

    #firstmessage_textarea {
        resize: none;
        flex: 1;
    }
}

#character_name_pole {
    margin-bottom: 0;
}

#character_cross {
    position: absolute;
    right: 5px;
    top: 5px;
    /* width: 20px;
    height: 20px; */
    cursor: pointer;
    opacity: 0.6;
    font-size: 24px;
}



.text_pole {
    background-color: var(--black30a);
    color: var(--SmartThemeBodyColor);
    border: 1px solid var(--SmartThemeBorderColor);
    border-radius: 5px;
    font-family: var(--mainFontFamily);
    padding: 3px 5px;
    width: 100%;
    margin: 5px 0;
    height: fit-content;
}

select.text_pole {
    padding-right: 20px;
}


.chat_injections_list:empty {
    width: 100%;
    height: 100%;
}

.chat_injections_list:empty::before {
    display: flex;
    align-items: center;
    justify-content: center;
    content: "No injections";
    font-weight: bolder;
    width: 100%;
    height: 100%;
    opacity: 0.8;
    min-height: 3rem;
}

.template_parameters_list code {
    cursor: pointer;
}

h3 {
    margin: 10px 0;
}

#top-bar h3 {
    margin: 0;
    padding: 10px 0;
}

#top-bar h4 {
    margin: 0;
    padding: 5px 0;
}

input[type="file"] {
    display: none;
}

#right-nav-panel-tabs {
    display: flex;
    align-items: center;
    gap: 5px;
    overflow: hidden;
    width: 100%;
}

#rm_PinAndTabs {
    display: flex;
    align-items: center;
    flex-wrap: wrap;
    gap: 10px;
    padding: 0px 10px 0px 5px;
}

#chartokenwarning.menu_button {
    font-size: unset;
    height: fit-content;
    aspect-ratio: unset;
}

/* ##################################################################### */
/*                      Right Panel's Upper Tabs                         */
/* ##################################################################### */

.right_menu_button {
    display: block;
    cursor: pointer;
    text-align: center;
    margin-top: 0;
    padding: 1px;
    filter: grayscale(1) brightness(75%);
    -webkit-transition: all 0.5s ease-in-out;
    transition: all 0.5s ease-in-out;
}

.right_menu_button:hover {
    filter: brightness(150%);
}

#rm_button_characters,
#rm_button_panel_pin_div,
#lm_button_panel_pin_div,
#WI_button_panel_pin_div {
    font-size: 24px;
    display: inline;
    padding: 1px;
}

#rm_button_panel_pin_div,
#lm_button_panel_pin_div,
#WI_button_panel_pin_div {
    opacity: 0.5;
    transition: 0.3s;
}

#rm_button_panel_pin_div:hover,
#rm_button_panel_pin_div:has(:focus-visible),
#lm_button_panel_pin_div:hover,
#lm_button_panel_pin_div:has(:focus-visible),
#WI_button_panel_pin_div:hover,
#WI_button_panel_pin_div:has(:focus-visible) {
    opacity: 1;
}

#lm_button_panel_pin_div {
    text-align: start;
}

#rm_button_panel_pin,
#lm_button_panel_pin,
#WI_panel_pin {
    display: none;
}

#rm_button_panel_pin:checked+label,
#lm_button_panel_pin:checked+label,
#WI_panel_pin:checked+label {
    display: inline;
}

#rm_button_panel_pin:checked+label .checked,
#lm_button_panel_pin:checked+label .checked,
#WI_panel_pin:checked+label .checked {
    display: inline;
}

#rm_button_panel_pin:checked+label .unchecked,
#lm_button_panel_pin:checked+label .unchecked,
#WI_panel_pin:checked+label .unchecked {
    display: none;
}

#rm_button_panel_pin:not(:checked)+label .checked,
#lm_button_panel_pin:not(:checked)+label .checked,
#WI_panel_pin:not(:checked)+label .checked {
    display: none;
}

#rm_button_panel_pin:not(:checked)+label .unchecked,
#lm_button_panel_pin:not(:checked)+label .unchecked,
#WI_panel_pin:not(:checked)+label .unchecked {
    display: inline;
}

#rm_button_selected_ch {
    flex: 1;
    overflow: hidden;
    opacity: 0.5;
    padding: 1px;
}

#rm_button_selected_ch:hover {
    opacity: 1;
}

#rm_button_selected_ch h2 {
    cursor: pointer;
    text-overflow: ellipsis;
    overflow: hidden;
    text-align: left;
    white-space: nowrap;
    margin: 0;
    font-size: calc(var(--mainFontSize) * 1.25);
}

.selected-right-tab {
    filter: brightness(150%);
}

#rm_print_characters_pagination {
    display: flex;
    flex-direction: row;
    gap: 5px;
    justify-content: center;
    align-items: center;
    flex-wrap: wrap;
    padding: 1px;
}

.bulk_select_checkbox {
    align-self: center;
}

#rm_print_characters_block .text_block {
    width: 100%;
    opacity: 0.5;
    margin: 0 auto 1px auto;
    padding: 5px;
}

#rm_print_characters_block .empty_block {
    display: flex;
    flex-direction: column;
    gap: 10px;
    flex-wrap: wrap;
    text-align: center;
    justify-content: center;
    align-items: center;
}

.hidden_block {
    cursor: default;
}

#rm_print_characters_block .hidden_block p {
    display: inline;
}

#rm_print_characters_block {
    overflow-y: auto;
    flex-grow: 1;
    display: flex;
    height: 100%;
    padding: 1px;
}

#rm_print_characters_block .entity_block.useless {
    opacity: 0.25;
}

#rm_ch_create_block {
    display: none;
    overflow-y: auto;
    padding: 4px;
    height: 100%;
}

#rm_extensions_block {
    display: none;
    overflow-y: auto;
}

#floatingPrompt,
#cfgConfig {
    overflow-y: auto;
    max-width: 90dvw;
    max-height: 90dvh;
    min-width: 100px;
    min-height: 100px;
    border-radius: 10px;
    border: 1px solid var(--SmartThemeBorderColor);
    position: fixed;
    padding: 10px;
    padding-top: 25px;
    display: none;
    flex-direction: column;
    box-shadow: 0 0 10px var(--black70a);
    z-index: 4000;
    left: 0;
    top: 0;
    margin: 0;
    right: unset;
    width: calc(((100dvw - var(--sheldWidth)) / 2) - 1px);

}

#movingDivs>div {
    z-index: 4000;
}

#left-nav-panel {
    z-index: 3000;
}

.floating_prompt_radio_group,
.radio_group {
    display: flex;
    flex-direction: column;
    margin-top: 5px;
}

#extension_floating_counter {
    font-weight: 600;
    color: var(--SmartThemeQuoteColor);
}

.extension_token_counter {
    font-size: calc(var(--mainFontSize) * 0.875);
    width: 100%;
    text-align: right;
    margin-bottom: 5px;
}

.floating_prompt_settings textarea {
    font-size: calc(var(--mainFontSize) * 0.9);
    line-height: 1.2;
}

.floating_panel_close,
.floating_panel_maximize {
    height: 15px;
    aspect-ratio: 1 / 1;
    font-size: 20px;
    opacity: 0.5;
    transition: all 250ms;
}

.floating_panel_maximize:hover,
.floating_panel_close:hover {
    cursor: pointer;
    opacity: 1;
}

.dragClose {
    height: 15px;
    aspect-ratio: 1 / 1;
    font-size: calc(var(--mainFontSize)*1.3);
    opacity: 0.5;
    transition: all 250ms;
    filter: drop-shadow(0px 0px 2px black);
    text-shadow: none;
}

.dragClose:hover {
    cursor: pointer;
    opacity: 1;
}

#floatingPrompt .drag-grabber {
    position: unset;
}

/* ################################################################*/
/*   CUSTOMIZE THE DROPDOWN SELECT COLORS FOR RIGHT MENU
/*#################################################################*/

select {
    -moz-appearance: none;
    -webkit-appearance: none;
    appearance: none;
    padding: 3px 5px;
    background-color: var(--black30a);
    border: 1px solid var(--SmartThemeBorderColor);
    border-radius: 5px;
    margin-bottom: 5px;
    height: min-content;
    background-image: url('/img/down-arrow.svg');
    background-repeat: no-repeat;
    background-position: right 6px center;
    background-size: 8px 5px;
}

select option {
    /* works to highlight selected/active option */
    background-color: var(--white50a);
    color: var(--black70a);
}

select option:not(:checked) {
    /* works to color unselected items */
    background-color: var(--black70a);
    color: var(--white70a);
}

/*#######################################################################*/

#rm_api_block {
    display: none;
    overflow-y: auto;
}

.API-logo {
    margin: 0 auto;
    width: min-content;
    opacity: 0.5;
}

.oobabooga_logo {
    margin: 5px auto;
    text-align: center;
}

.menu_button.disabled {
    filter: brightness(75%) grayscale(1);
    opacity: 0.5;
    pointer-events: none;
}

.fav_on {
    color: var(--golden) !important;
}

.world_set,
.toggleEnabled {
    color: var(--active) !important;
}

#instruct_enabled_label .menu_button:not(.toggleEnabled),
#sysprompt_enabled_label .menu_button:not(.toggleEnabled) {
 color: Red;
}

.displayBlock {
    display: block !important;
}

.displayNone {
    display: none !important;
}

#api_url_text {
    display: block;
}

.menu_button.api_button:hover {
    background-color: var(--active);
}

.api-load-icon {
    font-size: 24px;
    display: none;
}

#rm_characters_block {
    display: flex;
    overflow-y: auto;
    flex-direction: column;
    height: 100%;
}

#rm_characters_block .right_menu_button {
    padding-right: 15px;
}

#rm_characters_topbar {
    display: flex;
    flex-direction: column;
}

#rm_characters_topbar_buttons {
    margin-top: 0;
    margin-bottom: 10px;
    display: flex;
    flex-direction: row;
    align-items: baseline;
}

#rm_characters_topbar_expander {
    flex-grow: 1;
}

#form_character_search_form {
    display: flex;
    flex-direction: row;
    align-items: stretch;
    margin: 5px;
    column-gap: 5px;
}

#form_character_search_form .menu_button,
#GroupFavDelOkBack .menu_button,
.avatar-container .menu_button {
    margin: 0;
    height: fit-content;
    padding: 5px;
    border-radius: 5px;
    aspect-ratio: 1 / 1;
}

#character_sort_order {
    margin: 0;
    flex: 1;
    border-radius: 5px;
    height: auto;
}

#character_search_bar {
    margin: 0;
    flex: 1;
    /* padding-left: 0.75em; */
    height: auto;
}

#persona_search_bar {
    min-width: 80px;
}

#persona_sort_order {
    max-width: 4em;
}

#persona-management-block .paginationjs-nav {
    width: max-content;
}

input[type=search]::-webkit-search-cancel-button {
    -webkit-appearance: none;
    height: 1em;
    width: 1em;
    border-radius: 50em;
    background-color: var(--SmartThemeBodyColor);
    mask: url('/img/times-circle.svg') no-repeat 50% 50%;
    background-size: contain;
    opacity: 0;
    pointer-events: none;
    cursor: pointer;
}

input[type=search]:focus::-webkit-search-cancel-button {
    opacity: .5;
    pointer-events: all;
}

.bogus_folder_select,
.character_select {
    display: flex;
    flex-direction: row;
    align-items: center;
    padding: 5px;
    border-radius: 10px;
    cursor: pointer;
    margin-bottom: 1px;
}

.character_select.inline_avatar,
.missing-avatar.inline_avatar {
    padding: unset;
    border-radius: var(--avatar-base-border-radius-round);
    width: fit-content;
}

/*applies to char list and mes_text char display name*/

.ch_name {
    font-weight: bolder;
}

.character_name_block {
    display: flex;
    align-items: baseline;
    flex-direction: row;
    gap: 5px;
    margin-bottom: 6px;
}

.character_name_block_sub_line {
    position: absolute;
    right: 0px;
    top: calc(var(--mainFontSize) + 2px);
    font-size: calc(var(--mainFontSize) * 0.6);
    color: var(--grey7070a);
}

.character_name_block .ch_add_placeholder {
    display: none;
}

.ch_avatar_url {
    font-style: italic;
}

.bogus_folder_select .avatar,
.character_select .avatar {
    align-self: center;
}

.ch_description {
    font-size: calc(var(--mainFontSize) * 0.8);
    white-space: nowrap;
    text-overflow: ellipsis;
    overflow: hidden;
    width: 100%;
    margin-top: -5px;
}

.mes_block .ch_name {
    max-width: 100%;
}

/*applies to both groups and solos chars in the char list*/
#rm_print_characters_block .character_select_container,
#rm_print_characters_block .group_select_container {
    position: relative;
}

#rm_print_characters_block .ch_name,
.avatar-container .ch_name {
    flex: 1 1 auto;
    white-space: nowrap;
    overflow: hidden;
    text-wrap: nowrap;
    text-overflow: ellipsis;
    display: block;
}

#rm_print_characters_block .character_name_block> :last-child {
    flex: 0 100000 auto;
    /* Force shrinking first */
    overflow: hidden;
    text-wrap: nowrap;
    text-overflow: ellipsis;
}

.bogus_folder_select:hover,
.character_select:hover,
.avatar-container:hover {
    background-color: var(--white30a);
}

/* BG MENU */

#bg_menu {
    cursor: pointer;
    position: fixed;
    z-index: 3001;
}

.bg_list {
    display: flex;
    flex-wrap: wrap;
    width: calc(var(--sheldWidth) - 10px);
    max-width: 100vw;
    max-width: 100dvw;
    justify-content: space-evenly;
}

.bg_example {
    width: 30%;
    max-width: 200px;
    background-repeat: no-repeat;
    background-size: cover;
    background-position: center;
    border-radius: 10px;
    border: 1px solid var(--SmartThemeBorderColor);
    box-shadow: 0 0 7px var(--black50a);
    margin: 5px;
    cursor: pointer;
    aspect-ratio: 16/9;
    justify-content: flex-end;
    position: relative;
}

.bg_example.locked {
    outline: 2px solid var(--golden);
}

.bg_example:hover.locked .bg_example_lock,
.bg_example:focus-within.locked .bg_example_lock {
    display: none;
}

.bg_example:hover:not(.locked) .bg_example_unlock,
.bg_example:focus-within:not(.locked) .bg_example_unlock {
    display: none;
}

.bg_example:hover[custom="true"] .bg_example_edit,
.bg_example:focus-within[custom="true"] .bg_example_edit {
    display: none;
}

.bg_example:hover[custom="false"] .bg_example_copy,
.bg_example:focus-within[custom="false"] .bg_example_copy {
    display: none;
}

.BGSampleTitle {
    display: flex;
    width: 100%;
    height: min-content;
    text-align: center;
    justify-content: center;
    align-self: flex-end;
    bottom: 0;
    position: relative;
    word-break: break-word;
    background-color: var(--black50a);
    font-size: calc(var(--fontScale) * 0.9em);
    max-height: 50%;
    overflow-y: clip;
}

.bg_example[custom="true"] .BGSampleTitle {
    display: none;
}

.bg_button {
    padding: 4px;
    position: absolute;
    top: 5px;
    cursor: pointer;
    opacity: 0.8;
    border-radius: 3px;
    font-size: 20px;
    color: var(--black70a);
    text-shadow: none;
    margin: 0;
    filter: drop-shadow(0px 0px 3px white);
    transition: opacity 0.2s ease-in-out;
    display: none;
}

.bg_example:hover .bg_button,
.bg_example:focus-within .bg_button {
    display: block;
}

.bg_button:hover {
    opacity: 1;
}

.bg_example_cross {
    right: 6px;
}

.bg_example_edit {
    left: 6px;
}

.bg_example_copy {
    left: 6px;
}

.bg_example_lock,
.bg_example_unlock {
    left: 50%;
    transform: translateX(-50%);
}

.add_bg_but {
    cursor: pointer;
    opacity: 0.1;
    height: 100%;
    width: 100%;
}

.input-file {
    display: flex;
    justify-content: center;
    align-items: center;
    height: 100%;
}


#form_create {
    display: flex;
    flex-direction: column;
    height: 100%;
    overflow-y: auto;
    padding: 1px;
}

.avatar_div {
    display: flex;
    width: 100%;
    flex-wrap: wrap;
    margin-top: 0px;
    align-items: center;
}

#avatar-and-name-block {
    justify-content: space-between;
    display: flex;
    flex-wrap: wrap;
}

.ch_fav_icon {
    filter: drop-shadow(1px 1px 2px black);
    color: var(--golden);
    font-size: 14px;
    order: -1;
    margin-left: -75px;
    padding-right: 54px;
    margin-top: 3px;
    position: relative;
}

.group_member .queue_position:not(:empty)::before {
    content: "#";
}

.group_member .queue_position {
    margin-right: 0.75rem;
    font-size: calc(var(--mainFontSize) * 0.9);
}

.group_member.is_queued {
    outline: 2px solid var(--golden);
}

.group_member.is_active {
    outline: 2px solid var(--active);
}

.character_select.is_fav .avatar,
.group_select.is_fav .avatar,
.group_member.is_fav .avatar,
.avatar.is_fav {
    outline: 2px solid var(--golden);
}

.character_select.is_fav .ch_name,
.group_select.is_fav .ch_name,
.group_member.is_fav .ch_name {
    color: var(--golden);
}

#fav_chara_wrap {
    display: flex;
    margin: 5px 0px;
}

#fav_chara {
    border: none;
    font-size: var(--mainFontSize);
    display: flex;
}

#name_div {
    width: 100%;
}

#create_button {
    display: none;
}

.suggested_replies {
    display: none;
}

.last_mes .suggested_replies {
    display: flex;
    flex-direction: column;
    gap: 5px;
    margin-bottom: 5px;
}

.suggested_reply {
    display: flex;
    padding: 5px;
    margin-right: 5px;
    border-radius: 5px;
    font-weight: 500;
    color: var(--SmartThemeQuoteColor);
    border: 1px solid var(--SmartThemeBorderColor);
    border-radius: 10px;
    cursor: pointer;
    transition: 0.2s;
}

.avatar-container {
    position: relative;
    display: flex;
    flex-direction: row;
    align-items: flex-start;
    gap: 5px;
    margin: 1px;
    padding: 5px;
    border-radius: 10px;
    cursor: pointer;
    margin-bottom: 1px;
    width: 100%;
    outline: var(--avatar-base-border-radius) solid transparent;
    border: var(--avatar-base-border-radius) solid transparent;
}

.avatar-container .character_select_container {
    flex-grow: 1;
}

grammarly-extension {
    z-index: 35;
}

.avatar-container .avatar-buttons {
    display: flex;
    flex-direction: row;
    gap: 5px;
    opacity: 0.3;
    transition: opacity 0.25s ease-in-out;
}

.avatar-container .avatar-buttons:hover {
    opacity: 1;
}

.avatar-container .avatar-buttons .menu_button {
    padding: 3px;
}

/* Ross should be able to handle this later */
/*.big-avatars .avatar-buttons{
    justify-content: center;
    width: fit-content;
}*/

.avatar_div .avatar {
    /*     margin-left: 4px;
    margin-right: 10px;
    height: 70px;
    width: 70px; */
    display: flex;
    justify-content: center;
    align-items: center;
    align-self: center !important;
    width: 100%;
    height: 100%;
    /* Avoids cutting off the box shadow on the avatar*/
    margin: 10px;
}

#avatar_controls {
    height: 100%;
    width: 100%;
    flex-grow: 1;
    justify-content: flex-end;
    flex-flow: column;
    padding: 5px 5px 10px 0;
}

#description_div,
#first_message_div {
    display: flex;
    align-items: center;
}

.alternate_greeting details {
    padding: 2px;
}

.alternate_greeting summary {
    list-style-position: outside;
    margin-left: 1em;
    padding-left: 1em;
}

.alternate_greeting textarea {
    field-sizing: content;
    max-height: 50dvh;
}

.alternate_greeting summary::marker,
.alternate_greeting summary strong {
    cursor: pointer;
}

#rm_characters_block .form_create_bottom_buttons_block {
    justify-content: space-evenly !important;
    flex-grow: 0;
}

.form_create_bottom_buttons_block {
    display: flex;
    flex: 1;
    gap: 5px;
    align-items: center;
    justify-content: end;
    flex-wrap: wrap;
}

.form_create_bottom_buttons_block .menu_button {
    display: flex;
    justify-content: center;
    align-items: center;
}

#delete_button,
.redWarningBG {
    background-color: var(--crimson70a) !important;
}

#delete_button:hover,
.redWarningBG:hover {
    background-color: var(--fullred) !important;
}

#result_info {
    font-size: calc(var(--mainFontSize) * 0.9);
    display: flex;
    align-items: center;
    gap: 6px;
    padding: 1px 3px;
}

#result_info_text {
    display: flex;
    flex-direction: column;
    line-height: 0.9;
    text-align: right;
}

#result_info .right_menu_button {
    padding: 4px;
}

/* Focus */

#bulk_tag_popup,
#dialogue_popup {
    width: 500px;
    max-width: 90vw;
    max-width: 90dvw;
    position: absolute;
    z-index: 9999;
    margin-left: auto;
    margin-right: auto;
    left: 0;
    right: 0;
    top: 50%;
    transform: translateY(-50%);
    text-align: center;
    box-shadow: 0px 0px 14px var(--black70a);
    border: 1px solid var(--SmartThemeBorderColor);
    padding: 4px;
    background-color: var(--SmartThemeBlurTintColor);
    border-radius: 10px;
    max-height: 90vh;
    max-height: 90dvh;
    display: flex;
    flex-direction: column;
    overflow-y: hidden;
    overflow-x: hidden;
}

.rm_stat_block {
    display: flex;
    justify-content: space-between;
}

.large_dialogue_popup {
    height: 90vh !important;
    height: 90dvh !important;
    max-width: 90vw !important;
    max-width: 90dvw !important;
}

.wide_dialogue_popup {
    /* FIXME: Chrome 129 broke max-height for aspect-ratio sized elements */
    /* aspect-ratio: 1 / 1; */
    /* width: unset !important; */
    min-width: var(--sheldWidth);
}

.wider_dialogue_popup {
    min-width: 750px;
    max-width: 90%;
}

/* If doesn't fit 750px in 90% of the screen, we should re-scale the wider popup */
@media (max-width: calc(750px / 0.9)) {
    .wider_dialogue_popup {
        min-width: 90%;
    }
}

.transparent_dialogue_popup {
    background-color: transparent;
    box-shadow: none;
    border: none;
}

.transparent_dialogue_popup:focus-visible {
    outline: none;
}

#dialogue_popup .horizontal_scrolling_dialogue_popup {
    overflow-x: unset !important;
}

#dialogue_popup .vertical_scrolling_dialogue_popup {
    overflow-y: unset !important;
}

#bulk_tag_popup_holder,
#dialogue_popup_holder {
    display: flex;
    flex-direction: column;
    height: 100%;
    overflow-y: hidden;
    padding: 0 10px;
}

#dialogue_popup_text {
    flex-grow: 1;
    overflow-y: auto;
    height: 100%;
}

#dialogue_popup_controls {
    margin-top: 10px;
    display: flex;
    align-self: center;
    gap: 20px;
}

#bulk_tag_popup_reset,
#bulk_tag_popup_remove_mutual,
#dialogue_popup_ok {
    background-color: var(--crimson70a);
    cursor: pointer;
}

#bulk_tag_popup_reset:hover,
#bulk_tag_popup_remove_mutual:hover,
#dialogue_popup_ok:hover {
    background-color: var(--crimson-hover);
}

#bulk_tags_avatars_block {
    max-height: 70vh;
}

#dialogue_popup_input {
    margin: 10px 0 0 0;
    width: 100%;
}

#bulk_tag_popup_cancel,
#dialogue_popup_cancel {
    cursor: pointer;
}

#dialogue_del_mes {
    width: 100%;
    margin-left: auto;
    margin-right: auto;
    margin-top: 4px;
    text-align: center;
    padding: 0;
    height: min-content;
}

#dialogue_del_mes_ok {
    /*changes background of OK button in the deletion menu*/
    display: inline-block;
    background-color: var(--crimson70a);
    cursor: pointer;
}

#dialogue_del_mes_cancel {
    display: inline-block;
    cursor: pointer;
}

.menu_button {
    color: var(--SmartThemeBodyColor);
    background-color: var(--black50a);
    border: 1px solid var(--SmartThemeBorderColor);
    border-radius: 5px;
    padding: 3px 5px;
    width: min-content;
    cursor: pointer;
    margin: 5px 0;
    transition: 0.3s;
    display: flex;
    align-items: center;
    justify-content: center;
    text-align: center;
}

.menu_button.fa-fw {
    /* Font Awesome icons that are a menu button and should be fixed width need a slight fix. 1.25em is their default, but we need to account for button spacing. */
    min-width: calc(1.25em + 12px);
}

.avatar_div .menu_button,
.form_create_bottom_buttons_block .menu_button {
    padding: 5px;
    margin: 0;
    filter: grayscale(0.5);
}

.menu_button:hover,
.menu_button.active {
    background-color: var(--white30a);
}

#dialogue_del_mes .menu_button {
    margin-left: 25px;
    margin-right: 25px;
}

#shadow_popup {
    backdrop-filter: blur(calc(var(--SmartThemeBlurStrength) * 2));
    -webkit-backdrop-filter: blur(calc(var(--SmartThemeBlurStrength) * 2));
    background-color: var(--black30a);
    display: none;
    opacity: 0.0;
    position: absolute;
    width: 100%;
    height: 100vh;
    height: 100dvh;
    z-index: 9999;
    top: 0;
}

#bgtest {
    display: none;
    width: 100vw;
    width: 100dvw;
    height: 100vh;
    height: 100dvh;
    position: absolute;
    z-index: -100;
    background-color: red;
}

.prompt_order {
    display: flex;
    flex-direction: column;
    align-items: center;
    justify-content: center;
    gap: 5px;
    width: 100%;
    padding: 5px;
}

.prompt_order>div {
    padding: 5px;
    padding-left: 30px;
    width: 100%;
    border-radius: 5px;
    color: var(--SmartThemeBodyColor);
    background-color: var(--black30a);
    border: 1px solid var(--SmartThemeBorderColor);
    cursor: grab;
    transition: background-color 200ms ease-in-out;
    position: relative;
    user-select: none;
    display: flex;
    align-items: center;
    justify-content: space-between;
    column-gap: 10px;
}

.prompt_order>div>span:first-child {
    flex-grow: 1;
}

.prompt_order:not(.ui-sortable-disabled)>div:hover {
    background-color: var(--SmartThemeBorderColor);
}

.prompt_order>div::after {
    content: "☰";
    left: 8px;
    position: absolute;
}

.prompt_order .disabled {
    opacity: 0.5;
    filter: grayscale(0.5);
}

.ui-sortable-disabled,
.prompt_order.ui-sortable-disabled>div {
    cursor: not-allowed;
}

.prompt_order .toggle_button {
    padding-right: 0;
}

.prompt_order .toggle_button::after {
    content: '☑';
}

.prompt_order .disabled .toggle_button::after {
    content: '☐';
}

.online_status {
    opacity: 0.8;
    margin-top: 2px;
    margin-bottom: 15px;
    display: flex;
    align-items: center;
    gap: 5px;
}

.online_status_indicator.success {
    background-color: green;
}

.online_status_indicator {
    border-radius: 100%;
    width: 14px;
    height: 14px;
    background-color: red;
    display: inline-block;
}

.online_status_text {
    margin-left: 4px;
    display: inline-block;
}

#horde_model {
    height: 150px;
}

.horde_model_title {
    display: flex;
    flex-direction: row;
    align-items: center;
    column-gap: 20px;
}

.horde-model-description {
    -webkit-line-clamp: 3;
    line-clamp: 3;
    font-size: 0.9em;
    overflow: hidden;
    text-overflow: ellipsis;
}

.drag-handle {
    cursor: grab;
    /* Make the drag handle not selectable in most browsers */
    user-select: none;
}

#form_rename_chat {
    display: flex;
    align-items: center;
    flex: 1;
    opacity: 0.8;
    gap: 5px;
}


/* Override toastr default styles */
body #toast-container {
    top: var(--topBarBlockSize);
}

body #toast-container>div {
    opacity: 0.95;
}

#dialogue_del_mes {
    display: none;
}

.for_checkbox {
    display: block;
}

input[type='checkbox'] {
    -webkit-appearance: none;
    -moz-appearance: none;
    appearance: none;
    outline: 1px solid var(--grey5020a);
    position: relative;
    width: var(--mainFontSize);
    height: var(--mainFontSize);
    overflow: hidden;
    border-radius: 3px;
    border: 1px solid var(--SmartThemeBorderColor);
    background-color: var(--SmartThemeBodyColor);
    box-shadow: inset 0 0 2px 0 var(--SmartThemeShadowColor);
    cursor: pointer;
    transform: translateY(-0.075em);
    flex-shrink: 0;
    place-content: center;
    filter: brightness(1.2);
    display: grid;
}

input[type="checkbox"]::before {
    content: "";
    width: 0.65em;
    height: 0.65em;
    transform: scale(0);
    transition: 120ms transform ease-in-out;
    box-shadow: inset 1em 1em var(--SmartThemeCheckboxTickColor);
    transform-origin: bottom left;
    clip-path: polygon(14% 44%, 0 65%, 50% 100%, 100% 16%, 80% 0%, 43% 62%);
}

input[type="checkbox"]:checked::before {
    transform: scale(1);
}

input[type="checkbox"]:disabled {
    color: grey;
    cursor: not-allowed;
}

input[type='checkbox'].del_checkbox {
    display: none;
    opacity: 0.7;
    margin-top: 12px;
    margin-right: 12px;
}


#user_avatar_block {
    display: flex;
    flex-wrap: wrap;
    justify-content: space-around;
    padding: 1px;
}

.avatar-container .avatar {
    cursor: pointer;
    border-radius: var(--avatar-base-border-radius-round);
    align-self: center;
    outline: var(--avatar-base-border-radius) solid transparent;
    flex: unset;
}

.avatar-container.selected {
    border: var(--avatar-base-border-radius) solid rgba(255, 255, 255, 0.7);
}

.avatar-container.default_persona .avatar {
    outline: var(--avatar-base-border-radius) solid var(--golden);
}

.avatar-container.default_persona .set_default_persona {
    color: var(--golden);
}

#user_avatar_block .avatar_upload {
    cursor: pointer;
    width: 60px;
    height: 60px;
    background: var(--grey30);
    border-radius: 100%;
    display: flex;
    justify-content: center;
    align-items: center;
    font-size: 3rem;
}

#form_upload_avatar {
    display: none !important;
}

.range-block {
    height: min-content;
    display: flex;
    flex-wrap: wrap;
    align-items: center;
    margin-bottom: 5px;
    justify-content: space-between;
}

.range-block-title {
    margin: 0;
    padding: 0;
    width: 100%;
    text-align: center;

}

.range-block-counter {
    margin-left: 5px;
    /*previously needed to avoid firefox scrollbar overlap, no longer necessary?*/
    /* margin-right: 15px; */
    font-size: calc(var(--mainFontSize) * 0.95);
    color: var(--SmartThemeBodyColor);
    flex: 1;
    gap: 5px;
    display: flex;
}

.toggle-description {
    width: max-content;
    margin-left: 5px;
    margin-right: 15px;
    font-size: calc(var(--mainFontSize) * 0.85);
    color: var(--SmartThemeEmColor);
    text-align: center;
}

.range-block-counter input {
    display: block;
    cursor: text;
    background-color: var(--black30a);
    border: 1px solid var(--SmartThemeBorderColor);
    border-radius: 5px;
    padding: 2px;
    flex: 1;
    text-align: center;
    width: 70px;
}

.neo-range-input {
    display: block;
    cursor: text;
    background-color: var(--black30a);
    border: 1px solid var(--SmartThemeBorderColor);
    border-radius: 0 0 5px 5px;
    padding: 2px;
    padding-left: 1em;
    padding-top: 5px;
    text-align: center;
    width: 100%;
}

.neo-range-slider {
    -webkit-appearance: none !important;
    appearance: none !important;
    margin: 0 !important;
    margin-top: 7px !important;
    padding: 0 !important;
    width: 100% !important;
    height: 5px !important;
    background: var(--white50a) !important;
    border-radius: 7px 7px 0 0 !important;
    background-size: 70% 100% !important;
    background-repeat: no-repeat !important;
    box-shadow: inset 0 0 2px var(--black50a) !important;
    cursor: ew-resize !important;
    z-index: 1;
}

.neo-range-slider:hover,
input[type="range"]:hover {
    filter: brightness(1.25);
}

.neo-range-slider:focus-visible,
input[type="range"]:focus-visible {
    outline: 1px solid var(--interactable-outline-color);
}

.range-block-range {
    margin: 0;
    flex: 5;
}

input[type="range"] {
    -webkit-appearance: none;
    appearance: none;
    margin: 0;
    padding: 0;
    width: 100%;
    height: 5px;
    background: var(--white50a);
    border-radius: 15px;
    background-size: 70% 100%;
    background-repeat: no-repeat;
    box-shadow: inset 0 0 2px black;
    cursor: ew-resize;
}

input[type="range"]::-webkit-slider-thumb {
    -webkit-appearance: none;
    position: relative;
    box-shadow: 0 0 5px 0 black;
    box-shadow: inset 0 0 5px var(--black70a);
    -webkit-appearance: none;
    height: 15px;
    width: 15px;
    border-radius: 50%;
    background: var(--white100);
}

.doubleRangeContainer {
    display: flex;
    --markerWidth: 15px;
    container-type: inline-size;
    container-name: doubleRangeContainer;

    >.doubleRangeInputContainer {
        flex: 0 0 50%;
        overflow: hidden;
        position: relative;

        >datalist {
            display: flex;
            flex-direction: row;
            justify-content: space-between;
            font-size: x-small;

            >option {
                flex: 0 0 0;
                width: 0;
                display: flex;
                justify-content: center;
            }
        }

        @container doubleRangeContainer (max-width: 200px) {
            >datalist {
                height: 2.5em;
            }

            &:nth-child(1)>datalist>option {
                transform: rotate(-45deg);
                transform-origin: bottom right;
            }

            &:nth-child(2)>datalist>option {
                transform: rotate(45deg);
                transform-origin: bottom left;
            }
        }

        >input::-webkit-slider-thumb {
            z-index: 2;
        }

        &:after {
            /* shifted to center to hide corners of the inset shadow */
            --shift: 2px;
            /* 100% of the input width (1em padding) */
            --inputWidth: calc(100% - 1em);
            /* input padding max(20px, 20%) */
            --inputPadding: calc(max(20px, var(--inputWidth) * 0.2));
            /* 100% of the variable range width: 100% of input - input padding - marker width) */
            --rangeWidth: calc(var(--inputWidth) - var(--inputPadding) - var(--markerWidth));
            /* always visible part of the input range (value = 0) */
            --zeroOffset: calc(var(--inputPadding) + var(--markerWidth) / 2);
            content: '';
            position: absolute;
            top: 11px;
            width: calc(var(--value) / 2 * var(--rangeWidth) + var(--zeroOffset) + var(--shift));
            height: 5px;
            background-color: var(--SmartThemeQuoteColor);
            box-shadow: inset 0 0 2px black;
        }

        &:nth-child(1) {
            --value: 0;
            padding-left: 1em;

            >input {
                direction: rtl;
                position: relative;
                padding-right: max(20px, 20%);
            }

            >datalist {
                direction: rtl;
                padding-right: calc(var(--markerWidth)/2 + max(20px, 20%));
                padding-left: calc(var(--markerWidth)/2 - 2px);
            }

            &:after {
                right: -2px;
            }
        }

        &:nth-child(2) {
            --value: 0;
            padding-right: 1em;

            >input {
                position: relative;
                padding-left: max(20px, 20%);
            }

            >datalist {
                padding-left: calc(var(--markerWidth)/2 + max(20px, 20%));
                padding-right: calc(var(--markerWidth)/2 - 2px);
            }

            &:after {
                left: -2px;
            }
        }
    }
}

/*Notes '?' links*/

.note-link-span {
    color: var(--SmartThemeQuoteColor);
    display: inline-block;
    opacity: 0.5;
    margin: 0 5px;
    text-align: center;
    border-radius: 100%;
    box-shadow: 0 0 3px black;
    transition: all 250ms;
}

.topRightInset {
    position: absolute;
    top: 6px;
    right: 23px;
}

.note-link-span:hover,
.note-link-span-lrg:hover {
    opacity: 1;
}

.nice-link {
    color: var(--SmartThemeBodyColor);
    opacity: 0.5;
    font-weight: 400;
    text-decoration: none;
    border-bottom: 2px dashed red;
    transition: 0.3s;
}

.whitespacenowrap {
    white-space: nowrap;
}

#chartokenwarning a {
    color: var(--SmartThemeBodyColor);
}

#char-management-dropdown {
    height: auto;
    margin-bottom: 0;
}

#tagInput {
    height: 26px;
    margin-bottom: 0;
}

.nice-link:hover {
    opacity: 1;
}

.mes_buttons,
.extraMesButtons {
    /* height: 20px; */
    position: relative;
    display: flex;
    gap: 4px;
    flex-wrap: nowrap;
    justify-content: flex-end;
    transition: all 200ms;
    overflow-x: hidden;
    padding: 1px;
}

.extraMesButtons {
    display: none;
}

.mes_button,
.extraMesButtons>div {
    cursor: pointer;
    transition: 0.3s ease-in-out;
    filter: drop-shadow(0px 0px 2px black);
    opacity: 0.3;
    padding: 1px 3px;
}

.mes_button:hover,
.extraMesButtons>div:hover {
    opacity: 1;
}

.mes_bookmark {
    display: none;
}

.mes:not([bookmark_link='']) .mes_bookmark {
    display: inline-block;
}

.mes:not([bookmark_link='']) .mes_create_bookmark {
    display: none;
}

.mes_edit_buttons {
    display: none;
    flex-direction: row;
    column-gap: 5px;
    float: right;
    cursor: pointer;
    padding-bottom: 5px;
    filter: drop-shadow(0px 0px 2px black);
    transition: 0.3s ease-in-out;
}

.mes_edit_buttons .menu_button {
    opacity: 0.5;
    padding: 0px;
    font-size: 1rem;
    height: 2rem;
    margin-top: 0;
    margin-bottom: 0;
    aspect-ratio: 1 / 1;
    display: flex;
    justify-content: center;
    align-items: center;
}

.mes_edit_cancel.menu_button {
    background-color: var(--crimson70a);
}

.mes_edit_done.menu_button {
    background-color: var(--okGreen70a);
}

.mes_edit_buttons .menu_button:hover {
    opacity: 1;
}

.edit_textarea {
    padding: 5px;
    margin: 0;
    outline: none;
    background-color: var(--black50a);
    line-height: calc(var(--mainFontSize) + .25rem);
    max-height: 75vh;
    max-height: 75dvh;
}

#anchor_order {
    margin-bottom: 15px;
}

#anchor_checkbox,
#power-user-option-checkboxes {
    display: flex;
    flex-direction: column;
    flex-grow: 1;
}

#anchor_checkbox label,
#power-user-option-checkboxes label,
.checkbox_label,
.auto_continue_settings_block {
    display: flex;
    flex-direction: row;
    column-gap: 5px;
    align-items: baseline;
}

.auto_continue_settings_block {
    margin-top: 10px;
}

.auto_continue_settings_block label {
    flex: 1;
    display: flex;
    flex-direction: column;
}

#shadow_character_popup {
    backdrop-filter: blur(var(--SmartThemeBlurStrength));
    background-color: var(--black70a);
    -webkit-backdrop-filter: blur(var(--SmartThemeBlurStrength));
    display: none;
    opacity: 1.0;
    position: absolute;
    width: 100%;
    height: 100vh;
    height: 100dvh;
    z-index: 2058;
}

#character_popup {
    display: none;
    background-color: var(--SmartThemeBlurTintColor);
    backdrop-filter: blur(calc(var(--SmartThemeBlurStrength)*2));
    -webkit-backdrop-filter: blur(calc(var(--SmartThemeBlurStrength)*2));

    min-width: 100px;
    max-width: var(--sheldWidth);
    height: calc(100vh - 84px);
    height: calc(100dvh - 84px);
    min-height: calc(100vh - 84px);
    min-height: calc(100dvh - 84px);
    max-height: calc(100vh - 84px);
    max-height: calc(100dvh - 84px);
    position: absolute;
    z-index: 4001;
    margin-left: auto;
    margin-right: auto;
    left: 0;
    right: 0;
    top: var(--topBarBlockSize);
    box-shadow: 0 0 20px var(--black70a);
    padding: 10px;
    border: 1px solid var(--SmartThemeBorderColor);
    border-radius: 0 0 10px 10px;
    overflow-y: auto;
}

#character_popup h3 {
    margin-top: 0;
    margin-bottom: 0;
    margin-left: 0;
    display: inline;
}

h4 {
    margin: 5px 0;
}

h5 {
    margin: 5px 0;
}

#character_popup h5 {
    color: var(--grey50);
}


#character_popup_text {
    align-items: center;
}

#personality_textarea {
    width: 100%;
}

#mes_example_div {
    height: 100%;
    display: flex;
    flex-grow: 1;
}

#scenario_pole {
    width: 100%;
    margin-left: 0;
}

#mes_example_textarea {
    width: 100%;
    height: 100%;
    margin-left: 0;
}

#character_popup_ok {
    cursor: pointer;
    display: none;
    height: 40px;
    margin-top: 15px;
    margin-left: 36px;
    backdrop-filter: blur(var(--SmartThemeBlurStrength));
    background-color: var(--black70a);
    -webkit-backdrop-filter: blur(var(--SmartThemeBlurStrength));
    width: 110px;
    text-align: center;
}

#shadow_select_chat_popup {
    display: none;
    opacity: 1.0;
    position: absolute;
    width: 100%;
    height: 100vh;
    height: 100dvh;
    z-index: 4100;
    top: 0;
    background-color: var(--black70a);
    backdrop-filter: blur(var(--SmartThemeBlurStrength));
    -webkit-backdrop-filter: blur(var(--SmartThemeBlurStrength));
}

#select_chat_popup {
    display: grid;
    grid-template-rows: auto auto;
    max-width: var(--sheldWidth);
    height: min-content;
    max-height: calc(100vh - var(--topBarBlockSize));
    max-height: calc(100dvh - var(--topBarBlockSize));
    min-height: 100px;
    position: absolute;
    z-index: 2066;
    left: 0;
    right: 0;
    top: 0;
    bottom: 0;
    margin-top: auto;
    margin-bottom: auto;
    margin-left: auto;
    margin-right: auto;
    box-shadow: 0px 0px 20px black;
    padding: 10px;
    background-color: var(--SmartThemeBlurTintColor);
    border-radius: 10px;
    overflow-y: auto;
    border: 1px solid var(--SmartThemeBorderColor);
}

#export_div {
    cursor: pointer;
}

#load_select_chat_div {
    position: absolute;
    bottom: 154px;
    left: 174px;
}

#load_select_chat_div img {
    width: 80px;
    height: 80px;
}

#select_chat_div {
    padding: 0;
    height: min-content;
}

#select_chat_div hr {
    margin: 0;
}

.select_chat_block_wrapper {
    cursor: pointer;
}

.select_chat_block {
    border-radius: 5px;
    margin-top: 5px;
    border: 1px solid var(--SmartThemeBorderColor);
    padding: 5px 7px;
}

.select_chat_block:hover {
    background-color: var(--white30a);
}

.select_chat_block[highlight] {
    background-color: var(--cobalt30a);
}

.select_chat_block .avatar {
    grid-row: span 2;
}

.select_chat_block_filename_item {
    opacity: 0.5;
    width: fit-content;
}

.select_chat_block_filename {
    flex: 1
}

.renameChatButton,
.exportRawChatButton,
.exportChatButton {
    cursor: pointer;
}

.select_chat_block_mes {
    font-size: calc(var(--mainFontSize) - .25rem);
}

.PastChat_cross {
    width: 15px;
    height: 15px;
    cursor: pointer;
    opacity: 0.4;
}


.PastChat_cross:hover {
    color: red;
    filter: drop-shadow(0 0 2px red);
    -webkit-animation: infinite-spinning 1s ease-out 0s infinite normal;
    animation: infinite-spinning 1s ease-out 0s infinite normal;
}

#export_character_div {
    display: grid;
    grid-template-columns: 340px auto;
}

body .ui-autocomplete {
    max-height: 300px;
    overflow-y: auto;
}

body .ui-front {
    z-index: 10000;
}


body .ui-slider-handle {
    background-color: var(--SmartThemeBlurTintColor);
    border: 1px solid var(--SmartThemeBorderColor) !important;
    border-radius: 5px;
    outline: 1px solid var(--grey5020a);
    box-shadow: 0 0 3px var(--black50a);
    text-shadow: 0px 0px calc(var(--shadowWidth) * 1px) var(--SmartThemeShadowColor);
    width: 50px !important;
    padding: 0 5px;
    text-align: center;
    margin-left: 0;
    opacity: 1 !important;
    transition: filter 200ms;
    filter: brightness(1.2);
}

.ui-slider-handle.ui-state-default {
    color: var(--SmartThemeBodyColor);
    background: var(--SmartThemeBlurTintColor);
}

.ui-slider-handle:focus {
    outline: none;
}

.ui-slider-handle.ui-state-hover {
    color: var(--SmartThemeBodyColor);
    background: var(--SmartThemeBlurTintColor);
    filter: brightness(1.2)
}

.ui-slider-handle.ui-state-active {
    color: var(--SmartThemeBodyColor);
    background: var(--SmartThemeBlurTintColor);
    filter: brightness(1.5);
    border-color: var(--SmartThemeBorderColor) !important;
}

body .ui-widget-content {
    background-color: var(--SmartThemeBlurTintColor);
    border: 1px solid var(--SmartThemeBorderColor) !important;
    border-radius: 10px;
    box-shadow: 0 0 3px var(--black50a);
    text-shadow: 0px 0px calc(var(--shadowWidth) * 1px) var(--SmartThemeShadowColor);
    backdrop-filter: blur(calc(var(--SmartThemeBlurStrength)*2));
    color: var(--SmartThemeBodyColor);
}

.ui-slider {
    margin: 5px 0;
    outline: 1px solid var(--grey5050a);
    border-radius: 5px !important;
}

body .ui-widget-content .ui-state-active:not(.ui-slider-handle) {
    margin: unset !important;
}

body .ui-widget-content .ui-menu-item-wrapper {
    background: unset;
    border: unset;
}

body .ui-widget-content li {
    padding: 5px;
    text-decoration: none;
    display: flex;
    align-items: center;
    cursor: pointer;
    opacity: 0.5;
    transition: opacity 200ms;
}

body .ui-widget-content li:hover {
    /* background-color: var(--SmartThemeEmColor); */
    opacity: 1;
}

.typing_indicator {
    position: sticky;
    bottom: 10px;
    margin: 10px;
    opacity: 0.85;
    text-shadow: 0px 0px calc(var(--shadowWidth) * 1px) var(--SmartThemeShadowColor);
    order: 9999;
}

.typing_indicator:after {
    display: inline-block;
    vertical-align: bottom;
    animation: ellipsis steps(4, end) 1500ms infinite;
    content: "";
    width: 0px;
}

#group_avatar_preview .missing-avatar {
    display: inline;
    vertical-align: middle;
}

body.big-avatars .group_select .missing-avatar {
    display: flex;
    justify-content: center;
    align-items: center;
}

body.big-avatars .missing-avatar {
    width: calc(var(--avatar-base-width)* var(--big-avatar-width-factor));
    height: calc(var(--avatar-base-height)* var(--big-avatar-height-factor));
}

.missing-avatar {
    font-size: 36px;
    width: var(--avatar-base-width);
    height: var(--avatar-base-height);
    text-align: center;
}

.userSettingsInnerExpandable {
    border: 1px solid;
    border-color: var(--SmartThemeBorderColor);
    border-radius: 5px;
    padding: 2px 5px !important;
    margin: 5px 0;
}

.warning {
    color: var(--warning);
    font-weight: bolder;
}

.slider_hint {
    display: flex;
    flex-direction: row;
    align-items: baseline;
    justify-content: space-between;
    width: 100%;
    position: relative;
}

#talkativeness_expander {
    flex: 1;
}

#talkativeness_div input[type="range"] {
    width: 100%;
}

.slider_hint span {
    font-size: calc(var(--mainFontSize) - .25rem);
}

.slider_hint span:nth-child(2) {
    position: absolute;
    left: 50%;
    transform: translateX(-50%);
}

p {
    margin-bottom: 16px;
    margin-top: 0;
}

h1 {
    font-size: calc(var(--mainFontSize) + 1rem);
    line-height: 32px;
    margin-bottom: 22px;
}

h2 {
    margin-top: 5px;
    margin-bottom: 22px;
}

.right_menu_button h2 {
    margin-top: 0;
    margin-bottom: 0;
}

.right_menu_button img {
    display: block;
    cursor: pointer;
    height: 26px;
}

a {
    color: orange;
    text-decoration: none;
}

#export_format_popup {
    display: none;
    z-index: 9999;
}

#rawPromptPopup {
    inset: 0px auto auto 0px;
    margin: 0px;
    transform: translate(500px, 0px);
    display: block;
    overflow-wrap: break-word;
    white-space: normal;
    max-width: calc(((100vw - 500px) / 2) - 10px);
    max-width: calc(((100dvw - 500px) / 2) - 10px);
    position: absolute;
    z-index: 9999;
    max-height: 90vh;
    max-height: 90dvh;
    /*unsure why, but this prevents scrollbars*/
    height: 49vh;
    height: 49dvh;

    padding: 5px;
    overflow-y: auto;
    display: none;
}

#rawPromptWrapper {
    white-space: pre-wrap;
    word-wrap: break-word;
    width: 100%;
    text-align: start;
    overflow-y: auto;
    max-height: 100%;
}

.list-group {
    display: flex;
    flex-direction: column;
    padding-left: 0;
    margin-top: 0;
    overflow: hidden;
    background-color: var(--SmartThemeBlurTintColor);
    backdrop-filter: blur(calc(var(--SmartThemeBlurStrength)*2));
    border: 1px solid var(--SmartThemeBorderColor);
    border-radius: 10px;
    box-shadow: 0 0 5px black;
    text-shadow: 0px 0px calc(var(--shadowWidth) * 1px) var(--SmartThemeShadowColor);
}

/* ############################################################# */
/*           Right nav panel and nav-toggle */
/* ############################################################# */

#right-nav-panel {
    width: calc((100vw - var(--sheldWidth) - 2px) /2);
    width: calc((100dvw - var(--sheldWidth) - 2px) /2);
    max-height: calc(100vh - var(--topBarBlockSize));
    max-height: calc(100dvh - var(--topBarBlockSize));
    height: calc(100vh - var(--topBarBlockSize));
    height: calc(100dvh - var(--topBarBlockSize));
    position: fixed;
    top: 0;
    margin: 0;
    right: 0;
    left: calc(100% - var(--sheldWidth) /2 + var(--sheldWidth) +1px);
    padding: 5px;
    margin-bottom: 5px;
    backdrop-filter: blur(calc(var(--SmartThemeBlurStrength)));
    background-color: var(--SmartThemeBlurTintColor);
    -webkit-backdrop-filter: blur(calc(var(--SmartThemeBlurStrength)));
    z-index: 3000;

    border: 1px solid var(--SmartThemeBorderColor);

    box-shadow: none;
    border-radius: 10px;
    overflow: hidden;
    flex-flow: column;
    min-width: 100px;
}

#nav-toggle {
    position: fixed;
    right: 13px;
    top: 12px;
    padding: 0;
    margin: 0;
    cursor: pointer;
    height: 0;
    width: 0;
    z-index: 3001;
}

#hidden-divs {
    display: none;
}

/* Message images */
.mes .mes_img_container {
    max-width: 100%;
    /*to fit inside single window height of mobile landscape*/
    display: none;
    position: relative;
    width: fit-content;
    transition: all 0.1s;
    padding: 0.5rem;
}

.mes_img {
    border-radius: 10px;
    max-width: 100%;
    max-height: 40vh;
    image-rendering: -webkit-optimize-contrast;
}

.mes_img_swipes,
.mes_img_controls {
    position: absolute;
    top: 0.1em;
    left: 0;
    width: 100%;
    display: flex;
    opacity: 0;
    flex-direction: row;
    justify-content: space-between;
    align-items: center;
    padding: 1em;
}

.mes_img_swipes {
    top: unset;
    bottom: 0.1rem;
}

.mes_img_swipes .right_menu_button,
.mes_img_controls .right_menu_button {
    filter: brightness(90%);
    text-shadow: 1px 1px var(--SmartThemeShadowColor) !important;
    padding: 1px;
    height: 1.25em;
    width: 1.25em;
}

.mes_img_swipes .right_menu_button::before,
.mes_img_controls .right_menu_button::before {
    /* Fix weird alignment with this font-awesome icons on focus */
    position: relative;
    top: 0.6125em;
}

.mes_img_swipes .right_menu_button:hover,
.mes_img_controls .right_menu_button:hover {
    filter: brightness(150%);
}

.mes_img_container:hover .mes_img_swipes,
.mes_img_container:focus-within .mes_img_swipes,
.mes_img_container:hover .mes_img_controls,
.mes_img_container:focus-within .mes_img_controls {
    opacity: 1;
}

.mes .mes_img_container.img_extra {
    display: flex;
}

body:not(.caption) .mes_img_caption {
    display: none;
}

.mes_img_container:not(.img_swipes) .mes_img_swipes,
body:not(.sd) .mes_img_swipes {
    display: none;
}

.mes_img_swipe_counter {
    font-weight: 600;
    filter: drop-shadow(2px 4px 6px black);
    cursor: default;
}

.img_enlarged_holder {
    /* Scaling via flex-grow and object-fit only works if we have some kind of base-height set */
    min-height: 120px;
}

.img_enlarged_holder:has(.zoomed) {
    overflow: auto;
}

.img_enlarged {
    object-fit: contain;
    width: 100%;
    height: 100%;
    cursor: zoom-in
}

.img_enlarged.zoomed {
    object-fit: cover;
    width: auto;
    height: auto;
    cursor: zoom-out;
}

.img_enlarged_container {
    display: flex;
    flex-direction: column;
    justify-content: center;
    padding: 10px;
    height: 100%;
    width: 100%;
}

.img_enlarged_container pre code {
    position: relative;
    display: block;
    overflow-x: auto;
    padding: 1em;
}

.img_enlarged_container pre {
    max-height: 25vh;
    max-height: 25dvh;
    flex-shrink: 0;
    overflow: auto;
}

.popup:has(.img_enlarged.zoomed).large_dialogue_popup {
    height: 100vh !important;
    height: 100dvh !important;
    max-height: 100vh !important;
    max-height: 100dvh !important;
    max-width: 100vw !important;
    max-width: 100dvw !important;
    padding: 0;
}

.popup:has(.img_enlarged.zoomed).large_dialogue_popup .popup-content {
    margin: 0;
    padding: 0;
}

.popup:has(.img_enlarged.zoomed).large_dialogue_popup .img_enlarged_container pre {
    display: none;
}

.popup:has(.img_enlarged.zoomed).large_dialogue_popup .popup-button-close {
    display: none !important;
}

.cropper-container {
    max-width: 100% !important;
}

/* Align the content of this span to the right */
.delete-button {
    margin-right: 10px;
    display: inline-flex;
}

#extensions_settings .inline-drawer-toggle.inline-drawer-header,
#extensions_settings2 .inline-drawer-toggle.inline-drawer-header,
#user-settings-block h4,
.standoutHeader {
    background-image: linear-gradient(348deg, var(--white30a)2%, var(--grey30a)10%, var(--black70a)95%, var(--SmartThemeQuoteColor)100%);
    margin-bottom: 5px;
    border-radius: 10px;
    padding: 2px 5px;
    border: 1px solid var(--SmartThemeBorderColor);
    transition: all 250ms;
}

.standoutHeader.inline-drawer-header {
    padding: 5px;
    margin-bottom: 0;
}

.standoutHeader~.inline-drawer-content {
    border: 1px solid var(--SmartThemeBorderColor);
    padding: 5px;
    border-radius: 10px;
    background-color: var(--black30a);
}

#user-settings-block [name="MiscellaneousToggles"],
#CustomCSS-block,
#CustomCSS-textAreaBlock {
    display: contents;
}

#customCSS {
    flex: 1 1 auto;
    min-height: 20vh;
    min-height: 20dvh;
}

#ui_language_select {
    width: 8em;
}

#extensions_settings .inline-drawer-toggle.inline-drawer-header:hover,
#extensions_settings2 .inline-drawer-toggle.inline-drawer-header:hover,
.standoutHeader.inline-drawer-header:hover {
    filter: brightness(150%);
}

.menu_button_icon {
    display: flex;
    align-items: center;
    width: fit-content;
    gap: 5px;
}

.menu_button_icon span {
    font-size: calc(var(--mainFontSize) * 0.9);
}

/*------------ TOP SIDE SETTINGS ----------------*/

#top-settings-holder {
    display: flex;
    margin: 0 auto;
    height: var(--topBarBlockSize);
    justify-content: center;
    z-index: 3005;
    position: relative;
    width: var(--sheldWidth);

}

body:has(.drawer-content.maximized) #top-settings-holder:has(.drawer-content.openDrawer:not(.fillLeft):not(.fillRight)),
body:has(.drawer-content.open) #top-settings-holder:has(.drawer-content.openDrawer:not(.fillLeft):not(.fillRight)),
body:has(#character_popup.open) #top-settings-holder:has(.drawer-content.openDrawer:not(.fillLeft):not(.fillRight)) {
    z-index: 4005;
}

.drawer {
    align-items: center;
    justify-content: center;
    display: flex;
    flex-flow: row;
    width: 100%;
}

.drawer-icon {
    display: inline-block;
    cursor: pointer;
    font-size: var(--topBarIconSize);
    padding: 1px 3px;
}

.drawer-icon.openIcon {
    transition: all 0.275s;
}

.drawer-icon.closedIcon {
    opacity: 0.3;
    transition: all 0.275s;
}

.drawer-icon.closedIcon:hover {
    opacity: 1;
}

.code-copy {
    cursor: pointer;
    position: absolute;
    top: 0;
    right: 0;
    height: 22px;
    width: 22px;
    margin: 4px;
    opacity: 0.4;
    display: flex;
    align-items: center;
    justify-content: center;
}

.code-copy:hover {
    opacity: 0.8;
}

.custom-drawer-icon,
.inline-drawer-icon {
    display: block;
    cursor: pointer;
    font-size: calc(var(--mainFontSize)*1.5);
    background-size: cover;
    background-repeat: no-repeat;
    filter: brightness(75%);
}

.inline-drawer-header {
    display: flex;
    justify-content: space-between;
    align-items: center;
    padding: 5px 0;
    cursor: pointer;
}

.inline-drawer-content {
    display: none;
}

.drawer25pWidth {
    flex-basis: calc((var(--sheldWidth) / 4) - 16px);
}

.drawer33pWidth {
    flex-basis: calc((var(--sheldWidth) / 3) - 16px);
}

.drawer-content {
    background-color: var(--SmartThemeBlurTintColor);
    color: var(--SmartThemeBodyColor);
    border-radius: 10px;
    padding: 5px;
    border: 1px solid var(--SmartThemeBorderColor);
    min-width: 450px;
    width: var(--sheldWidth);
    overflow-y: auto;
    max-height: calc(100vh - calc(var(--topBarBlockSize) + var(--bottomFormBlockSize)));
    max-height: calc(100dvh - calc(var(--topBarBlockSize) + var(--bottomFormBlockSize)));
    display: none;
    position: absolute;
    top: var(--topBarBlockSize);
    left: 0;
    right: 0;
    margin: 0 auto;
    backdrop-filter: blur(calc(var(--SmartThemeBlurStrength)));
    -webkit-backdrop-filter: blur(calc(var(--SmartThemeBlurStrength)));
    /* z-index: 1000 !important; */
}

body.movingUI .inline-drawer-maximize {
    display: none;
}

body:not(.movingUI) .drawer-content.maximized {
    width: var(--sheldWidth) !important;
    top: var(--topBarBlockSize) !important;
    margin: 0 auto !important;
    right: 0 !important;
}

/*to prevent draggables from being made too small to see*/
.fillRight,
.fillLeft,
#WorldInfo,
#floatingPrompt {
    min-width: 100px !important;
    min-height: 100px !important;
    position: fixed;
}

.fillLeft {
    width: calc((100vw - var(--sheldWidth) - 2px) /2);
    width: calc((100dvw - var(--sheldWidth) - 2px) /2);
    height: calc(100vh - var(--topBarBlockSize));
    height: calc(100dvh - var(--topBarBlockSize));
    max-height: calc(100vh - var(--topBarBlockSize));
    max-height: calc(100dvh - var(--topBarBlockSize));
    position: fixed;
    top: 0;
    margin: 0;
    left: 0;
    right: auto;
    border-radius: 10px;
    box-shadow: none;
    overflow: hidden;
    border: 1px solid var(--SmartThemeBorderColor);
}

.scrollableInner {
    overflow-x: hidden;
    height: calc(100% - 30px);
}

.scrollableInnerFull {
    height: 100%;
    overflow-Y: auto;
    overflow-X: hidden;
}

.fillLeft .scrollableInner {
    padding: 0.5em 1em 0.5em 0.5em
}

.drawer-content select {
    width: 100%;
    font-size: calc(var(--mainFontSize) * 0.95);
}

.settingsSectionWrap {
    border: 1px solid var(--SmartThemeBorderColor);
    border-radius: 10px;
    padding: 5px;
}

.wi-enter-footer-text {
    font-size: calc(var(--mainFontSize) * 0.8);
    color: var(--SmartThemeBodyColor);
}

#openai_api-presets select {
    width: 100%;
}

.template_element {
    display: none !important;
}

.openai_logit_bias_text,
.openai_logit_bias_value {
    flex: 1;
}

.editable-slider-notification {
    position: absolute;
    right: 0px;
    left: 0px;
    margin: 0 auto;
    width: 70%;
    top: 5px;
    padding: 0;
    display: block;
    text-align: center;
}

.openai_logit_bias_form {
    display: flex;
    flex-direction: row;
    column-gap: 10px;
    align-items: center;
}

.openai_logit_bias_list {
    display: flex;
    flex-direction: column;
    gap: 10px;
}

.openai_logit_bias_list:empty {
    width: 100%;
    height: 100%;
}

.logit_bias_form {
    display: flex;
    flex-direction: row;
    column-gap: 10px;
    align-items: center;
}

.logit_bias_text,
.logit_bias_value {
    flex: 1;
}

.logit_bias_list {
    display: flex;
    flex-direction: column;
    gap: 10px;
}

.logit_bias_list:empty {
    width: 100%;
    height: 100%;
}

.logit_bias_list:empty::before {
    display: flex;
    align-items: center;
    justify-content: center;
    content: "No items";
    font-weight: bolder;
    width: 100%;
    height: 100%;
    opacity: 0.8;
    min-height: 2.5em;
}

.openai_logit_bias_preset_form {
    display: flex;
    flex-direction: row;
    width: 100%;
    gap: 5px;
    align-items: baseline;
}

#openai_logit_bias_new_entry {
    margin-top: 0.5rem;
}

.openai_logit_bias_preset_form select {
    flex: 1;
}

.openai_logit_bias_list:empty::before {
    display: flex;
    align-items: center;
    justify-content: center;
    content: "No items";
    font-weight: bolder;
    width: 100%;
    height: 100%;
    opacity: 0.8;
    min-height: 3rem;
}

.openai_restorable,
.title_restorable {
    display: flex;
    flex-direction: row;
    justify-content: space-between;
    align-items: center;
}

.openai_restorable .right_menu_button img {
    height: 20px;
}

#openai_api-presets {
    flex-direction: column;
}

#ReverseProxyWarningMessage {
    display: none;
}

.reverse_proxy_warning:not(small) {
    color: var(--warning);
    background-color: var(--black70a);
    text-shadow: none !important;
    margin-top: 5px !important;
    border-radius: 5px;
    padding: 3px;
    border: 1px solid var(--SmartThemeBorderColor);
}

.neutral_warning {
    color: var(--warning);
    font-weight: 800;
}

.neutral_warning[data-for] {
    display: none;
}

.max_context_unlocked_block .checkbox_label {
    flex-wrap: wrap;
}


#max_context_unlocked:not(:checked)+div {
    display: none;
}

#rm_group_add_members a,
#rm_group_members a {
    color: var(--SmartThemeBodyColor);
}

.draggable {
    min-width: 100px;
    min-height: 100px;
    max-height: 90vh;
    max-width: 90vw;
    width: calc((100vw - var(--sheldWidth)) /2);
    position: absolute;
    padding: 0;
    filter: drop-shadow(1px 1px 2px var(--black50a));
    z-index: 29;
    overflow: hidden;
    display: none;
    bottom: 0;
    border-radius: 10px;
    border: 1px solid var(--SmartThemeBorderColor);
    aspect-ratio: unset;
    backdrop-filter: blur(var(--SmartThemeBlurStrength));
    background-color: var(--SmartThemeBlurTintColor);
    padding: 5px;
}

.zoomed_avatar {
    /* Max height with 2/3 aspect ratio */
    --maxWidth: calc(90vh * 0.666);
    /* Left gap between the left corner and chat */
    --leftGapWidth: calc((100vw - var(--sheldWidth)) / 2);
    /* Left position of the avatar (half of the gap minus half of the avatar width) */
    --leftPosition: max(0px, calc((var(--leftGapWidth) - var(--maxWidth)) / 2));
    padding: 0;
    border: 0;
    background-color: transparent;
    max-width: var(--maxWidth);
    left: var(--leftPosition);
    position: absolute;
    height: auto;
    max-height: 90vh !important;
    align-items: start;
}

/*why were we force hiding the close button again..?*/
/* .zoomed_avatar .dragClose {
    display: none;
} */

.zoomed_avatar_container {
    width: 100%;
    /* margin-inline: 10px; */
    max-height: 90vh;
    max-width: 90dvh;
}

.zoomed_avatar img {
    height: unset !important;
    width: 100%;
    object-fit: contain !important;
    border-radius: 10px;
}

/* Hide scrollbar for Chrome, Safari and Opera */
.no-scrollbar::-webkit-scrollbar {
    display: none;
}

/* Hide scrollbar for IE, Edge, and Firefox */
.no-scrollbar {
    -ms-overflow-style: none;
    /* IE and Edge */
    scrollbar-width: none;
    /* Firefox */
}

#groupMemberListPopoutClose {
    height: 15px;
    aspect-ratio: 1 / 1;
    font-size: 20px;
    opacity: 0.5;
    transition: all 250ms;
}

/* #groupMemberListPopout,
#summaryExtensionPopout {
    aspect-ratio: unset;
    backdrop-filter: blur(var(--SmartThemeBlurStrength));
    background-color: var(--SmartThemeBlurTintColor);
    overflow: auto;
} */

#groupMemberListPopout {
    padding: 0;
    height: 50%;
}

#groupMemberListPopout #currentGroupMembers {
    height: 100%;
}

#groupMemberListPopout #rm_group_members {
    /*     background-color: var(--SmartThemeBlurTintColor); */
    margin: 0;
    padding: 0;
    padding-top: 20px;

}



.timestamp {
    font-size: calc(var(--mainFontSize) * 0.7);
    font-weight: 400;
}

.lastInContext {
    border-top: 3px dotted var(--SmartThemeQuoteColor) !important;
}

.icon-svg {
    /* Takes on the color of the surrounding text */
    fill: currentColor;
    width: auto;
    height: 14px;
    aspect-ratio: 1;
    /* To align with adjacent text */
    place-self: center;
}

.paginationjs {
    display: flex;
    align-items: center;
    flex-direction: row;
}

/* Pagination */
.paginationsjs-pages {
    margin: 0.5em 0;
    display: flex;
    justify-content: center;
    align-items: center;
}

.paginationjs-pages ul {
    list-style-type: none;
    margin: 0.25em;
    padding: 0;
    display: flex;
    justify-content: center;
    align-items: center;
    gap: 5px;
    user-select: none;
}

.paginationjs-size-changer select {
    width: unset;
    margin: 0;
    font-size: calc(var(--mainFontSize) * 0.85);
}

.paginationjs-pages ul li a {
    padding: 0.05em 0.5em;
    text-decoration: none;
    color: var(--SmartThemeBodyColor);
    border: 1px solid var(--SmartThemeBorderColor);
    border-radius: 5px;
    transition: opacity 0.2s;
    opacity: 0.8;
    cursor: pointer;
}

.paginationjs-pages ul li a:hover {
    opacity: 1;
}

.paginationjs-pages ul li.active a {
    color: var(--SmartThemeQuoteColor);
    border-color: var(--SmartThemeQuoteColor);
    opacity: 1;
}

.paginationjs-pages ul li.disabled a {
    opacity: 0.5;
    cursor: not-allowed;
}

.paginationjs-nav {
    padding: 2px;
    font-size: calc(var(--mainFontSize) * .8);
    font-weight: bold;
    width: auto;
}

.onboarding {
    display: flex;
    flex-direction: column;
    gap: 10px;
    text-align: left;
    height: 100%;
}

.onboarding span.menu_button {
    display: inline-flex;
}

.onboarding>h3 {
    align-self: center;
}

#show_more_messages {
    text-align: center;
    margin: 10px auto;
    font-weight: 500;
    order: -1;
    cursor: pointer;
    padding: 0.5em 1em;
    background-color: var(--SmartThemeBlurTintColor);
    width: fit-content;
    border-radius: 10px;
    outline: 1px solid var(--SmartThemeBorderColor);
}

.draggable img {
    width: 100%;
    height: 100%;
    object-fit: cover;
}

/* Jank mobile support for gallery and future draggables */
@media screen and (max-width: 1000px) {
    .draggable {
        display: block;
        width: 100vw;
        height: 100vh;
        z-index: 9999;
    }
}

/* CSS styles using a consistent pastel color palette */
.regex-brackets {
    color: #FFB347;
}

/* Pastel Orange */
.regex-special {
    color: #B0E0E6;
}

/* Powder Blue */
.regex-quantifier {
    color: #DDA0DD;
}

/* Plum */
.regex-operator {
    color: #FFB6C1;
}

/* Light Pink */
.regex-flags {
    color: #98FB98;
}

/* Pale Green */
.regex-delimiter {
    font-weight: bold;
    color: #FF6961;
}

/* Pastel Red */
.regex-highlight {
    color: #FAF8F6;
}

.popup:has(.faPicker) {
    /* Fix height for fa picker popup, otherwise search is making it resize weirdly */
    height: 70%;

    .popup-content {
        display: flex;
        flex-direction: column;
    }
}

.faPicker-container {
    display: flex;
    flex-direction: column;
    overflow: hidden;
    ;
}

.faQuery-container {
    flex: 0 0 auto;
}

.faPicker {
    flex: 1 1 auto;
    overflow: auto;
    gap: 1em;
    display: grid;
    grid-template-columns: repeat(auto-fill, minmax(3.5em, 1fr));

    .menu_button {
        aspect-ratio: 1 / 1;
        font-size: 2em;
        height: 1lh;
        line-height: 1.2;
        padding: 0.25em;
        width: unset;
        box-sizing: content-box;

        &.hidden {
            display: none;
        }
    }
}

.faPicker:not(:has(:not(.hidden)))::after {
    content: 'No icons found';
    color: var(--SmartThemeBodyColor);
    opacity: 0.7;
    width: max-content;
}

#AdvancedFormatting .autoSetHeight {
    overflow-wrap: anywhere;
}

#InstructSequencesColumn summary {
    font-size: 0.95em;
    cursor: pointer;
}

#InstructSequencesColumn details:not(:last-of-type) {
    margin-bottom: 5px;
}<|MERGE_RESOLUTION|>--- conflicted
+++ resolved
@@ -991,13 +991,8 @@
 
 .swipeRightBlock {
     position: absolute;
-<<<<<<< HEAD
     right: 0;
     bottom: 0;
-=======
-bottom: 15px;
-flex-flow: column;
->>>>>>> 56e9b51f
 }
 
 
