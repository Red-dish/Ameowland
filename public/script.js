import { humanizedDateTime, favsToHotswap, getMessageTimeStamp, dragElement, isMobile, initRossMods, shouldSendOnEnter } from './scripts/RossAscends-mods.js';
import { userStatsHandler, statMesProcess, initStats } from './scripts/stats.js';
import {
    generateKoboldWithStreaming,
    kai_settings,
    loadKoboldSettings,
    formatKoboldUrl,
    getKoboldGenerationData,
    kai_flags,
    setKoboldFlags,
} from './scripts/kai-settings.js';

import {
    textgenerationwebui_settings as textgen_settings,
    loadTextGenSettings,
    generateTextGenWithStreaming,
    getTextGenGenerationData,
    textgen_types,
    getTextGenServer,
    validateTextGenUrl,
    parseTextgenLogprobs,
    parseTabbyLogprobs,
} from './scripts/textgen-settings.js';

const { MANCER, TOGETHERAI, OOBA, VLLM, APHRODITE, OLLAMA, INFERMATICAI, DREAMGEN, OPENROUTER } = textgen_types;

import {
    world_info,
    getWorldInfoPrompt,
    getWorldInfoSettings,
    setWorldInfoSettings,
    world_names,
    importEmbeddedWorldInfo,
    checkEmbeddedWorld,
    setWorldInfoButtonClass,
    importWorldInfo,
    wi_anchor_position,
} from './scripts/world-info.js';

import {
    groups,
    selected_group,
    saveGroupChat,
    getGroups,
    generateGroupWrapper,
    deleteGroup,
    is_group_generating,
    resetSelectedGroup,
    select_group_chats,
    regenerateGroup,
    group_generation_id,
    getGroupChat,
    renameGroupMember,
    createNewGroupChat,
    getGroupPastChats,
    getGroupAvatar,
    openGroupChat,
    editGroup,
    deleteGroupChat,
    renameGroupChat,
    importGroupChat,
    getGroupBlock,
    getGroupCharacterCards,
    getGroupDepthPrompts,
} from './scripts/group-chats.js';

import {
    collapseNewlines,
    loadPowerUserSettings,
    playMessageSound,
    fixMarkdown,
    power_user,
    persona_description_positions,
    loadMovingUIState,
    getCustomStoppingStrings,
    MAX_CONTEXT_DEFAULT,
    MAX_RESPONSE_DEFAULT,
    renderStoryString,
    sortEntitiesList,
    registerDebugFunction,
    ui_mode,
    switchSimpleMode,
    flushEphemeralStoppingStrings,
    context_presets,
    resetMovableStyles,
    forceCharacterEditorTokenize,
} from './scripts/power-user.js';

import {
    setOpenAIMessageExamples,
    setOpenAIMessages,
    setupChatCompletionPromptManager,
    prepareOpenAIMessages,
    sendOpenAIRequest,
    loadOpenAISettings,
    oai_settings,
    openai_messages_count,
    chat_completion_sources,
    getChatCompletionModel,
    isOpenRouterWithInstruct,
    proxies,
    loadProxyPresets,
    selected_proxy,
} from './scripts/openai.js';

import {
    generateNovelWithStreaming,
    getNovelGenerationData,
    getKayraMaxContextTokens,
    getNovelTier,
    loadNovelPreset,
    loadNovelSettings,
    nai_settings,
    adjustNovelInstructionPrompt,
    loadNovelSubscriptionData,
    parseNovelAILogprobs,
} from './scripts/nai-settings.js';

import {
    createNewBookmark,
    showBookmarksButtons,
    createBranch,
} from './scripts/bookmarks.js';

import {
    horde_settings,
    loadHordeSettings,
    generateHorde,
    checkHordeStatus,
    getHordeModels,
    adjustHordeGenerationParams,
    MIN_LENGTH,
} from './scripts/horde.js';

import {
    debounce,
    delay,
    trimToEndSentence,
    countOccurrences,
    isOdd,
    sortMoments,
    timestampToMoment,
    download,
    isDataURL,
    getCharaFilename,
    PAGINATION_TEMPLATE,
    waitUntilCondition,
    escapeRegex,
    resetScrollHeight,
    onlyUnique,
    getBase64Async,
    humanFileSize,
    Stopwatch,
    isValidUrl,
    ensureImageFormatSupported,
    flashHighlight,
} from './scripts/utils.js';
import { debounce_timeout } from './scripts/constants.js';

import { ModuleWorkerWrapper, doDailyExtensionUpdatesCheck, extension_settings, getContext, loadExtensionSettings, renderExtensionTemplate, renderExtensionTemplateAsync, runGenerationInterceptors, saveMetadataDebounced, writeExtensionField } from './scripts/extensions.js';
import { COMMENT_NAME_DEFAULT, executeSlashCommands, executeSlashCommandsOnChatInput, getSlashCommandsHelp, isExecutingCommandsFromChatInput, pauseScriptExecution, processChatSlashCommands, registerSlashCommand, stopScriptExecution } from './scripts/slash-commands.js';
import {
    tag_map,
    tags,
    filterByTagState,
    isBogusFolder,
    isBogusFolderOpen,
    chooseBogusFolder,
    getTagBlock,
    loadTagsSettings,
    printTagFilters,
    getTagKeyForEntity,
    printTagList,
    createTagMapFromList,
    renameTagKey,
    importTags,
    tag_filter_types,
    compareTagsForSort,
    initTags,
} from './scripts/tags.js';
import {
    SECRET_KEYS,
    readSecretState,
    secret_state,
    writeSecret,
} from './scripts/secrets.js';
import { EventEmitter } from './lib/eventemitter.js';
import { markdownExclusionExt } from './scripts/showdown-exclusion.js';
import { markdownUnderscoreExt } from './scripts/showdown-underscore.js';
import { NOTE_MODULE_NAME, initAuthorsNote, metadata_keys, setFloatingPrompt, shouldWIAddPrompt } from './scripts/authors-note.js';
import { registerPromptManagerMigration } from './scripts/PromptManager.js';
import { getRegexedString, regex_placement } from './scripts/extensions/regex/engine.js';
import { initLogprobs, saveLogprobsForActiveMessage } from './scripts/logprobs.js';
import { FILTER_STATES, FILTER_TYPES, FilterHelper, isFilterState } from './scripts/filters.js';
import { getCfgPrompt, getGuidanceScale, initCfg } from './scripts/cfg-scale.js';
import {
    force_output_sequence,
    formatInstructModeChat,
    formatInstructModePrompt,
    formatInstructModeExamples,
    getInstructStoppingSequences,
    autoSelectInstructPreset,
    formatInstructModeSystemPrompt,
    selectInstructPreset,
    instruct_presets,
    selectContextPreset,
} from './scripts/instruct-mode.js';
import { initLocales } from './scripts/i18n.js';
import { getFriendlyTokenizerName, getTokenCount, getTokenCountAsync, getTokenizerModel, initTokenizers, saveTokenCache } from './scripts/tokenizers.js';
import {
    user_avatar,
    getUserAvatars,
    getUserAvatar,
    setUserAvatar,
    initPersonas,
    setPersonaDescription,
    initUserAvatar,
} from './scripts/personas.js';
import { getBackgrounds, initBackgrounds, loadBackgroundSettings, background_settings } from './scripts/backgrounds.js';
import { hideLoader, showLoader } from './scripts/loader.js';
import { BulkEditOverlay, CharacterContextMenu } from './scripts/BulkEditOverlay.js';
import { loadMancerModels, loadOllamaModels, loadTogetherAIModels, loadInfermaticAIModels, loadOpenRouterModels, loadVllmModels, loadAphroditeModels, loadDreamGenModels } from './scripts/textgen-models.js';
import { appendFileContent, hasPendingFileAttachment, populateFileAttachment, decodeStyleTags, encodeStyleTags, isExternalMediaAllowed, getCurrentEntityId } from './scripts/chats.js';
import { initPresetManager } from './scripts/preset-manager.js';
import { evaluateMacros } from './scripts/macros.js';
import { currentUser, setUserControls } from './scripts/user.js';
import { POPUP_TYPE, callGenericPopup } from './scripts/popup.js';
import { renderTemplate, renderTemplateAsync } from './scripts/templates.js';
import { ScraperManager } from './scripts/scrapers.js';
import { SlashCommandParser } from './scripts/slash-commands/SlashCommandParser.js';
import { SlashCommand } from './scripts/slash-commands/SlashCommand.js';
import { ARGUMENT_TYPE, SlashCommandArgument } from './scripts/slash-commands/SlashCommandArgument.js';
import { SlashCommandBrowser } from './scripts/slash-commands/SlashCommandBrowser.js';
import { initCustomSelectedSamplers, validateDisabledSamplers } from './scripts/samplerSelect.js';

//exporting functions and vars for mods
export {
    user_avatar,
    setUserAvatar,
    getUserAvatars,
    getUserAvatar,
    nai_settings,
    isOdd,
    countOccurrences,
    renderTemplate,
};

/**
 * Wait for page to load before continuing the app initialization.
 */
await new Promise((resolve) => {
    if (document.readyState === 'complete') {
        resolve();
    } else {
        window.addEventListener('load', resolve);
    }
});

showLoader();
// Yoink preloader entirely; it only exists to cover up unstyled content while loading JS
document.getElementById('preloader').remove();

// Allow target="_blank" in links
DOMPurify.addHook('afterSanitizeAttributes', function (node) {
    if ('target' in node) {
        node.setAttribute('target', '_blank');
        node.setAttribute('rel', 'noopener');
    }
});

DOMPurify.addHook('uponSanitizeAttribute', (_, data, config) => {
    if (!config['MESSAGE_SANITIZE']) {
        return;
    }
    switch (data.attrName) {
        case 'class': {
            if (data.attrValue) {
                data.attrValue = data.attrValue.split(' ').map((v) => {
                    if (v.startsWith('fa-') || v.startsWith('note-') || v === 'monospace') {
                        return v;
                    }

                    return 'custom-' + v;
                }).join(' ');
            }
            break;
        }
    }
});

DOMPurify.addHook('uponSanitizeElement', (node, _, config) => {
    if (!config['MESSAGE_SANITIZE']) {
        return;
    }

    // Replace line breaks with <br> in unknown elements
    if (node instanceof HTMLUnknownElement) {
        node.innerHTML = node.innerHTML.replaceAll('\n', '<br>');
    }

    const isMediaAllowed = isExternalMediaAllowed();
    if (isMediaAllowed) {
        return;
    }

    let mediaBlocked = false;

    switch (node.tagName) {
        case 'AUDIO':
        case 'VIDEO':
        case 'SOURCE':
        case 'TRACK':
        case 'EMBED':
        case 'OBJECT':
        case 'IMG': {
            const isExternalUrl = (url) => (url.indexOf('://') > 0 || url.indexOf('//') === 0) && !url.startsWith(window.location.origin);
            const src = node.getAttribute('src');
            const data = node.getAttribute('data');
            const srcset = node.getAttribute('srcset');

            if (srcset) {
                const srcsetUrls = srcset.split(',');

                for (const srcsetUrl of srcsetUrls) {
                    const [url] = srcsetUrl.trim().split(' ');

                    if (isExternalUrl(url)) {
                        console.warn('External media blocked', url);
                        node.remove();
                        mediaBlocked = true;
                        break;
                    }
                }
            }

            if (src && isExternalUrl(src)) {
                console.warn('External media blocked', src);
                mediaBlocked = true;
                node.remove();
            }

            if (data && isExternalUrl(data)) {
                console.warn('External media blocked', data);
                mediaBlocked = true;
                node.remove();
            }

            if (mediaBlocked && (node instanceof HTMLMediaElement)) {
                node.autoplay = false;
                node.pause();
            }
        }
            break;
    }

    if (mediaBlocked) {
        const entityId = getCurrentEntityId();
        const warningShownKey = `mediaWarningShown:${entityId}`;

        if (localStorage.getItem(warningShownKey) === null) {
            const warningToast = toastr.warning(
                'Use the "Ext. Media" button to allow it. Click on this message to dismiss.',
                'External media has been blocked',
                {
                    timeOut: 0,
                    preventDuplicates: true,
                    onclick: () => toastr.clear(warningToast),
                },
            );

            localStorage.setItem(warningShownKey, 'true');
        }
    }
});

// API OBJECT FOR EXTERNAL WIRING
window['SillyTavern'] = {};

// Event source init
export const event_types = {
    APP_READY: 'app_ready',
    EXTRAS_CONNECTED: 'extras_connected',
    MESSAGE_SWIPED: 'message_swiped',
    MESSAGE_SENT: 'message_sent',
    MESSAGE_RECEIVED: 'message_received',
    MESSAGE_EDITED: 'message_edited',
    MESSAGE_DELETED: 'message_deleted',
    MESSAGE_UPDATED: 'message_updated',
    IMPERSONATE_READY: 'impersonate_ready',
    CHAT_CHANGED: 'chat_id_changed',
    GENERATION_STARTED: 'generation_started',
    GENERATION_STOPPED: 'generation_stopped',
    GENERATION_ENDED: 'generation_ended',
    EXTENSIONS_FIRST_LOAD: 'extensions_first_load',
    SETTINGS_LOADED: 'settings_loaded',
    SETTINGS_UPDATED: 'settings_updated',
    GROUP_UPDATED: 'group_updated',
    MOVABLE_PANELS_RESET: 'movable_panels_reset',
    SETTINGS_LOADED_BEFORE: 'settings_loaded_before',
    SETTINGS_LOADED_AFTER: 'settings_loaded_after',
    CHATCOMPLETION_SOURCE_CHANGED: 'chatcompletion_source_changed',
    CHATCOMPLETION_MODEL_CHANGED: 'chatcompletion_model_changed',
    OAI_PRESET_CHANGED_BEFORE: 'oai_preset_changed_before',
    OAI_PRESET_CHANGED_AFTER: 'oai_preset_changed_after',
    WORLDINFO_SETTINGS_UPDATED: 'worldinfo_settings_updated',
    WORLDINFO_UPDATED: 'worldinfo_updated',
    CHARACTER_EDITED: 'character_edited',
    CHARACTER_PAGE_LOADED: 'character_page_loaded',
    CHARACTER_GROUP_OVERLAY_STATE_CHANGE_BEFORE: 'character_group_overlay_state_change_before',
    CHARACTER_GROUP_OVERLAY_STATE_CHANGE_AFTER: 'character_group_overlay_state_change_after',
    USER_MESSAGE_RENDERED: 'user_message_rendered',
    CHARACTER_MESSAGE_RENDERED: 'character_message_rendered',
    FORCE_SET_BACKGROUND: 'force_set_background',
    CHAT_DELETED: 'chat_deleted',
    GROUP_CHAT_DELETED: 'group_chat_deleted',
    GENERATE_BEFORE_COMBINE_PROMPTS: 'generate_before_combine_prompts',
    GROUP_MEMBER_DRAFTED: 'group_member_drafted',
    WORLD_INFO_ACTIVATED: 'world_info_activated',
    TEXT_COMPLETION_SETTINGS_READY: 'text_completion_settings_ready',
    CHAT_COMPLETION_SETTINGS_READY: 'chat_completion_settings_ready',
    CHARACTER_FIRST_MESSAGE_SELECTED: 'character_first_message_selected',
    // TODO: Naming convention is inconsistent with other events
    CHARACTER_DELETED: 'characterDeleted',
    CHARACTER_DUPLICATED: 'character_duplicated',
    SMOOTH_STREAM_TOKEN_RECEIVED: 'smooth_stream_token_received',
    FILE_ATTACHMENT_DELETED: 'file_attachment_deleted',
    WORLDINFO_FORCE_ACTIVATE: 'worldinfo_force_activate',
    OPEN_CHARACTER_LIBRARY: 'open_character_library',
};

export const eventSource = new EventEmitter();

eventSource.on(event_types.CHAT_CHANGED, processChatSlashCommands);

export const characterGroupOverlay = new BulkEditOverlay();
const characterContextMenu = new CharacterContextMenu(characterGroupOverlay);
eventSource.on(event_types.CHARACTER_PAGE_LOADED, characterGroupOverlay.onPageLoad);
console.debug('Character context menu initialized', characterContextMenu);

// Markdown converter
export let mesForShowdownParse; //intended to be used as a context to compare showdown strings against
let converter;
reloadMarkdownProcessor();

// array for prompt token calculations
console.debug('initializing Prompt Itemization Array on Startup');
const promptStorage = new localforage.createInstance({ name: 'SillyTavern_Prompts' });
export let itemizedPrompts = [];

export const systemUserName = 'SillyTavern System';
let default_user_name = 'User';
export let name1 = default_user_name;
export let name2 = 'SillyTavern System';
export let chat = [];
let safetychat = [
    {
        name: systemUserName,
        is_user: false,
        create_date: 0,
        mes: 'You deleted a character/chat and arrived back here for safety reasons! Pick another character!',
    },
];
let chatSaveTimeout;
let importFlashTimeout;
export let isChatSaving = false;
let chat_create_date = '';
let firstRun = false;
let settingsReady = false;
let currentVersion = '0.0.0';
let displayVersion = 'SillyTavern';

let generatedPromptCache = '';
let generation_started = new Date();
/** @type {import('scripts/char-data.js').v1CharData[]} */
export let characters = [];
export let this_chid;
let saveCharactersPage = 0;
export const default_avatar = 'img/ai4.png';
export const system_avatar = 'img/five.png';
export const comment_avatar = 'img/quill.png';
export let CLIENT_VERSION = 'SillyTavern:UNKNOWN:Cohee#1207'; // For Horde header
let optionsPopper = Popper.createPopper(document.getElementById('options_button'), document.getElementById('options'), {
    placement: 'top-start',
});
let exportPopper = Popper.createPopper(document.getElementById('export_button'), document.getElementById('export_format_popup'), {
    placement: 'left',
});
let rawPromptPopper = Popper.createPopper(document.getElementById('dialogue_popup'), document.getElementById('rawPromptPopup'), {
    placement: 'right',
});

// Saved here for performance reasons
const messageTemplate = $('#message_template .mes');
const chatElement = $('#chat');

let dialogueResolve = null;
let dialogueCloseStop = false;
export let chat_metadata = {};
export let streamingProcessor = null;
export let crop_data = undefined;
let is_delete_mode = false;
let fav_ch_checked = false;
let scrollLock = false;
export let abortStatusCheck = new AbortController();

/** @type {number} The debounce timeout used for chat/settings save. debounce_timeout.long: 1.000 ms */
const durationSaveEdit = debounce_timeout.relaxed;
export const saveSettingsDebounced = debounce(() => saveSettings(), durationSaveEdit);
export const saveCharacterDebounced = debounce(() => $('#create_button').trigger('click'), durationSaveEdit);

/**
 * Prints the character list in a debounced fashion without blocking, with a delay of 100 milliseconds.
 * Use this function instead of a direct `printCharacters()` whenever the reprinting of the character list is not the primary focus.
 *
 * The printing will also always reprint all filter options of the global list, to keep them up to date.
 */
export const printCharactersDebounced = debounce(() => { printCharacters(false); }, debounce_timeout.quick);

/**
 * @enum {string} System message types
 */
export const system_message_types = {
    HELP: 'help',
    WELCOME: 'welcome',
    GROUP: 'group',
    EMPTY: 'empty',
    GENERIC: 'generic',
    BOOKMARK_CREATED: 'bookmark_created',
    BOOKMARK_BACK: 'bookmark_back',
    NARRATOR: 'narrator',
    COMMENT: 'comment',
    SLASH_COMMANDS: 'slash_commands',
    FORMATTING: 'formatting',
    HOTKEYS: 'hotkeys',
    MACROS: 'macros',
};

/**
 * @enum {number} Extension prompt types
 */
export const extension_prompt_types = {
    IN_PROMPT: 0,
    IN_CHAT: 1,
    BEFORE_PROMPT: 2,
};

/**
 * @enum {number} Extension prompt roles
 */
export const extension_prompt_roles = {
    SYSTEM: 0,
    USER: 1,
    ASSISTANT: 2,
};

export const MAX_INJECTION_DEPTH = 1000;

export let system_messages = {};

async function getSystemMessages() {
    system_messages = {
        help: {
            name: systemUserName,
            force_avatar: system_avatar,
            is_user: false,
            is_system: true,
            mes: await renderTemplateAsync('help'),
        },
        slash_commands: {
            name: systemUserName,
            force_avatar: system_avatar,
            is_user: false,
            is_system: true,
            mes: '',
        },
        hotkeys: {
            name: systemUserName,
            force_avatar: system_avatar,
            is_user: false,
            is_system: true,
            mes: await renderTemplateAsync('hotkeys'),
        },
        formatting: {
            name: systemUserName,
            force_avatar: system_avatar,
            is_user: false,
            is_system: true,
            mes: await renderTemplateAsync('formatting'),
        },
        macros: {
            name: systemUserName,
            force_avatar: system_avatar,
            is_user: false,
            is_system: true,
            mes: await renderTemplateAsync('macros'),
        },
        welcome:
        {
            name: systemUserName,
            force_avatar: system_avatar,
            is_user: false,
            is_system: true,
            mes: await renderTemplateAsync('welcome', { displayVersion }),
        },
        group: {
            name: systemUserName,
            force_avatar: system_avatar,
            is_user: false,
            is_system: true,
            is_group: true,
            mes: 'Group chat created. Say \'Hi\' to lovely people!',
        },
        empty: {
            name: systemUserName,
            force_avatar: system_avatar,
            is_user: false,
            is_system: true,
            mes: 'No one hears you. <b>Hint&#58;</b> add more members to the group!',
        },
        generic: {
            name: systemUserName,
            force_avatar: system_avatar,
            is_user: false,
            is_system: true,
            mes: 'Generic system message. User `text` parameter to override the contents',
        },
        bookmark_created: {
            name: systemUserName,
            force_avatar: system_avatar,
            is_user: false,
            is_system: true,
            mes: 'Checkpoint created! Click here to open the checkpoint chat: <a class="bookmark_link" file_name="{0}" href="javascript:void(null);">{1}</a>',
        },
        bookmark_back: {
            name: systemUserName,
            force_avatar: system_avatar,
            is_user: false,
            is_system: true,
            mes: 'Click here to return to the previous chat: <a class="bookmark_link" file_name="{0}" href="javascript:void(null);">Return</a>',
        },
    };
}

// Register configuration migrations
registerPromptManagerMigration();

$(document).ajaxError(function myErrorHandler(_, xhr) {
    // Cohee: CSRF doesn't error out in multiple tabs anymore, so this is unnecessary
    /*
    if (xhr.status == 403) {
        toastr.warning(
            'doubleCsrf errors in console are NORMAL in this case. If you want to run ST in multiple tabs, start the server with --disableCsrf option.',
            'Looks like you\'ve opened SillyTavern in another browser tab',
            { timeOut: 0, extendedTimeOut: 0, preventDuplicates: true },
        );
    } */
});

async function getClientVersion() {
    try {
        const response = await fetch('/version');
        const data = await response.json();
        CLIENT_VERSION = data.agent;
        displayVersion = `SillyTavern ${data.pkgVersion}`;
        currentVersion = data.pkgVersion;

        if (data.gitRevision && data.gitBranch) {
            displayVersion += ` '${data.gitBranch}' (${data.gitRevision})`;
        }

        $('#version_display').text(displayVersion);
        $('#version_display_welcome').text(displayVersion);
    } catch (err) {
        console.error('Couldn\'t get client version', err);
    }
}

export function reloadMarkdownProcessor(render_formulas = false) {
    if (render_formulas) {
        converter = new showdown.Converter({
            emoji: true,
            underline: true,
            tables: true,
            parseImgDimensions: true,
            simpleLineBreaks: true,
<<<<<<< HEAD
            disableForced4SpacesIndentedSublists: true,
=======
            strikethrough: true,
>>>>>>> f5fccc03
            extensions: [
                showdownKatex(
                    {
                        delimiters: [
                            { left: '$$', right: '$$', display: true, asciimath: false },
                            { left: '$', right: '$', display: false, asciimath: true },
                        ],
                    },
                )],
        });
    }
    else {
        converter = new showdown.Converter({
            emoji: true,
            literalMidWordUnderscores: true,
            parseImgDimensions: true,
            tables: true,
            underline: true,
            simpleLineBreaks: true,
<<<<<<< HEAD
            disableForced4SpacesIndentedSublists: true,
=======
            strikethrough: true,
>>>>>>> f5fccc03
            extensions: [markdownUnderscoreExt()],
        });
    }

    // Inject the dinkus extension after creating the converter
    // Maybe move this into power_user init?
    setTimeout(() => {
        if (power_user) {
            converter.addExtension(markdownExclusionExt(), 'exclusion');
        }
    }, 1);

    return converter;
}

export function getCurrentChatId() {
    if (selected_group) {
        return groups.find(x => x.id == selected_group)?.chat_id;
    }
    else if (this_chid !== undefined) {
        return characters[this_chid]?.chat;
    }
}

export const talkativeness_default = 0.5;
export const depth_prompt_depth_default = 4;
export const depth_prompt_role_default = 'system';
const per_page_default = 50;

var is_advanced_char_open = false;

export let menu_type = ''; //what is selected in the menu
export let selected_button = ''; //which button pressed
//create pole save
let create_save = {
    name: '',
    description: '',
    creator_notes: '',
    post_history_instructions: '',
    character_version: '',
    system_prompt: '',
    tags: '',
    creator: '',
    personality: '',
    first_message: '',
    avatar: '',
    scenario: '',
    mes_example: '',
    world: '',
    talkativeness: talkativeness_default,
    alternate_greetings: [],
    depth_prompt_prompt: '',
    depth_prompt_depth: depth_prompt_depth_default,
    depth_prompt_role: depth_prompt_role_default,
    extensions: {},
};

//animation right menu
export const ANIMATION_DURATION_DEFAULT = 125;
export let animation_duration = ANIMATION_DURATION_DEFAULT;
export let animation_easing = 'ease-in-out';
let popup_type = '';
let chat_file_for_del = '';
export let online_status = 'no_connection';

export let api_server = '';

export let is_send_press = false; //Send generation

let this_del_mes = -1;

//message editing and chat scroll position persistence
var this_edit_mes_chname = '';
var this_edit_mes_id;
var scroll_holder = 0;
var is_use_scroll_holder = false;

//settings
export let settings;
export let koboldai_settings;
export let koboldai_setting_names;
var preset_settings = 'gui';
export let amount_gen = 80; //default max length of AI generated responses
export let max_context = 2048;

var swipes = true;
let extension_prompts = {};

export let main_api;// = "kobold";
//novel settings
export let novelai_settings;
export let novelai_setting_names;
let abortController;

//css
var css_send_form_display = $('<div id=send_form></div>').css('display');
const MAX_GENERATION_LOOPS = 5;

var kobold_horde_model = '';

export let token;

var PromptArrayItemForRawPromptDisplay;

/** The tag of the active character. (NOT the id) */
export let active_character = '';
/** The tag of the active group. (Coincidentally also the id) */
export let active_group = '';

export const entitiesFilter = new FilterHelper(printCharactersDebounced);

export function getRequestHeaders() {
    return {
        'Content-Type': 'application/json',
        'X-CSRF-Token': token,
    };
}

$.ajaxPrefilter((options, originalOptions, xhr) => {
    xhr.setRequestHeader('X-CSRF-Token', token);
});

/**
 * Pings the STserver to check if it is reachable.
 * @returns {Promise<boolean>} True if the server is reachable, false otherwise.
 */
export async function pingServer() {
    try {
        const result = await fetch('api/ping', {
            method: 'GET',
            headers: getRequestHeaders(),
        });

        if (!result.ok) {
            return false;
        }

        return true;
    } catch (error) {
        console.error('Error pinging server', error);
        return false;
    }
}

async function firstLoadInit() {
    try {
        const tokenResponse = await fetch('/csrf-token');
        const tokenData = await tokenResponse.json();
        token = tokenData.token;
    } catch {
        hideLoader();
        toastr.error('Couldn\'t get CSRF token. Please refresh the page.', 'Error', { timeOut: 0, extendedTimeOut: 0, preventDuplicates: true });
        throw new Error('Initialization failed');
    }

    await getClientVersion();
    await readSecretState();
    initLocales();
    await getSystemMessages();
    sendSystemMessage(system_message_types.WELCOME);
    await getSettings();
    initTags();
    await getUserAvatars(true, user_avatar);
    await getCharacters();
    await getBackgrounds();
    await initTokenizers();
    await initPresetManager();
    initBackgrounds();
    initAuthorsNote();
    initPersonas();
    initRossMods();
    initStats();
    initCfg();
    initLogprobs();
    doDailyExtensionUpdatesCheck();
    hideLoader();
    await eventSource.emit(event_types.APP_READY);
}

function cancelStatusCheck() {
    abortStatusCheck?.abort();
    abortStatusCheck = new AbortController();
    setOnlineStatus('no_connection');
}

export function displayOnlineStatus() {
    if (online_status == 'no_connection') {
        $('.online_status_indicator').removeClass('success');
        $('.online_status_text').text('No connection...');
    } else {
        $('.online_status_indicator').addClass('success');
        $('.online_status_text').text(online_status);
    }
}

/**
 * Sets the duration of JS animations.
 * @param {number} ms Duration in milliseconds. Resets to default if null.
 */
export function setAnimationDuration(ms = null) {
    animation_duration = ms ?? ANIMATION_DURATION_DEFAULT;
}

export function setActiveCharacter(entityOrKey) {
    active_character = getTagKeyForEntity(entityOrKey);
}

export function setActiveGroup(entityOrKey) {
    active_group = getTagKeyForEntity(entityOrKey);
}

/**
 * Gets the itemized prompts for a chat.
 * @param {string} chatId Chat ID to load
 */
export async function loadItemizedPrompts(chatId) {
    try {
        if (!chatId) {
            itemizedPrompts = [];
            return;
        }

        itemizedPrompts = await promptStorage.getItem(chatId);

        if (!itemizedPrompts) {
            itemizedPrompts = [];
        }
    } catch {
        console.log('Error loading itemized prompts for chat', chatId);
        itemizedPrompts = [];
    }
}

/**
 * Saves the itemized prompts for a chat.
 * @param {string} chatId Chat ID to save itemized prompts for
 */
export async function saveItemizedPrompts(chatId) {
    try {
        if (!chatId) {
            return;
        }

        await promptStorage.setItem(chatId, itemizedPrompts);
    } catch {
        console.log('Error saving itemized prompts for chat', chatId);
    }
}

/**
 * Replaces the itemized prompt text for a message.
 * @param {number} mesId Message ID to get itemized prompt for
 * @param {string} promptText New raw prompt text
 * @returns
 */
export async function replaceItemizedPromptText(mesId, promptText) {
    if (!Array.isArray(itemizedPrompts)) {
        itemizedPrompts = [];
    }

    const itemizedPrompt = itemizedPrompts.find(x => x.mesId === mesId);

    if (!itemizedPrompt) {
        return;
    }

    itemizedPrompt.rawPrompt = promptText;
}

/**
 * Deletes the itemized prompts for a chat.
 * @param {string} chatId Chat ID to delete itemized prompts for
 */
export async function deleteItemizedPrompts(chatId) {
    try {
        if (!chatId) {
            return;
        }

        await promptStorage.removeItem(chatId);
    } catch {
        console.log('Error deleting itemized prompts for chat', chatId);
    }
}

/**
 * Empties the itemized prompts array and caches.
 */
export async function clearItemizedPrompts() {
    try {
        await promptStorage.clear();
        itemizedPrompts = [];
    } catch {
        console.log('Error clearing itemized prompts');
    }
}

async function getStatusHorde() {
    try {
        const hordeStatus = await checkHordeStatus();
        online_status = hordeStatus ? 'Connected' : 'no_connection';
    }
    catch {
        online_status = 'no_connection';
    }

    return resultCheckStatus();
}

async function getStatusKobold() {
    let endpoint = api_server;

    if (!endpoint) {
        console.warn('No endpoint for status check');
        online_status = 'no_connection';
        return resultCheckStatus();
    }

    try {
        const response = await fetch('/api/backends/kobold/status', {
            method: 'POST',
            headers: getRequestHeaders(),
            body: JSON.stringify({
                main_api,
                api_server: endpoint,
            }),
            signal: abortStatusCheck.signal,
        });

        const data = await response.json();

        online_status = data?.model ?? 'no_connection';

        if (!data.koboldUnitedVersion) {
            throw new Error('Missing mandatory Kobold version in data:', data);
        }

        // Determine instruct mode preset
        autoSelectInstructPreset(online_status);

        // determine if we can use stop sequence and streaming
        setKoboldFlags(data.koboldUnitedVersion, data.koboldCppVersion);

        // We didn't get a 200 status code, but the endpoint has an explanation. Which means it DID connect, but I digress.
        if (online_status === 'no_connection' && data.response) {
            toastr.error(data.response, 'API Error', { timeOut: 5000, preventDuplicates: true });
        }
    } catch (err) {
        console.error('Error getting status', err);
        online_status = 'no_connection';
    }

    return resultCheckStatus();
}

async function getStatusTextgen() {
    const url = '/api/backends/text-completions/status';

    const endpoint = getTextGenServer();

    if (!endpoint) {
        console.warn('No endpoint for status check');
        online_status = 'no_connection';
        return resultCheckStatus();
    }

    if (textgen_settings.type == OOBA && textgen_settings.bypass_status_check) {
        online_status = 'Status check bypassed';
        return resultCheckStatus();
    }

    try {
        const response = await fetch(url, {
            method: 'POST',
            headers: getRequestHeaders(),
            body: JSON.stringify({
                api_server: endpoint,
                api_type: textgen_settings.type,
                legacy_api: textgen_settings.legacy_api && (textgen_settings.type === OOBA || textgen_settings.type === APHRODITE),
            }),
            signal: abortStatusCheck.signal,
        });

        const data = await response.json();

        if (textgen_settings.type === MANCER) {
            loadMancerModels(data?.data);
            online_status = textgen_settings.mancer_model;
        } else if (textgen_settings.type === TOGETHERAI) {
            loadTogetherAIModels(data?.data);
            online_status = textgen_settings.togetherai_model;
        } else if (textgen_settings.type === OLLAMA) {
            loadOllamaModels(data?.data);
            online_status = textgen_settings.ollama_model || 'Connected';
        } else if (textgen_settings.type === INFERMATICAI) {
            loadInfermaticAIModels(data?.data);
            online_status = textgen_settings.infermaticai_model;
        } else if (textgen_settings.type === DREAMGEN) {
            loadDreamGenModels(data?.data);
            online_status = textgen_settings.dreamgen_model;
        } else if (textgen_settings.type === OPENROUTER) {
            loadOpenRouterModels(data?.data);
            online_status = textgen_settings.openrouter_model;
        } else if (textgen_settings.type === VLLM) {
            loadVllmModels(data?.data);
            online_status = textgen_settings.vllm_model;
        } else if (textgen_settings.type === APHRODITE) {
            loadAphroditeModels(data?.data);
            online_status = textgen_settings.aphrodite_model;
        } else {
            online_status = data?.result;
        }

        if (!online_status) {
            online_status = 'no_connection';
        }

        // Determine instruct mode preset
        autoSelectInstructPreset(online_status);

        // We didn't get a 200 status code, but the endpoint has an explanation. Which means it DID connect, but I digress.
        if (online_status === 'no_connection' && data.response) {
            toastr.error(data.response, 'API Error', { timeOut: 5000, preventDuplicates: true });
        }
    } catch (err) {
        console.error('Error getting status', err);
        online_status = 'no_connection';
    }

    return resultCheckStatus();
}

async function getStatusNovel() {
    try {
        const result = await loadNovelSubscriptionData();

        if (!result) {
            throw new Error('Could not load subscription data');
        }

        online_status = getNovelTier();
    } catch {
        online_status = 'no_connection';
    }

    resultCheckStatus();
}

export function startStatusLoading() {
    $('.api_loading').show();
    $('.api_button').addClass('disabled');
}

export function stopStatusLoading() {
    $('.api_loading').hide();
    $('.api_button').removeClass('disabled');
}

export function resultCheckStatus() {
    displayOnlineStatus();
    stopStatusLoading();
}

export async function selectCharacterById(id) {
    if (characters[id] === undefined) {
        return;
    }

    if (isChatSaving) {
        toastr.info('Please wait until the chat is saved before switching characters.', 'Your chat is still saving...');
        return;
    }

    if (selected_group && is_group_generating) {
        return;
    }

    if (selected_group || this_chid !== id) {
        //if clicked on a different character from what was currently selected
        if (!is_send_press) {
            await clearChat();
            cancelTtsPlay();
            resetSelectedGroup();
            this_edit_mes_id = undefined;
            selected_button = 'character_edit';
            this_chid = id;
            chat.length = 0;
            chat_metadata = {};
            await getChat();
        }
    } else {
        //if clicked on character that was already selected
        selected_button = 'character_edit';
        select_selected_character(this_chid);
    }
}

function getBackBlock() {
    const template = $('#bogus_folder_back_template .bogus_folder_select').clone();
    return template;
}

function getEmptyBlock() {
    const icons = ['fa-dragon', 'fa-otter', 'fa-kiwi-bird', 'fa-crow', 'fa-frog'];
    const texts = ['Here be dragons', 'Otterly empty', 'Kiwibunga', 'Pump-a-Rum', 'Croak it'];
    const roll = new Date().getMinutes() % icons.length;
    const emptyBlock = `
    <div class="text_block empty_block">
        <i class="fa-solid ${icons[roll]} fa-4x"></i>
        <h1>${texts[roll]}</h1>
        <p>There are no items to display.</p>
    </div>`;
    return $(emptyBlock);
}

/**
 * @param {number} hidden Number of hidden characters
 */
function getHiddenBlock(hidden) {
    const hiddenBlock = `
    <div class="text_block hidden_block">
        <small>
            <p>${hidden} ${hidden > 1 ? 'characters' : 'character'} hidden.</p>
            <div class="fa-solid fa-circle-info opacity50p" data-i18n="[title]Characters and groups hidden by filters or closed folders" title="Characters and groups hidden by filters or closed folders"></div>
        </small>
    </div>`;
    return $(hiddenBlock);
}

function getCharacterBlock(item, id) {
    let this_avatar = default_avatar;
    if (item.avatar != 'none') {
        this_avatar = getThumbnailUrl('avatar', item.avatar);
    }
    // Populate the template
    const template = $('#character_template .character_select').clone();
    template.attr({ 'chid': id, 'id': `CharID${id}` });
    template.find('img').attr('src', this_avatar).attr('alt', item.name);
    template.find('.avatar').attr('title', `[Character] ${item.name}\nFile: ${item.avatar}`);
    template.find('.ch_name').text(item.name).attr('title', `[Character] ${item.name}`);
    if (power_user.show_card_avatar_urls) {
        template.find('.ch_avatar_url').text(item.avatar);
    }
    template.find('.ch_fav_icon').css('display', 'none');
    template.toggleClass('is_fav', item.fav || item.fav == 'true');
    template.find('.ch_fav').val(item.fav);

    const description = item.data?.creator_notes || '';
    if (description) {
        template.find('.ch_description').text(description);
    }
    else {
        template.find('.ch_description').hide();
    }

    const auxFieldName = power_user.aux_field || 'character_version';
    const auxFieldValue = (item.data && item.data[auxFieldName]) || '';
    if (auxFieldValue) {
        template.find('.character_version').text(auxFieldValue);
    }
    else {
        template.find('.character_version').hide();
    }

    // Display inline tags
    const tagsElement = template.find('.tags');
    printTagList(tagsElement, { forEntityOrKey: id });

    // Add to the list
    return template;
}

/**
 * Prints the global character list, optionally doing a full refresh of the list
 * Use this function whenever the reprinting of the character list is the primary focus, otherwise using `printCharactersDebounced` is preferred for a cleaner, non-blocking experience.
 *
 * The printing will also always reprint all filter options of the global list, to keep them up to date.
 *
 * @param {boolean} fullRefresh - If true, the list is fully refreshed and the navigation is being reset
 */
export async function printCharacters(fullRefresh = false) {
    const storageKey = 'Characters_PerPage';
    const listId = '#rm_print_characters_block';

    let currentScrollTop = $(listId).scrollTop();

    if (fullRefresh) {
        saveCharactersPage = 0;
        currentScrollTop = 0;
        await delay(1);
    }

    // Before printing the personas, we check if we should enable/disable search sorting
    verifyCharactersSearchSortRule();

    // We are actually always reprinting filters, as it "doesn't hurt", and this way they are always up to date
    printTagFilters(tag_filter_types.character);
    printTagFilters(tag_filter_types.group_member);

    const entities = getEntitiesList({ doFilter: true });

    $('#rm_print_characters_pagination').pagination({
        dataSource: entities,
        pageSize: Number(localStorage.getItem(storageKey)) || per_page_default,
        sizeChangerOptions: [10, 25, 50, 100, 250, 500, 1000],
        pageRange: 1,
        pageNumber: saveCharactersPage || 1,
        position: 'top',
        showPageNumbers: false,
        showSizeChanger: true,
        prevText: '<',
        nextText: '>',
        formatNavigator: PAGINATION_TEMPLATE,
        showNavigator: true,
        callback: function (data) {
            $(listId).empty();
            if (power_user.bogus_folders && isBogusFolderOpen()) {
                $(listId).append(getBackBlock());
            }
            if (!data.length) {
                $(listId).append(getEmptyBlock());
            }
            let displayCount = 0;
            for (const i of data) {
                switch (i.type) {
                    case 'character':
                        $(listId).append(getCharacterBlock(i.item, i.id));
                        displayCount++;
                        break;
                    case 'group':
                        $(listId).append(getGroupBlock(i.item));
                        displayCount++;
                        break;
                    case 'tag':
                        $(listId).append(getTagBlock(i.item, i.entities, i.hidden));
                        break;
                }
            }

            const hidden = (characters.length + groups.length) - displayCount;
            if (hidden > 0 && entitiesFilter.hasAnyFilter()) {
                $(listId).append(getHiddenBlock(hidden));
            }

            eventSource.emit(event_types.CHARACTER_PAGE_LOADED);
        },
        afterSizeSelectorChange: function (e) {
            localStorage.setItem(storageKey, e.target.value);
        },
        afterPaging: function (e) {
            saveCharactersPage = e;
        },
        afterRender: function () {
            $(listId).scrollTop(currentScrollTop);
        },
    });

    favsToHotswap();
}

/** Checks the state of the current search, and adds/removes the search sorting option accordingly */
function verifyCharactersSearchSortRule() {
    const searchTerm = entitiesFilter.getFilterData(FILTER_TYPES.SEARCH);
    const searchOption = $('#character_sort_order option[data-field="search"]');
    const selector = $('#character_sort_order');
    const isHidden = searchOption.attr('hidden') !== undefined;

    // If we have a search term, we are displaying the sorting option for it
    if (searchTerm && isHidden) {
        searchOption.removeAttr('hidden');
        searchOption.prop('selected', true);
        flashHighlight(selector);
    }
    // If search got cleared, we make sure to hide the option and go back to the one before
    if (!searchTerm && !isHidden) {
        searchOption.attr('hidden', '');
        $(`#character_sort_order option[data-order="${power_user.sort_order}"][data-field="${power_user.sort_field}"]`).prop('selected', true);
    }
}

/** @typedef {object} Character - A character */
/** @typedef {object} Group - A group */

/**
 * @typedef {object} Entity - Object representing a display entity
 * @property {Character|Group|import('./scripts/tags.js').Tag|*} item - The item
 * @property {string|number} id - The id
 * @property {'character'|'group'|'tag'} type - The type of this entity (character, group, tag)
 * @property {Entity[]} [entities] - An optional list of entities relevant for this item
 * @property {number} [hidden] - An optional number representing how many hidden entities this entity contains
 */

/**
 * Converts the given character to its entity representation
 *
 * @param {Character} character - The character
 * @param {string|number} id - The id of this character
 * @returns {Entity} The entity for this character
 */
export function characterToEntity(character, id) {
    return { item: character, id, type: 'character' };
}

/**
 * Converts the given group to its entity representation
 *
 * @param {Group} group - The group
 * @returns {Entity} The entity for this group
 */
export function groupToEntity(group) {
    return { item: group, id: group.id, type: 'group' };
}

/**
 * Converts the given tag to its entity representation
 *
 * @param {import('./scripts/tags.js').Tag} tag - The tag
 * @returns {Entity} The entity for this tag
 */
export function tagToEntity(tag) {
    return { item: structuredClone(tag), id: tag.id, type: 'tag', entities: [] };
}

/**
 * Builds the full list of all entities available
 *
 * They will be correctly marked and filtered.
 *
 * @param {object} param0 - Optional parameters
 * @param {boolean} [param0.doFilter] - Whether this entity list should already be filtered based on the global filters
 * @param {boolean} [param0.doSort] - Whether the entity list should be sorted when returned
 * @returns {Entity[]} All entities
 */
export function getEntitiesList({ doFilter = false, doSort = true } = {}) {
    let entities = [
        ...characters.map((item, index) => characterToEntity(item, index)),
        ...groups.map(item => groupToEntity(item)),
        ...(power_user.bogus_folders ? tags.filter(isBogusFolder).sort(compareTagsForSort).map(item => tagToEntity(item)) : []),
    ];

    // We need to do multiple filter runs in a specific order, otherwise different settings might override each other
    // and screw up tags and search filter, sub lists or similar.
    // The specific filters are written inside the "filterByTagState" method and its different parameters.
    // Generally what we do is the following:
    //   1. First swipe over the list to remove the most obvious things
    //   2. Build sub entity lists for all folders, filtering them similarly to the second swipe
    //   3. We do the last run, where global filters are applied, and the search filters last

    // First run filters, that will hide what should never be displayed
    if (doFilter) {
        entities = filterByTagState(entities);
    }

    // Run over all entities between first and second filter to save some states
    for (const entity of entities) {
        // For folders, we remember the sub entities so they can be displayed later, even if they might be filtered
        // Those sub entities should be filtered and have the search filters applied too
        if (entity.type === 'tag') {
            let subEntities = filterByTagState(entities, { subForEntity: entity, filterHidden: false });
            const subCount = subEntities.length;
            subEntities = filterByTagState(entities, { subForEntity: entity });
            if (doFilter) {
                // sub entities filter "hacked" because folder filter should not be applied there, so even in "only folders" mode characters show up
                subEntities = entitiesFilter.applyFilters(subEntities, { clearScoreCache: false, tempOverrides: { [FILTER_TYPES.FOLDER]: FILTER_STATES.UNDEFINED } });
            }
            if (doSort) {
                sortEntitiesList(subEntities);
            }
            entity.entities = subEntities;
            entity.hidden = subCount - subEntities.length;
        }
    }

    // Second run filters, hiding whatever should be filtered later
    if (doFilter) {
        const beforeFinalEntities = filterByTagState(entities, { globalDisplayFilters: true });
        entities = entitiesFilter.applyFilters(beforeFinalEntities);

        // Magic for folder filter. If that one is enabled, and no folders are display anymore, we remove that filter to actually show the characters.
        if (isFilterState(entitiesFilter.getFilterData(FILTER_TYPES.FOLDER), FILTER_STATES.SELECTED) && entities.filter(x => x.type == 'tag').length == 0) {
            entities = entitiesFilter.applyFilters(beforeFinalEntities, { tempOverrides: { [FILTER_TYPES.FOLDER]: FILTER_STATES.UNDEFINED } });
        }
    }

    if (doSort) {
        sortEntitiesList(entities);
    }
    return entities;
}

export async function getOneCharacter(avatarUrl) {
    const response = await fetch('/api/characters/get', {
        method: 'POST',
        headers: getRequestHeaders(),
        body: JSON.stringify({
            avatar_url: avatarUrl,
        }),
    });

    if (response.ok) {
        const getData = await response.json();
        getData['name'] = DOMPurify.sanitize(getData['name']);
        getData['chat'] = String(getData['chat']);

        const indexOf = characters.findIndex(x => x.avatar === avatarUrl);

        if (indexOf !== -1) {
            characters[indexOf] = getData;
        } else {
            toastr.error(`Character ${avatarUrl} not found in the list`, 'Error', { timeOut: 5000, preventDuplicates: true });
        }
    }
}

function getCharacterSource(chId = this_chid) {
    const character = characters[chId];

    if (!character) {
        return '';
    }

    const chubId = characters[chId]?.data?.extensions?.chub?.full_path;

    if (chubId) {
        return `https://chub.ai/characters/${chubId}`;
    }

    const pygmalionId = characters[chId]?.data?.extensions?.pygmalion_id;

    if (pygmalionId) {
        return `https://pygmalion.chat/${pygmalionId}`;
    }

    const githubRepo = characters[chId]?.data?.extensions?.github_repo;

    if (githubRepo) {
        return `https://github.com/${githubRepo}`;
    }

    const sourceUrl = characters[chId]?.data?.extensions?.source_url;

    if (sourceUrl) {
        return sourceUrl;
    }

    const risuId = characters[chId]?.data?.extensions?.risuai?.source;

    if (Array.isArray(risuId) && risuId.length && typeof risuId[0] === 'string' && risuId[0].startsWith('risurealm:')) {
        const realmId = risuId[0].split(':')[1];
        return `https://realm.risuai.net/character/${realmId}`;
    }

    return '';
}

export async function getCharacters() {
    const response = await fetch('/api/characters/all', {
        method: 'POST',
        headers: getRequestHeaders(),
        body: JSON.stringify({
            '': '',
        }),
    });
    if (response.ok === true) {
        characters.splice(0, characters.length);
        const getData = await response.json();
        for (let i = 0; i < getData.length; i++) {
            characters[i] = getData[i];
            characters[i]['name'] = DOMPurify.sanitize(characters[i]['name']);

            // For dropped-in cards
            if (!characters[i]['chat']) {
                characters[i]['chat'] = `${characters[i]['name']} - ${humanizedDateTime()}`;
            }

            characters[i]['chat'] = String(characters[i]['chat']);
        }
        if (this_chid !== undefined) {
            $('#avatar_url_pole').val(characters[this_chid].avatar);
        }

        await getGroups();
        await printCharacters(true);
    }
}

async function delChat(chatfile) {
    const response = await fetch('/api/chats/delete', {
        method: 'POST',
        headers: getRequestHeaders(),
        body: JSON.stringify({
            chatfile: chatfile,
            avatar_url: characters[this_chid].avatar,
        }),
    });
    if (response.ok === true) {
        // choose another chat if current was deleted
        const name = chatfile.replace('.jsonl', '');
        if (name === characters[this_chid].chat) {
            chat_metadata = {};
            await replaceCurrentChat();
        }
        await eventSource.emit(event_types.CHAT_DELETED, name);
    }
}

export async function replaceCurrentChat() {
    await clearChat();
    chat.length = 0;

    const chatsResponse = await fetch('/api/characters/chats', {
        method: 'POST',
        headers: getRequestHeaders(),
        body: JSON.stringify({ avatar_url: characters[this_chid].avatar }),
    });

    if (chatsResponse.ok) {
        const chats = Object.values(await chatsResponse.json());
        chats.sort((a, b) => sortMoments(timestampToMoment(a.last_mes), timestampToMoment(b.last_mes)));

        // pick existing chat
        if (chats.length && typeof chats[0] === 'object') {
            characters[this_chid].chat = chats[0].file_name.replace('.jsonl', '');
            $('#selected_chat_pole').val(characters[this_chid].chat);
            saveCharacterDebounced();
            await getChat();
        }

        // start new chat
        else {
            characters[this_chid].chat = `${name2} - ${humanizedDateTime()}`;
            $('#selected_chat_pole').val(characters[this_chid].chat);
            saveCharacterDebounced();
            await getChat();
        }
    }
}

export function showMoreMessages() {
    let messageId = Number($('#chat').children('.mes').first().attr('mesid'));
    let count = power_user.chat_truncation || Number.MAX_SAFE_INTEGER;

    console.debug('Inserting messages before', messageId, 'count', count, 'chat length', chat.length);
    const prevHeight = $('#chat').prop('scrollHeight');

    while (messageId > 0 && count > 0) {
        count--;
        messageId--;
        addOneMessage(chat[messageId], { insertBefore: messageId + 1, scroll: false, forceId: messageId });
    }

    if (messageId == 0) {
        $('#show_more_messages').remove();
    }

    const newHeight = $('#chat').prop('scrollHeight');
    $('#chat').scrollTop(newHeight - prevHeight);
}

export async function printMessages() {
    let startIndex = 0;
    let count = power_user.chat_truncation || Number.MAX_SAFE_INTEGER;

    if (chat.length > count) {
        startIndex = chat.length - count;
        $('#chat').append('<div id="show_more_messages">Show more messages</div>');
    }

    for (let i = startIndex; i < chat.length; i++) {
        const item = chat[i];
        addOneMessage(item, { scroll: false, forceId: i, showSwipes: false });
    }

    // Scroll to bottom when all images are loaded
    const images = document.querySelectorAll('#chat .mes img');
    let imagesLoaded = 0;

    for (let i = 0; i < images.length; i++) {
        const image = images[i];
        if (image instanceof HTMLImageElement) {
            if (image.complete) {
                incrementAndCheck();
            } else {
                image.addEventListener('load', incrementAndCheck);
            }
        }
    }

    $('#chat .mes').removeClass('last_mes');
    $('#chat .mes').last().addClass('last_mes');
    hideSwipeButtons();
    showSwipeButtons();
    scrollChatToBottom();

    function incrementAndCheck() {
        imagesLoaded++;
        if (imagesLoaded === images.length) {
            scrollChatToBottom();
        }
    }
}

export async function clearChat() {
    closeMessageEditor();
    extension_prompts = {};
    if (is_delete_mode) {
        $('#dialogue_del_mes_cancel').trigger('click');
    }
    $('#chat').children().remove();
    if ($('.zoomed_avatar[forChar]').length) {
        console.debug('saw avatars to remove');
        $('.zoomed_avatar[forChar]').remove();
    } else { console.debug('saw no avatars'); }

    await saveItemizedPrompts(getCurrentChatId());
    itemizedPrompts = [];
}

export async function deleteLastMessage() {
    chat.length = chat.length - 1;
    $('#chat').children('.mes').last().remove();
    await eventSource.emit(event_types.MESSAGE_DELETED, chat.length);
}

export async function reloadCurrentChat() {
    await clearChat();
    chat.length = 0;

    if (selected_group) {
        await getGroupChat(selected_group, true);
    }
    else if (this_chid !== undefined) {
        await getChat();
    }
    else {
        resetChatState();
        await getCharacters();
        await printMessages();
        await eventSource.emit(event_types.CHAT_CHANGED, getCurrentChatId());
    }

    hideSwipeButtons();
    showSwipeButtons();
}

/**
 * Send the message currently typed into the chat box.
 */
export function sendTextareaMessage() {
    if (is_send_press) return;
    if (isExecutingCommandsFromChatInput) return;

    let generateType;
    // "Continue on send" is activated when the user hits "send" (or presses enter) on an empty chat box, and the last
    // message was sent from a character (not the user or the system).
    const textareaText = String($('#send_textarea').val());
    if (power_user.continue_on_send &&
        !textareaText &&
        !selected_group &&
        chat.length &&
        !chat[chat.length - 1]['is_user'] &&
        !chat[chat.length - 1]['is_system']
    ) {
        generateType = 'continue';
    }

    Generate(generateType);
}

/**
 * Formats the message text into an HTML string using Markdown and other formatting.
 * @param {string} mes Message text
 * @param {string} ch_name Character name
 * @param {boolean} isSystem If the message was sent by the system
 * @param {boolean} isUser If the message was sent by the user
 * @param {number} messageId Message index in chat array
 * @returns {string} HTML string
 */
export function messageFormatting(mes, ch_name, isSystem, isUser, messageId) {
    if (!mes) {
        return '';
    }

    if (Number(messageId) === 0 && !isSystem && !isUser) {
        mes = substituteParams(mes);
    }

    mesForShowdownParse = mes;

    // Force isSystem = false on comment messages so they get formatted properly
    if (ch_name === COMMENT_NAME_DEFAULT && isSystem && !isUser) {
        isSystem = false;
    }

    // Let hidden messages have markdown
    if (isSystem && ch_name !== systemUserName) {
        isSystem = false;
    }

    // Prompt bias replacement should be applied on the raw message
    if (!power_user.show_user_prompt_bias && ch_name && !isUser && !isSystem) {
        mes = mes.replaceAll(substituteParams(power_user.user_prompt_bias), '');
    }

    if (!isSystem) {
        function getRegexPlacement() {
            try {
                if (isUser) {
                    return regex_placement.USER_INPUT;
                } else if (chat[messageId]?.extra?.type === 'narrator') {
                    return regex_placement.SLASH_COMMAND;
                } else {
                    return regex_placement.AI_OUTPUT;
                }
            } catch {
                return regex_placement.AI_OUTPUT;
            }
        }

        const regexPlacement = getRegexPlacement();
        const usableMessages = chat.map((x, index) => ({ message: x, index: index })).filter(x => !x.message.is_system);
        const indexOf = usableMessages.findIndex(x => x.index === Number(messageId));
        const depth = messageId >= 0 && indexOf !== -1 ? (usableMessages.length - indexOf - 1) : undefined;

        // Always override the character name
        mes = getRegexedString(mes, regexPlacement, {
            characterOverride: ch_name,
            isMarkdown: true,
            depth: depth,
        });
    }

    if (power_user.auto_fix_generated_markdown) {
        mes = fixMarkdown(mes, true);
    }

    if (!isSystem && power_user.encode_tags) {
        mes = mes.replaceAll('<', '&lt;').replaceAll('>', '&gt;');
    }

    if (this_chid === undefined && !selected_group) {
        mes = mes.replace(/\*\*(.+?)\*\*/g, '<b>$1</b>');
    } else if (!isSystem) {
        // Save double quotes in tags as a special character to prevent them from being encoded
        if (!power_user.encode_tags) {
            mes = mes.replace(/<([^>]+)>/g, function (_, contents) {
                return '<' + contents.replace(/"/g, '\ufffe') + '>';
            });
        }

        mes = mes.replace(/```[\s\S]*?```|``[\s\S]*?``|`[\s\S]*?`|(".+?")|(\u201C.+?\u201D)/gm, function (match, p1, p2) {
            if (p1) {
                return '<q>"' + p1.replace(/"/g, '') + '"</q>';
            } else if (p2) {
                return '<q>“' + p2.replace(/\u201C|\u201D/g, '') + '”</q>';
            } else {
                return match;
            }
        });

        // Restore double quotes in tags
        if (!power_user.encode_tags) {
            mes = mes.replace(/\ufffe/g, '"');
        }

        mes = mes.replaceAll('\\begin{align*}', '$$');
        mes = mes.replaceAll('\\end{align*}', '$$');
        mes = converter.makeHtml(mes);

        mes = mes.replace(/<code(.*)>[\s\S]*?<\/code>/g, function (match) {
            // Firefox creates extra newlines from <br>s in code blocks, so we replace them before converting newlines to <br>s.
            return match.replace(/\n/gm, '\u0000');
        });
        mes = mes.replace(/\u0000/g, '\n'); // Restore converted newlines
        mes = mes.trim();

        mes = mes.replace(/<code(.*)>[\s\S]*?<\/code>/g, function (match) {
            return match.replace(/&amp;/g, '&');
        });
    }

    /*
    // Hides bias from empty messages send with slash commands
    if (isSystem) {
        mes = mes.replace(/\{\{[\s\S]*?\}\}/gm, "");
    }
    */

    if (!power_user.allow_name2_display && ch_name && !isUser && !isSystem) {
        mes = mes.replace(new RegExp(`(^|\n)${escapeRegex(ch_name)}:`, 'g'), '$1');
    }

    /** @type {any} */
    const config = { MESSAGE_SANITIZE: true, ADD_TAGS: ['custom-style'] };
    mes = encodeStyleTags(mes);
    mes = DOMPurify.sanitize(mes, config);
    mes = decodeStyleTags(mes);

    return mes;
}

/**
 * Inserts or replaces an SVG icon adjacent to the provided message's timestamp.
 *
 * If the `extra.api` is "openai" and `extra.model` contains the substring "claude",
 * the function fetches the "claude.svg". Otherwise, it fetches the SVG named after
 * the value in `extra.api`.
 *
 * @param {JQuery<HTMLElement>} mes - The message element containing the timestamp where the icon should be inserted or replaced.
 * @param {Object} extra - Contains the API and model details.
 * @param {string} extra.api - The name of the API, used to determine which SVG to fetch.
 * @param {string} extra.model - The model name, used to check for the substring "claude".
 */
function insertSVGIcon(mes, extra) {
    // Determine the SVG filename
    let modelName;

    // Claude on OpenRouter or Anthropic
    if (extra.api === 'openai' && extra.model?.toLowerCase().includes('claude')) {
        modelName = 'claude';
    }
    // OpenAI on OpenRouter
    else if (extra.api === 'openai' && extra.model?.toLowerCase().includes('openai')) {
        modelName = 'openai';
    }
    // OpenRouter website model or other models
    else if (extra.api === 'openai' && (extra.model === null || extra.model?.toLowerCase().includes('/'))) {
        modelName = 'openrouter';
    }
    // Everything else
    else {
        modelName = extra.api;
    }

    const image = new Image();
    // Add classes for styling and identification
    image.classList.add('icon-svg', 'timestamp-icon');
    image.src = `/img/${modelName}.svg`;
    image.title = `${extra?.api ? extra.api + ' - ' : ''}${extra?.model ?? ''}`;

    image.onload = async function () {
        // Check if an SVG already exists adjacent to the timestamp
        let existingSVG = mes.find('.timestamp').next('.timestamp-icon');

        if (existingSVG.length) {
            // Replace existing SVG
            existingSVG.replaceWith(image);
        } else {
            // Append the new SVG if none exists
            mes.find('.timestamp').after(image);
        }

        await SVGInject(this);
    };
}


function getMessageFromTemplate({
    mesId,
    swipeId,
    characterName,
    isUser,
    avatarImg,
    bias,
    isSystem,
    title,
    timerValue,
    timerTitle,
    bookmarkLink,
    forceAvatar,
    timestamp,
    tokenCount,
    extra,
}) {
    const mes = messageTemplate.clone();
    mes.attr({
        'mesid': mesId,
        'swipeid': swipeId,
        'ch_name': characterName,
        'is_user': isUser,
        'is_system': !!isSystem,
        'bookmark_link': bookmarkLink,
        'force_avatar': !!forceAvatar,
        'timestamp': timestamp,
    });
    mes.find('.avatar img').attr('src', avatarImg);
    mes.find('.ch_name .name_text').text(characterName);
    mes.find('.mes_bias').html(bias);
    mes.find('.timestamp').text(timestamp).attr('title', `${extra?.api ? extra.api + ' - ' : ''}${extra?.model ?? ''}`);
    mes.find('.mesIDDisplay').text(`#${mesId}`);
    tokenCount && mes.find('.tokenCounterDisplay').text(`${tokenCount}t`);
    title && mes.attr('title', title);
    timerValue && mes.find('.mes_timer').attr('title', timerTitle).text(timerValue);

    if (power_user.timestamp_model_icon && extra?.api) {
        insertSVGIcon(mes, extra);
    }

    return mes;
}

export function updateMessageBlock(messageId, message) {
    const messageElement = $(`#chat [mesid="${messageId}"]`);
    const text = message?.extra?.display_text ?? message.mes;
    messageElement.find('.mes_text').html(messageFormatting(text, message.name, message.is_system, message.is_user, messageId));
    addCopyToCodeBlocks(messageElement);
    appendMediaToMessage(message, messageElement);
}

export function appendMediaToMessage(mes, messageElement) {
    // Add image to message
    if (mes.extra?.image) {
        const chatHeight = $('#chat').prop('scrollHeight');
        const image = messageElement.find('.mes_img');
        const text = messageElement.find('.mes_text');
        const isInline = !!mes.extra?.inline_image;
        image.on('load', function () {
            const scrollPosition = $('#chat').scrollTop();
            const newChatHeight = $('#chat').prop('scrollHeight');
            const diff = newChatHeight - chatHeight;
            $('#chat').scrollTop(scrollPosition + diff);
        });
        image.attr('src', mes.extra?.image);
        image.attr('title', mes.extra?.title || mes.title || '');
        messageElement.find('.mes_img_container').addClass('img_extra');
        image.toggleClass('img_inline', isInline);
        text.toggleClass('displayNone', !isInline);
    }

    // Add file to message
    if (mes.extra?.file) {
        messageElement.find('.mes_file_container').remove();
        const messageId = messageElement.attr('mesid');
        const template = $('#message_file_template .mes_file_container').clone();
        template.find('.mes_file_name').text(mes.extra.file.name);
        template.find('.mes_file_size').text(humanFileSize(mes.extra.file.size));
        template.find('.mes_file_download').attr('mesid', messageId);
        template.find('.mes_file_delete').attr('mesid', messageId);
        messageElement.find('.mes_block').append(template);
    } else {
        messageElement.find('.mes_file_container').remove();
    }
}

/**
 * @deprecated Use appendMediaToMessage instead.
 */
export function appendImageToMessage(mes, messageElement) {
    appendMediaToMessage(mes, messageElement);
}

export function addCopyToCodeBlocks(messageElement) {
    const codeBlocks = $(messageElement).find('pre code');
    for (let i = 0; i < codeBlocks.length; i++) {
        hljs.highlightElement(codeBlocks.get(i));
        if (navigator.clipboard !== undefined) {
            const copyButton = document.createElement('i');
            copyButton.classList.add('fa-solid', 'fa-copy', 'code-copy');
            copyButton.title = 'Copy code';
            codeBlocks.get(i).appendChild(copyButton);
            copyButton.addEventListener('pointerup', function (event) {
                navigator.clipboard.writeText(codeBlocks.get(i).innerText);
                toastr.info('Copied!', '', { timeOut: 2000 });
            });
        }
    }
}


export function addOneMessage(mes, { type = 'normal', insertAfter = null, scroll = true, insertBefore = null, forceId = null, showSwipes = true } = {}) {
    let messageText = mes['mes'];
    const momentDate = timestampToMoment(mes.send_date);
    const timestamp = momentDate.isValid() ? momentDate.format('LL LT') : '';

    if (mes?.extra?.display_text) {
        messageText = mes.extra.display_text;
    }

    // Forbidden black magic
    // This allows to use "continue" on user messages
    if (type === 'swipe' && mes.swipe_id === undefined) {
        mes.swipe_id = 0;
        mes.swipes = [mes.mes];
    }

    let avatarImg = getUserAvatar(user_avatar);
    const isSystem = mes.is_system;
    const title = mes.title;
    generatedPromptCache = '';

    //for non-user mesages
    if (!mes['is_user']) {
        if (mes.force_avatar) {
            avatarImg = mes.force_avatar;
        } else if (this_chid === undefined) {
            avatarImg = system_avatar;
        } else {
            if (characters[this_chid].avatar != 'none') {
                avatarImg = getThumbnailUrl('avatar', characters[this_chid].avatar);
            } else {
                avatarImg = default_avatar;
            }
        }
        //old processing:
        //if messge is from sytem, use the name provided in the message JSONL to proceed,
        //if not system message, use name2 (char's name) to proceed
        //characterName = mes.is_system || mes.force_avatar ? mes.name : name2;
    } else if (mes['is_user'] && mes['force_avatar']) {
        // Special case for persona images.
        avatarImg = mes['force_avatar'];
    }

    messageText = messageFormatting(
        messageText,
        mes.name,
        isSystem,
        mes.is_user,
        chat.indexOf(mes),
    );
    const bias = messageFormatting(mes.extra?.bias ?? '', '', false, false, -1);
    let bookmarkLink = mes?.extra?.bookmark_link ?? '';

    let params = {
        mesId: forceId ?? chat.length - 1,
        swipeId: mes.swipe_id ?? 0,
        characterName: mes.name,
        isUser: mes.is_user,
        avatarImg: avatarImg,
        bias: bias,
        isSystem: isSystem,
        title: title,
        bookmarkLink: bookmarkLink,
        forceAvatar: mes.force_avatar,
        timestamp: timestamp,
        extra: mes.extra,
        tokenCount: mes.extra?.token_count ?? 0,
        ...formatGenerationTimer(mes.gen_started, mes.gen_finished, mes.extra?.token_count),
    };

    const renderedMessage = getMessageFromTemplate(params);

    if (type !== 'swipe') {
        if (!insertAfter && !insertBefore) {
            chatElement.append(renderedMessage);
        }
        else if (insertAfter) {
            const target = chatElement.find(`.mes[mesid="${insertAfter}"]`);
            $(renderedMessage).insertAfter(target);
        } else {
            const target = chatElement.find(`.mes[mesid="${insertBefore}"]`);
            $(renderedMessage).insertBefore(target);
        }
    }

    // Callers push the new message to chat before calling addOneMessage
    const newMessageId = typeof forceId == 'number' ? forceId : chat.length - 1;

    const newMessage = $(`#chat [mesid="${newMessageId}"]`);
    const isSmallSys = mes?.extra?.isSmallSys;

    if (isSmallSys === true) {
        newMessage.addClass('smallSysMes');
    }

    //shows or hides the Prompt display button
    let mesIdToFind = type == 'swipe' ? params.mesId - 1 : params.mesId;  //Number(newMessage.attr('mesId'));

    //if we have itemized messages, and the array isn't null..
    if (params.isUser === false && Array.isArray(itemizedPrompts) && itemizedPrompts.length > 0) {
        const itemizedPrompt = itemizedPrompts.find(x => Number(x.mesId) === Number(mesIdToFind));
        if (itemizedPrompt) {
            newMessage.find('.mes_prompt').show();
        }
    }

    newMessage.find('.avatar img').on('error', function () {
        $(this).hide();
        $(this).parent().html('<div class="missing-avatar fa-solid fa-user-slash"></div>');
    });

    if (type === 'swipe') {
        const swipeMessage = chatElement.find(`[mesid="${chat.length - 1}"]`);
        swipeMessage.find('.mes_text').html(messageText).attr('title', title);
        swipeMessage.find('.timestamp').text(timestamp).attr('title', `${params.extra.api} - ${params.extra.model}`);
        appendMediaToMessage(mes, swipeMessage);
        if (power_user.timestamp_model_icon && params.extra?.api) {
            insertSVGIcon(swipeMessage, params.extra);
        }

        if (mes.swipe_id == mes.swipes.length - 1) {
            swipeMessage.find('.mes_timer').text(params.timerValue).attr('title', params.timerTitle);
            swipeMessage.find('.tokenCounterDisplay').text(`${params.tokenCount}t`);
        } else {
            swipeMessage.find('.mes_timer').empty();
            swipeMessage.find('.tokenCounterDisplay').empty();
        }
    } else {
        const messageId = forceId ?? chat.length - 1;
        chatElement.find(`[mesid="${messageId}"] .mes_text`).append(messageText);
        appendMediaToMessage(mes, newMessage);
        showSwipes && hideSwipeButtons();
    }

    addCopyToCodeBlocks(newMessage);

    if (showSwipes) {
        $('#chat .mes').last().addClass('last_mes');
        $('#chat .mes').eq(-2).removeClass('last_mes');
        hideSwipeButtons();
        showSwipeButtons();
    }

    // Don't scroll if not inserting last
    if (!insertAfter && !insertBefore && scroll) {
        scrollChatToBottom();
    }
}

/**
 * Returns the URL of the avatar for the given character Id.
 * @param {number} characterId Character Id
 * @returns {string} Avatar URL
 */
export function getCharacterAvatar(characterId) {
    const character = characters[characterId];
    const avatarImg = character?.avatar;

    if (!avatarImg || avatarImg === 'none') {
        return default_avatar;
    }

    return formatCharacterAvatar(avatarImg);
}

export function formatCharacterAvatar(characterAvatar) {
    return `characters/${characterAvatar}`;
}

/**
 * Formats the title for the generation timer.
 * @param {Date} gen_started Date when generation was started
 * @param {Date} gen_finished Date when generation was finished
 * @param {number} tokenCount Number of tokens generated (0 if not available)
 * @returns {Object} Object containing the formatted timer value and title
 * @example
 * const { timerValue, timerTitle } = formatGenerationTimer(gen_started, gen_finished, tokenCount);
 * console.log(timerValue); // 1.2s
 * console.log(timerTitle); // Generation queued: 12:34:56 7 Jan 2021\nReply received: 12:34:57 7 Jan 2021\nTime to generate: 1.2 seconds\nToken rate: 5 t/s
 */
function formatGenerationTimer(gen_started, gen_finished, tokenCount) {
    if (!gen_started || !gen_finished) {
        return {};
    }

    const dateFormat = 'HH:mm:ss D MMM YYYY';
    const start = moment(gen_started);
    const finish = moment(gen_finished);
    const seconds = finish.diff(start, 'seconds', true);
    const timerValue = `${seconds.toFixed(1)}s`;
    const timerTitle = [
        `Generation queued: ${start.format(dateFormat)}`,
        `Reply received: ${finish.format(dateFormat)}`,
        `Time to generate: ${seconds} seconds`,
        tokenCount > 0 ? `Token rate: ${Number(tokenCount / seconds).toFixed(1)} t/s` : '',
    ].join('\n');

    if (isNaN(seconds) || seconds < 0) {
        return { timerValue: '', timerTitle };
    }

    return { timerValue, timerTitle };
}

export function scrollChatToBottom() {
    if (power_user.auto_scroll_chat_to_bottom) {
        let position = chatElement[0].scrollHeight;

        if (power_user.waifuMode) {
            const lastMessage = chatElement.find('.mes').last();
            if (lastMessage.length) {
                const lastMessagePosition = lastMessage.position().top;
                position = chatElement.scrollTop() + lastMessagePosition;
            }
        }

        chatElement.scrollTop(position);
    }
}

/**
 * Substitutes {{macro}} parameters in a string.
 * @param {string} content - The string to substitute parameters in.
 * @param {string} [_name1] - The name of the user. Uses global name1 if not provided.
 * @param {string} [_name2] - The name of the character. Uses global name2 if not provided.
 * @param {string} [_original] - The original message for {{original}} substitution.
 * @param {string} [_group] - The group members list for {{group}} substitution.
 * @param {boolean} [_replaceCharacterCard] - Whether to replace character card macros.
 * @returns {string} The string with substituted parameters.
 */
export function substituteParams(content, _name1, _name2, _original, _group, _replaceCharacterCard = true) {
    const environment = {};

    if (typeof _original === 'string') {
        let originalSubstituted = false;
        environment.original = () => {
            if (originalSubstituted) {
                return '';
            }

            originalSubstituted = true;
            return _original;
        };
    }

    const getGroupValue = () => {
        if (typeof _group === 'string') {
            return _group;
        }

        if (selected_group) {
            const members = groups.find(x => x.id === selected_group)?.members;
            const names = Array.isArray(members)
                ? members.map(m => characters.find(c => c.avatar === m)?.name).filter(Boolean).join(', ')
                : '';
            return names;
        } else {
            return _name2 ?? name2;
        }
    };

    if (_replaceCharacterCard) {
        const fields = getCharacterCardFields();
        environment.charPrompt = fields.system || '';
        environment.charJailbreak = fields.jailbreak || '';
        environment.description = fields.description || '';
        environment.personality = fields.personality || '';
        environment.scenario = fields.scenario || '';
        environment.persona = fields.persona || '';
        environment.mesExamples = fields.mesExamples || '';
        environment.charVersion = fields.version || '';
        environment.char_version = fields.version || '';
    }

    // Must be substituted last so that they're replaced inside {{description}}
    environment.user = _name1 ?? name1;
    environment.char = _name2 ?? name2;
    environment.group = environment.charIfNotGroup = getGroupValue();
    environment.model = getGeneratingModel();

    return evaluateMacros(content, environment);
}


/**
 * Gets stopping sequences for the prompt.
 * @param {boolean} isImpersonate A request is made to impersonate a user
 * @param {boolean} isContinue A request is made to continue the message
 * @returns {string[]} Array of stopping strings
 */
export function getStoppingStrings(isImpersonate, isContinue) {
    const charString = `\n${name2}:`;
    const userString = `\n${name1}:`;
    const result = isImpersonate ? [charString] : [userString];

    result.push(userString);

    if (isContinue && Array.isArray(chat) && chat[chat.length - 1]?.is_user) {
        result.push(charString);
    }

    // Add other group members as the stopping strings
    if (selected_group) {
        const group = groups.find(x => x.id === selected_group);

        if (group && Array.isArray(group.members)) {
            const names = group.members
                .map(x => characters.find(y => y.avatar == x))
                .filter(x => x && x.name && x.name !== name2)
                .map(x => `\n${x.name}:`);
            result.push(...names);
        }
    }

    result.push(...getInstructStoppingSequences());
    result.push(...getCustomStoppingStrings());

    if (power_user.single_line) {
        result.unshift('\n');
    }

    return result.filter(onlyUnique);
}

/**
 * Background generation based on the provided prompt.
 * @param {string} quiet_prompt Instruction prompt for the AI
 * @param {boolean} quietToLoud Whether the message should be sent in a foreground (loud) or background (quiet) mode
 * @param {boolean} skipWIAN whether to skip addition of World Info and Author's Note into the prompt
 * @param {string} quietImage Image to use for the quiet prompt
 * @param {string} quietName Name to use for the quiet prompt (defaults to "System:")
 * @param {number} [responseLength] Maximum response length. If unset, the global default value is used.
 * @returns
 */
export async function generateQuietPrompt(quiet_prompt, quietToLoud, skipWIAN, quietImage = null, quietName = null, responseLength = null) {
    console.log('got into genQuietPrompt');
    const responseLengthCustomized = typeof responseLength === 'number' && responseLength > 0;
    let originalResponseLength = -1;
    try {
        /** @type {GenerateOptions} */
        const options = {
            quiet_prompt,
            quietToLoud,
            skipWIAN: skipWIAN,
            force_name2: true,
            quietImage: quietImage,
            quietName: quietName,
        };
        originalResponseLength = responseLengthCustomized ? saveResponseLength(main_api, responseLength) : -1;
        const generateFinished = await Generate('quiet', options);
        return generateFinished;
    } finally {
        if (responseLengthCustomized) {
            restoreResponseLength(main_api, originalResponseLength);
        }
    }
}

/**
 * Executes slash commands and returns the new text and whether the generation was interrupted.
 * @param {string} message Text to be sent
 * @returns {Promise<boolean>} Whether the message sending was interrupted
 */
export async function processCommands(message) {
    if (!message || !message.trim().startsWith('/')) {
        return false;
    }
    await executeSlashCommandsOnChatInput(message, {
        clearChatInput: true,
    });
    return true;
}

export function sendSystemMessage(type, text, extra = {}) {
    const systemMessage = system_messages[type];

    if (!systemMessage) {
        return;
    }

    const newMessage = { ...systemMessage, send_date: getMessageTimeStamp() };

    if (text) {
        newMessage.mes = text;
    }

    if (type == system_message_types.SLASH_COMMANDS) {
        newMessage.mes = getSlashCommandsHelp();
    }

    if (!newMessage.extra) {
        newMessage.extra = {};
    }

    newMessage.extra = Object.assign(newMessage.extra, extra);
    newMessage.extra.type = type;

    chat.push(newMessage);
    addOneMessage(newMessage);
    is_send_press = false;
    if (type == system_message_types.SLASH_COMMANDS) {
        const browser = new SlashCommandBrowser();
        const spinner = document.querySelector('#chat .last_mes .custom-slashHelp');
        const parent = spinner.parentElement;
        spinner.remove();
        browser.renderInto(parent);
        browser.search.focus();
    }
}

/**
 * Extracts the contents of bias macros from a message.
 * @param {string} message Message text
 * @returns {string} Message bias extracted from the message (or an empty string if not found)
 */
export function extractMessageBias(message) {
    if (!message) {
        return '';
    }

    try {
        const biasHandlebars = Handlebars.create();
        const biasMatches = [];
        biasHandlebars.registerHelper('bias', function (text) {
            biasMatches.push(text);
            return '';
        });
        const template = biasHandlebars.compile(message);
        template({});

        if (biasMatches && biasMatches.length > 0) {
            return ` ${biasMatches.join(' ')}`;
        }

        return '';
    } catch {
        return '';
    }
}

/**
 * Removes impersonated group member lines from the group member messages.
 * Doesn't do anything if group reply trimming is disabled.
 * @param {string} getMessage Group message
 * @returns Cleaned-up group message
 */
function cleanGroupMessage(getMessage) {
    if (power_user.disable_group_trimming) {
        return getMessage;
    }

    const group = groups.find((x) => x.id == selected_group);

    if (group && Array.isArray(group.members) && group.members) {
        for (let member of group.members) {
            const character = characters.find(x => x.avatar == member);

            if (!character) {
                continue;
            }

            const name = character.name;

            // Skip current speaker.
            if (name === name2) {
                continue;
            }

            const regex = new RegExp(`(^|\n)${escapeRegex(name)}:`);
            const nameMatch = getMessage.match(regex);
            if (nameMatch) {
                getMessage = getMessage.substring(0, nameMatch.index);
            }
        }
    }
    return getMessage;
}

function addPersonaDescriptionExtensionPrompt() {
    const INJECT_TAG = 'PERSONA_DESCRIPTION';
    setExtensionPrompt(INJECT_TAG, '', extension_prompt_types.IN_PROMPT, 0);

    if (!power_user.persona_description) {
        return;
    }

    const promptPositions = [persona_description_positions.BOTTOM_AN, persona_description_positions.TOP_AN];

    if (promptPositions.includes(power_user.persona_description_position) && shouldWIAddPrompt) {
        const originalAN = extension_prompts[NOTE_MODULE_NAME].value;
        const ANWithDesc = power_user.persona_description_position === persona_description_positions.TOP_AN
            ? `${power_user.persona_description}\n${originalAN}`
            : `${originalAN}\n${power_user.persona_description}`;

        setExtensionPrompt(NOTE_MODULE_NAME, ANWithDesc, chat_metadata[metadata_keys.position], chat_metadata[metadata_keys.depth], extension_settings.note.allowWIScan, chat_metadata[metadata_keys.role]);
    }

    if (power_user.persona_description_position === persona_description_positions.AT_DEPTH) {
        setExtensionPrompt(INJECT_TAG, power_user.persona_description, extension_prompt_types.IN_CHAT, power_user.persona_description_depth, true, power_user.persona_description_role);
    }
}

function getAllExtensionPrompts() {
    const value = Object
        .values(extension_prompts)
        .filter(x => x.value)
        .map(x => x.value.trim())
        .join('\n');

    return value.length ? substituteParams(value) : '';
}

// Wrapper to fetch extension prompts by module name
export function getExtensionPromptByName(moduleName) {
    if (moduleName) {
        return substituteParams(extension_prompts[moduleName]?.value);
    } else {
        return;
    }
}

/**
 * Returns the extension prompt for the given position, depth, and role.
 * If multiple prompts are found, they are joined with a separator.
 * @param {number} [position] Position of the prompt
 * @param {number} [depth] Depth of the prompt
 * @param {string} [separator] Separator for joining multiple prompts
 * @param {number} [role] Role of the prompt
 * @param {boolean} [wrap] Wrap start and end with a separator
 * @returns {string} Extension prompt
 */
export function getExtensionPrompt(position = extension_prompt_types.IN_PROMPT, depth = undefined, separator = '\n', role = undefined, wrap = true) {
    let extension_prompt = Object.keys(extension_prompts)
        .sort()
        .map((x) => extension_prompts[x])
        .filter(x => x.position == position && x.value)
        .filter(x => depth === undefined || x.depth === undefined || x.depth === depth)
        .filter(x => role === undefined || x.role === undefined || x.role === role)
        .map(x => x.value.trim())
        .join(separator);
    if (wrap && extension_prompt.length && !extension_prompt.startsWith(separator)) {
        extension_prompt = separator + extension_prompt;
    }
    if (wrap && extension_prompt.length && !extension_prompt.endsWith(separator)) {
        extension_prompt = extension_prompt + separator;
    }
    if (extension_prompt.length) {
        extension_prompt = substituteParams(extension_prompt);
    }
    return extension_prompt;
}

export function baseChatReplace(value, name1, name2) {
    if (value !== undefined && value.length > 0) {
        const _ = undefined;
        value = substituteParams(value, name1, name2, _, _, false);

        if (power_user.collapse_newlines) {
            value = collapseNewlines(value);
        }

        value = value.replace(/\r/g, '');
    }
    return value;
}

/**
 * Returns the character card fields for the current character.
 * @returns {{system: string, mesExamples: string, description: string, personality: string, persona: string, scenario: string, jailbreak: string, version: string}}
 */
export function getCharacterCardFields() {
    const result = { system: '', mesExamples: '', description: '', personality: '', persona: '', scenario: '', jailbreak: '', version: '' };
    const character = characters[this_chid];

    if (!character) {
        return result;
    }

    const scenarioText = chat_metadata['scenario'] || characters[this_chid]?.scenario;
    result.description = baseChatReplace(characters[this_chid].description?.trim(), name1, name2);
    result.personality = baseChatReplace(characters[this_chid].personality?.trim(), name1, name2);
    result.scenario = baseChatReplace(scenarioText.trim(), name1, name2);
    result.mesExamples = baseChatReplace(characters[this_chid].mes_example?.trim(), name1, name2);
    result.persona = baseChatReplace(power_user.persona_description?.trim(), name1, name2);
    result.system = power_user.prefer_character_prompt ? baseChatReplace(characters[this_chid].data?.system_prompt?.trim(), name1, name2) : '';
    result.jailbreak = power_user.prefer_character_jailbreak ? baseChatReplace(characters[this_chid].data?.post_history_instructions?.trim(), name1, name2) : '';
    result.version = characters[this_chid].data?.character_version ?? '';

    if (selected_group) {
        const groupCards = getGroupCharacterCards(selected_group, Number(this_chid));

        if (groupCards) {
            result.description = groupCards.description;
            result.personality = groupCards.personality;
            result.scenario = groupCards.scenario;
            result.mesExamples = groupCards.mesExamples;
        }
    }

    return result;
}

export function isStreamingEnabled() {
    const noStreamSources = [chat_completion_sources.SCALE, chat_completion_sources.AI21];
    return ((main_api == 'openai' && oai_settings.stream_openai && !noStreamSources.includes(oai_settings.chat_completion_source) && !(oai_settings.chat_completion_source == chat_completion_sources.MAKERSUITE && oai_settings.google_model.includes('bison')))
        || (main_api == 'kobold' && kai_settings.streaming_kobold && kai_flags.can_use_streaming)
        || (main_api == 'novel' && nai_settings.streaming_novel)
        || (main_api == 'textgenerationwebui' && textgen_settings.streaming));
}

function showStopButton() {
    $('#mes_stop').css({ 'display': 'flex' });
}

function hideStopButton() {
    // prevent NOOP, because hideStopButton() gets called multiple times
    if ($('#mes_stop').css('display') !== 'none') {
        $('#mes_stop').css({ 'display': 'none' });
        eventSource.emit(event_types.GENERATION_ENDED, chat.length);
    }
}

class StreamingProcessor {
    constructor(type, force_name2, timeStarted, messageAlreadyGenerated) {
        this.result = '';
        this.messageId = -1;
        this.type = type;
        this.force_name2 = force_name2;
        this.isStopped = false;
        this.isFinished = false;
        this.generator = this.nullStreamingGeneration;
        this.abortController = new AbortController();
        this.firstMessageText = '...';
        this.timeStarted = timeStarted;
        this.messageAlreadyGenerated = messageAlreadyGenerated;
        this.swipes = [];
        /** @type {import('./scripts/logprobs.js').TokenLogprobs[]} */
        this.messageLogprobs = [];
    }

    showMessageButtons(messageId) {
        if (messageId == -1) {
            return;
        }

        showStopButton();
        $(`#chat .mes[mesid="${messageId}"] .mes_buttons`).css({ 'display': 'none' });
    }

    hideMessageButtons(messageId) {
        if (messageId == -1) {
            return;
        }

        hideStopButton();
        $(`#chat .mes[mesid="${messageId}"] .mes_buttons`).css({ 'display': 'flex' });
    }

    async onStartStreaming(text) {
        let messageId = -1;

        if (this.type == 'impersonate') {
            $('#send_textarea').val('')[0].dispatchEvent(new Event('input', { bubbles: true }));
        }
        else {
            await saveReply(this.type, text, true);
            messageId = chat.length - 1;
            this.showMessageButtons(messageId);
        }

        hideSwipeButtons();
        scrollChatToBottom();
        return messageId;
    }

    onProgressStreaming(messageId, text, isFinal) {
        const isImpersonate = this.type == 'impersonate';
        const isContinue = this.type == 'continue';

        if (!isImpersonate && !isContinue && Array.isArray(this.swipes) && this.swipes.length > 0) {
            for (let i = 0; i < this.swipes.length; i++) {
                this.swipes[i] = cleanUpMessage(this.swipes[i], false, false, true, this.stoppingStrings);
            }
        }

        let processedText = cleanUpMessage(text, isImpersonate, isContinue, !isFinal, this.stoppingStrings);

        // Predict unbalanced asterisks / quotes during streaming
        const charsToBalance = ['*', '"', '```'];
        for (const char of charsToBalance) {
            if (!isFinal && isOdd(countOccurrences(processedText, char))) {
                // Add character at the end to balance it
                const separator = char.length > 1 ? '\n' : '';
                processedText = processedText.trimEnd() + separator + char;
            }
        }

        if (isImpersonate) {
            $('#send_textarea').val(processedText)[0].dispatchEvent(new Event('input', { bubbles: true }));
        }
        else {
            let currentTime = new Date();
            // Don't waste time calculating token count for streaming
            let currentTokenCount = isFinal && power_user.message_token_count_enabled ? getTokenCount(processedText, 0) : 0;
            const timePassed = formatGenerationTimer(this.timeStarted, currentTime, currentTokenCount);
            chat[messageId]['mes'] = processedText;
            chat[messageId]['gen_started'] = this.timeStarted;
            chat[messageId]['gen_finished'] = currentTime;

            if (currentTokenCount) {
                if (!chat[messageId]['extra']) {
                    chat[messageId]['extra'] = {};
                }

                chat[messageId]['extra']['token_count'] = currentTokenCount;
                const tokenCounter = $(`#chat .mes[mesid="${messageId}"] .tokenCounterDisplay`);
                tokenCounter.text(`${currentTokenCount}t`);
            }

            if ((this.type == 'swipe' || this.type === 'continue') && Array.isArray(chat[messageId]['swipes'])) {
                chat[messageId]['swipes'][chat[messageId]['swipe_id']] = processedText;
                chat[messageId]['swipe_info'][chat[messageId]['swipe_id']] = { 'send_date': chat[messageId]['send_date'], 'gen_started': chat[messageId]['gen_started'], 'gen_finished': chat[messageId]['gen_finished'], 'extra': JSON.parse(JSON.stringify(chat[messageId]['extra'])) };
            }

            let formattedText = messageFormatting(
                processedText,
                chat[messageId].name,
                chat[messageId].is_system,
                chat[messageId].is_user,
                messageId,
            );
            const mesText = $(`#chat .mes[mesid="${messageId}"] .mes_text`);
            mesText.html(formattedText);
            $(`#chat .mes[mesid="${messageId}"] .mes_timer`).text(timePassed.timerValue).attr('title', timePassed.timerTitle);
            this.setFirstSwipe(messageId);
        }

        if (!scrollLock) {
            scrollChatToBottom();
        }
    }

    async onFinishStreaming(messageId, text) {
        this.hideMessageButtons(this.messageId);
        this.onProgressStreaming(messageId, text, true);
        addCopyToCodeBlocks($(`#chat .mes[mesid="${messageId}"]`));

        if (Array.isArray(this.swipes) && this.swipes.length > 0) {
            const message = chat[messageId];
            const swipeInfo = {
                send_date: message.send_date,
                gen_started: message.gen_started,
                gen_finished: message.gen_finished,
                extra: structuredClone(message.extra),
            };
            const swipeInfoArray = [];
            swipeInfoArray.length = this.swipes.length;
            swipeInfoArray.fill(swipeInfo);
            chat[messageId].swipes.push(...this.swipes);
            chat[messageId].swipe_info.push(...swipeInfoArray);
        }

        if (this.type !== 'impersonate') {
            await eventSource.emit(event_types.MESSAGE_RECEIVED, this.messageId);
            await eventSource.emit(event_types.CHARACTER_MESSAGE_RENDERED, this.messageId);
        } else {
            await eventSource.emit(event_types.IMPERSONATE_READY, text);
        }

        const continueMsg = this.type === 'continue' ? this.messageAlreadyGenerated : undefined;
        saveLogprobsForActiveMessage(this.messageLogprobs.filter(Boolean), continueMsg);
        await saveChatConditional();
        unblockGeneration();
        generatedPromptCache = '';

        //console.log("Generated text size:", text.length, text)

        if (power_user.auto_swipe) {
            function containsBlacklistedWords(str, blacklist, threshold) {
                const regex = new RegExp(`\\b(${blacklist.join('|')})\\b`, 'gi');
                const matches = str.match(regex) || [];
                return matches.length >= threshold;
            }

            const generatedTextFiltered = (text) => {
                if (text) {
                    if (power_user.auto_swipe_minimum_length) {
                        if (text.length < power_user.auto_swipe_minimum_length && text.length !== 0) {
                            console.log('Generated text size too small');
                            return true;
                        }
                    }
                    if (power_user.auto_swipe_blacklist_threshold) {
                        if (containsBlacklistedWords(text, power_user.auto_swipe_blacklist, power_user.auto_swipe_blacklist_threshold)) {
                            console.log('Generated text has blacklisted words');
                            return true;
                        }
                    }
                }
                return false;
            };

            if (generatedTextFiltered(text)) {
                swipe_right();
                return;
            }
        }
        playMessageSound();
    }

    onErrorStreaming() {
        this.abortController.abort();
        this.isStopped = true;

        this.hideMessageButtons(this.messageId);
        generatedPromptCache = '';
        unblockGeneration();
    }

    setFirstSwipe(messageId) {
        if (this.type !== 'swipe' && this.type !== 'impersonate') {
            if (Array.isArray(chat[messageId]['swipes']) && chat[messageId]['swipes'].length === 1 && chat[messageId]['swipe_id'] === 0) {
                chat[messageId]['swipes'][0] = chat[messageId]['mes'];
                chat[messageId]['swipe_info'][0] = { 'send_date': chat[messageId]['send_date'], 'gen_started': chat[messageId]['gen_started'], 'gen_finished': chat[messageId]['gen_finished'], 'extra': JSON.parse(JSON.stringify(chat[messageId]['extra'])) };
            }
        }
    }

    onStopStreaming() {
        this.onErrorStreaming();
    }

    /**
     * @returns {Generator<{ text: string, swipes: string[], logprobs: import('./scripts/logprobs.js').TokenLogprobs }, void, void>}
     */
    *nullStreamingGeneration() {
        throw new Error('Generation function for streaming is not hooked up');
    }

    async generate() {
        if (this.messageId == -1) {
            this.messageId = await this.onStartStreaming(this.firstMessageText);
            await delay(1); // delay for message to be rendered
            scrollLock = false;
        }

        // Stopping strings are expensive to calculate, especially with macros enabled. To remove stopping strings
        // when streaming, we cache the result of getStoppingStrings instead of calling it once per token.
        const isImpersonate = this.type == 'impersonate';
        const isContinue = this.type == 'continue';
        this.stoppingStrings = getStoppingStrings(isImpersonate, isContinue);

        try {
            const sw = new Stopwatch(1000 / power_user.streaming_fps);
            const timestamps = [];
            for await (const { text, swipes, logprobs } of this.generator()) {
                timestamps.push(Date.now());
                if (this.isStopped) {
                    return;
                }

                this.result = text;
                this.swipes = Array.from(swipes ?? []);
                if (logprobs) {
                    this.messageLogprobs.push(...(Array.isArray(logprobs) ? logprobs : [logprobs]));
                }
                await sw.tick(() => this.onProgressStreaming(this.messageId, this.messageAlreadyGenerated + text));
            }
            const seconds = (timestamps[timestamps.length - 1] - timestamps[0]) / 1000;
            console.warn(`Stream stats: ${timestamps.length} tokens, ${seconds.toFixed(2)} seconds, rate: ${Number(timestamps.length / seconds).toFixed(2)} TPS`);
        }
        catch (err) {
            console.error(err);
            this.onErrorStreaming();
            return;
        }

        this.isFinished = true;
        return this.result;
    }
}

/**
 * Generates a message using the provided prompt.
 * @param {string} prompt Prompt to generate a message from
 * @param {string} api API to use. Main API is used if not specified.
 * @param {boolean} instructOverride true to override instruct mode, false to use the default value
 * @param {boolean} quietToLoud true to generate a message in system mode, false to generate a message in character mode
 * @param {string} [systemPrompt] System prompt to use. Only Instruct mode or OpenAI.
 * @param {number} [responseLength] Maximum response length. If unset, the global default value is used.
 * @returns {Promise<string>} Generated message
 */
export async function generateRaw(prompt, api, instructOverride, quietToLoud, systemPrompt, responseLength) {
    if (!api) {
        api = main_api;
    }

    const abortController = new AbortController();
    const responseLengthCustomized = typeof responseLength === 'number' && responseLength > 0;
    let originalResponseLength = -1;
    const isInstruct = power_user.instruct.enabled && api !== 'openai' && api !== 'novel' && !instructOverride;
    const isQuiet = true;

    if (systemPrompt) {
        systemPrompt = substituteParams(systemPrompt);
        systemPrompt = isInstruct ? formatInstructModeSystemPrompt(systemPrompt) : systemPrompt;
        prompt = api === 'openai' ? prompt : `${systemPrompt}\n${prompt}`;
    }

    prompt = substituteParams(prompt);
    prompt = api == 'novel' ? adjustNovelInstructionPrompt(prompt) : prompt;
    prompt = isInstruct ? formatInstructModeChat(name1, prompt, false, true, '', name1, name2, false) : prompt;
    prompt = isInstruct ? (prompt + formatInstructModePrompt(name2, false, '', name1, name2, isQuiet, quietToLoud)) : (prompt + '\n');

    try {
        originalResponseLength = responseLengthCustomized ? saveResponseLength(api, responseLength) : -1;
        let generateData = {};

        switch (api) {
            case 'kobold':
            case 'koboldhorde':
                if (preset_settings === 'gui') {
                    generateData = { prompt: prompt, gui_settings: true, max_length: amount_gen, max_context_length: max_context, api_server };
                } else {
                    const isHorde = api === 'koboldhorde';
                    const koboldSettings = koboldai_settings[koboldai_setting_names[preset_settings]];
                    generateData = getKoboldGenerationData(prompt, koboldSettings, amount_gen, max_context, isHorde, 'quiet');
                }
                break;
            case 'novel': {
                const novelSettings = novelai_settings[novelai_setting_names[nai_settings.preset_settings_novel]];
                generateData = getNovelGenerationData(prompt, novelSettings, amount_gen, false, false, null, 'quiet');
                break;
            }
            case 'textgenerationwebui':
                generateData = getTextGenGenerationData(prompt, amount_gen, false, false, null, 'quiet');
                break;
            case 'openai': {
                generateData = [{ role: 'user', content: prompt.trim() }];
                if (systemPrompt) {
                    generateData.unshift({ role: 'system', content: systemPrompt.trim() });
                }
            } break;
        }

        let data = {};

        if (api == 'koboldhorde') {
            data = await generateHorde(prompt, generateData, abortController.signal, false);
        } else if (api == 'openai') {
            data = await sendOpenAIRequest('quiet', generateData, abortController.signal);
        } else {
            const generateUrl = getGenerateUrl(api);
            const response = await fetch(generateUrl, {
                method: 'POST',
                headers: getRequestHeaders(),
                cache: 'no-cache',
                body: JSON.stringify(generateData),
                signal: abortController.signal,
            });

            if (!response.ok) {
                const error = await response.json();
                throw error;
            }

            data = await response.json();
        }

        if (data.error) {
            throw new Error(data.error);
        }

        const message = cleanUpMessage(extractMessageFromData(data), false, false, true);

        if (!message) {
            throw new Error('No message generated');
        }

        return message;
    } finally {
        if (responseLengthCustomized) {
            restoreResponseLength(api, originalResponseLength);
        }
    }
}

/**
 * Temporarily change the response length for the specified API.
 * @param {string} api API to use.
 * @param {number} responseLength Target response length.
 * @returns {number} The original response length.
 */
function saveResponseLength(api, responseLength) {
    let oldValue = -1;
    if (api === 'openai') {
        oldValue = oai_settings.openai_max_tokens;
        oai_settings.openai_max_tokens = responseLength;
    } else {
        oldValue = amount_gen;
        amount_gen = responseLength;
    }
    return oldValue;
}

/**
 * Restore the original response length for the specified API.
 * @param {string} api API to use.
 * @param {number} responseLength Target response length.
 * @returns {void}
 */
function restoreResponseLength(api, responseLength) {
    if (api === 'openai') {
        oai_settings.openai_max_tokens = responseLength;
    } else {
        amount_gen = responseLength;
    }
}

/**
 * Runs a generation using the current chat context.
 * @param {string} type Generation type
 * @param {GenerateOptions} options Generation options
 * @param {boolean} dryRun Whether to actually generate a message or just assemble the prompt
 * @returns {Promise<any>} Returns a promise that resolves when the text is done generating.
 * @typedef {{automatic_trigger?: boolean, force_name2?: boolean, quiet_prompt?: string, quietToLoud?: boolean, skipWIAN?: boolean, force_chid?: number, signal?: AbortSignal, quietImage?: string, maxLoops?: number, quietName?: string }} GenerateOptions
 */
export async function Generate(type, { automatic_trigger, force_name2, quiet_prompt, quietToLoud, skipWIAN, force_chid, signal, quietImage, maxLoops, quietName } = {}, dryRun = false) {
    console.log('Generate entered');
    eventSource.emit(event_types.GENERATION_STARTED, type, { automatic_trigger, force_name2, quiet_prompt, quietToLoud, skipWIAN, force_chid, signal, quietImage, maxLoops }, dryRun);
    setGenerationProgress(0);
    generation_started = new Date();

    // Don't recreate abort controller if signal is passed
    if (!(abortController && signal)) {
        abortController = new AbortController();
    }

    // OpenAI doesn't need instruct mode. Use OAI main prompt instead.
    const isInstruct = power_user.instruct.enabled && main_api !== 'openai';
    const isImpersonate = type == 'impersonate';

    let message_already_generated = isImpersonate ? `${name1}: ` : `${name2}: `;

    if (!(dryRun || type == 'regenerate' || type == 'swipe' || type == 'quiet')) {
        const interruptedByCommand = await processCommands(String($('#send_textarea').val()));

        if (interruptedByCommand) {
            //$("#send_textarea").val('')[0].dispatchEvent(new Event('input', { bubbles:true }));
            unblockGeneration(type);
            return Promise.resolve();
        }
    }

    if (main_api == 'kobold' && kai_settings.streaming_kobold && !kai_flags.can_use_streaming) {
        toastr.error('Streaming is enabled, but the version of Kobold used does not support token streaming.', undefined, { timeOut: 10000, preventDuplicates: true });
        unblockGeneration(type);
        return Promise.resolve();
    }

    if (main_api === 'textgenerationwebui' &&
        textgen_settings.streaming &&
        textgen_settings.legacy_api &&
        (textgen_settings.type === OOBA || textgen_settings.type === APHRODITE)) {
        toastr.error('Streaming is not supported for the Legacy API. Update Ooba and use new API to enable streaming.', undefined, { timeOut: 10000, preventDuplicates: true });
        unblockGeneration(type);
        return Promise.resolve();
    }

    if (isHordeGenerationNotAllowed()) {
        unblockGeneration(type);
        return Promise.resolve();
    }

    if (!dryRun) {
        // Ping server to make sure it is still alive
        const pingResult = await pingServer();

        if (!pingResult) {
            unblockGeneration(type);
            toastr.error('Verify that the server is running and accessible.', 'ST Server cannot be reached');
            throw new Error('Server unreachable');
        }

        // Hide swipes if not in a dry run.
        hideSwipeButtons();
        // If generated any message, set the flag to indicate it can't be recreated again.
        chat_metadata['tainted'] = true;
    }

    if (selected_group && !is_group_generating) {
        if (!dryRun) {
            // Returns the promise that generateGroupWrapper returns; resolves when generation is done
            return generateGroupWrapper(false, type, { quiet_prompt, force_chid, signal: abortController.signal, quietImage, maxLoops });
        }

        const characterIndexMap = new Map(characters.map((char, index) => [char.avatar, index]));
        const group = groups.find((x) => x.id === selected_group);

        const enabledMembers = group.members.reduce((acc, member) => {
            if (!group.disabled_members.includes(member) && !acc.includes(member)) {
                acc.push(member);
            }
            return acc;
        }, []);

        const memberIds = enabledMembers
            .map((member) => characterIndexMap.get(member))
            .filter((index) => index !== undefined && index !== null);

        if (memberIds.length > 0) {
            setCharacterId(memberIds[0]);
            setCharacterName('');
        } else {
            console.log('No enabled members found');
            unblockGeneration(type);
            return Promise.resolve();
        }
    }

    //#########QUIET PROMPT STUFF##############
    //this function just gives special care to novel quiet instruction prompts
    if (quiet_prompt) {
        quiet_prompt = substituteParams(quiet_prompt);
        quiet_prompt = main_api == 'novel' && !quietToLoud ? adjustNovelInstructionPrompt(quiet_prompt) : quiet_prompt;
    }

    const isChatValid = online_status !== 'no_connection' && this_chid !== undefined;

    // We can't do anything because we're not in a chat right now. (Unless it's a dry run, in which case we need to
    // assemble the prompt so we can count its tokens regardless of whether a chat is active.)
    if (!dryRun && !isChatValid) {
        if (this_chid === undefined) {
            toastr.warning('Сharacter is not selected');
        }
        is_send_press = false;
        return Promise.resolve();
    }

    let textareaText;
    if (type !== 'regenerate' && type !== 'swipe' && type !== 'quiet' && !isImpersonate && !dryRun) {
        is_send_press = true;
        textareaText = String($('#send_textarea').val());
        $('#send_textarea').val('')[0].dispatchEvent(new Event('input', { bubbles: true }));
    } else {
        textareaText = '';
        if (chat.length && chat[chat.length - 1]['is_user']) {
            //do nothing? why does this check exist?
        }
        else if (type !== 'quiet' && type !== 'swipe' && !isImpersonate && !dryRun && chat.length) {
            chat.length = chat.length - 1;
            $('#chat').children().last().hide(250, function () {
                $(this).remove();
            });
            await eventSource.emit(event_types.MESSAGE_DELETED, chat.length);
        }
    }

    const isContinue = type == 'continue';

    // Rewrite the generation timer to account for the time passed for all the continuations.
    if (isContinue && chat.length) {
        const prevFinished = chat[chat.length - 1]['gen_finished'];
        const prevStarted = chat[chat.length - 1]['gen_started'];

        if (prevFinished && prevStarted) {
            const timePassed = prevFinished - prevStarted;
            generation_started = new Date(Date.now() - timePassed);
            chat[chat.length - 1]['gen_started'] = generation_started;
        }
    }

    if (!dryRun) {
        deactivateSendButtons();
    }

    let { messageBias, promptBias, isUserPromptBias } = getBiasStrings(textareaText, type);

    //*********************************
    //PRE FORMATING STRING
    //*********************************

    //for normal messages sent from user..
    if ((textareaText != '' || hasPendingFileAttachment()) && !automatic_trigger && type !== 'quiet' && !dryRun) {
        // If user message contains no text other than bias - send as a system message
        if (messageBias && !removeMacros(textareaText)) {
            sendSystemMessage(system_message_types.GENERIC, ' ', { bias: messageBias });
        }
        else {
            await sendMessageAsUser(textareaText, messageBias);
        }
    }
    else if (textareaText == '' && !automatic_trigger && !dryRun && type === undefined && main_api == 'openai' && oai_settings.send_if_empty.trim().length > 0) {
        // Use send_if_empty if set and the user message is empty. Only when sending messages normally
        await sendMessageAsUser(oai_settings.send_if_empty.trim(), messageBias);
    }

    let {
        description,
        personality,
        persona,
        scenario,
        mesExamples,
        system,
        jailbreak,
    } = getCharacterCardFields();

    if (isInstruct) {
        system = power_user.prefer_character_prompt && system ? system : baseChatReplace(power_user.instruct.system_prompt, name1, name2);
        system = formatInstructModeSystemPrompt(substituteParams(system, name1, name2, power_user.instruct.system_prompt));
    }

    // Depth prompt (character-specific A/N)
    removeDepthPrompts();
    const groupDepthPrompts = getGroupDepthPrompts(selected_group, Number(this_chid));

    if (selected_group && Array.isArray(groupDepthPrompts) && groupDepthPrompts.length > 0) {
        groupDepthPrompts.forEach((value, index) => {
            const role = getExtensionPromptRoleByName(value.role);
            setExtensionPrompt('DEPTH_PROMPT_' + index, value.text, extension_prompt_types.IN_CHAT, value.depth, extension_settings.note.allowWIScan, role);
        });
    } else {
        const depthPromptText = baseChatReplace(characters[this_chid].data?.extensions?.depth_prompt?.prompt?.trim(), name1, name2) || '';
        const depthPromptDepth = characters[this_chid].data?.extensions?.depth_prompt?.depth ?? depth_prompt_depth_default;
        const depthPromptRole = getExtensionPromptRoleByName(characters[this_chid].data?.extensions?.depth_prompt?.role ?? depth_prompt_role_default);
        setExtensionPrompt('DEPTH_PROMPT', depthPromptText, extension_prompt_types.IN_CHAT, depthPromptDepth, extension_settings.note.allowWIScan, depthPromptRole);
    }

    // First message in fresh 1-on-1 chat reacts to user/character settings changes
    if (chat.length) {
        chat[0].mes = substituteParams(chat[0].mes);
    }

    // Collect messages with usable content
    let coreChat = chat.filter(x => !x.is_system);
    if (type === 'swipe') {
        coreChat.pop();
    }

    coreChat = await Promise.all(coreChat.map(async (chatItem, index) => {
        let message = chatItem.mes;
        let regexType = chatItem.is_user ? regex_placement.USER_INPUT : regex_placement.AI_OUTPUT;
        let options = { isPrompt: true, depth: (coreChat.length - index - 1) };

        let regexedMessage = getRegexedString(message, regexType, options);
        regexedMessage = await appendFileContent(chatItem, regexedMessage);

        return {
            ...chatItem,
            mes: regexedMessage,
            index,
        };
    }));

    // Determine token limit
    let this_max_context = getMaxContextSize();

    if (!dryRun && type !== 'quiet') {
        console.debug('Running extension interceptors');
        const aborted = await runGenerationInterceptors(coreChat, this_max_context);

        if (aborted) {
            console.debug('Generation aborted by extension interceptors');
            unblockGeneration(type);
            return Promise.resolve();
        }
    } else {
        console.debug('Skipping extension interceptors for dry run');
    }

    // Adjust token limit for Horde
    let adjustedParams;
    if (main_api == 'koboldhorde' && (horde_settings.auto_adjust_context_length || horde_settings.auto_adjust_response_length)) {
        try {
            adjustedParams = await adjustHordeGenerationParams(max_context, amount_gen);
        }
        catch {
            unblockGeneration(type);
            return Promise.resolve();
        }
        if (horde_settings.auto_adjust_context_length) {
            this_max_context = (adjustedParams.maxContextLength - adjustedParams.maxLength);
        }
    }

    console.log(`Core/all messages: ${coreChat.length}/${chat.length}`);

    // kingbri MARK: - Make sure the prompt bias isn't the same as the user bias
    if ((promptBias && !isUserPromptBias) || power_user.always_force_name2 || main_api == 'novel') {
        force_name2 = true;
    }

    if (isImpersonate) {
        force_name2 = false;
    }

    // TODO (kingbri): Migrate to a utility function
    /**
     * Parses an examples string.
     * @param {string} examplesStr
     * @returns {string[]} Examples array with block heading
     */
    function parseMesExamples(examplesStr) {
        if (examplesStr.length === 0) {
            return [];
        }

        if (!examplesStr.startsWith('<START>')) {
            examplesStr = '<START>\n' + examplesStr.trim();
        }

        const exampleSeparator = power_user.context.example_separator ? `${substituteParams(power_user.context.example_separator)}\n` : '';
        const blockHeading = main_api === 'openai' ? '<START>\n' : (exampleSeparator || (isInstruct ? '<START>\n' : ''));
        const splitExamples = examplesStr.split(/<START>/gi).slice(1).map(block => `${blockHeading}${block.trim()}\n`);

        return splitExamples;
    }

    let mesExamplesArray = parseMesExamples(mesExamples);

    //////////////////////////////////
    // Extension added strings
    // Set non-WI AN
    setFloatingPrompt();
    // Add persona description to prompt
    addPersonaDescriptionExtensionPrompt();

    // Add WI to prompt (and also inject WI to AN value via hijack)
    // Make quiet prompt available for WIAN
    setExtensionPrompt('QUIET_PROMPT', quiet_prompt || '', extension_prompt_types.IN_PROMPT, 0, true);
    const chatForWI = coreChat.map(x => `${x.name}: ${x.mes}`).reverse();
    const { worldInfoString, worldInfoBefore, worldInfoAfter, worldInfoExamples, worldInfoDepth } = await getWorldInfoPrompt(chatForWI, this_max_context, dryRun);
    setExtensionPrompt('QUIET_PROMPT', '', extension_prompt_types.IN_PROMPT, 0, true);

    // Add message example WI
    for (const example of worldInfoExamples) {
        const exampleMessage = example.content;

        if (exampleMessage.length === 0) {
            continue;
        }

        const formattedExample = baseChatReplace(exampleMessage, name1, name2);
        const cleanedExample = parseMesExamples(formattedExample);

        // Insert depending on before or after position
        if (example.position === wi_anchor_position.before) {
            mesExamplesArray.unshift(...cleanedExample);
        } else {
            mesExamplesArray.push(...cleanedExample);
        }
    }

    // At this point, the raw message examples can be created
    const mesExamplesRawArray = [...mesExamplesArray];

    if (mesExamplesArray && isInstruct) {
        mesExamplesArray = formatInstructModeExamples(mesExamplesArray, name1, name2);
    }

    if (skipWIAN !== true) {
        console.log('skipWIAN not active, adding WIAN');
        // Add all depth WI entries to prompt
        flushWIDepthInjections();
        if (Array.isArray(worldInfoDepth)) {
            worldInfoDepth.forEach((e) => {
                const joinedEntries = e.entries.join('\n');
                setExtensionPrompt(`customDepthWI-${e.depth}-${e.role}`, joinedEntries, extension_prompt_types.IN_CHAT, e.depth, false, e.role);
            });
        }
    } else {
        console.log('skipping WIAN');
    }

    // Inject all Depth prompts. Chat Completion does it separately
    let injectedIndices = [];
    if (main_api !== 'openai') {
        injectedIndices = doChatInject(coreChat, isContinue);
    }

    // Insert character jailbreak as the last user message (if exists, allowed, preferred, and not using Chat Completion)
    if (power_user.context.allow_jailbreak && power_user.prefer_character_jailbreak && main_api !== 'openai' && jailbreak) {
        // Set "original" explicity to empty string since there's no original
        jailbreak = substituteParams(jailbreak, name1, name2, '');

        // When continuing generation of previous output, last user message precedes the message to continue
        if (isContinue) {
            coreChat.splice(coreChat.length - 1, 0, { mes: jailbreak, is_user: true });
        }
        else {
            coreChat.push({ mes: jailbreak, is_user: true });
        }
    }

    let chat2 = [];
    let continue_mag = '';
    const userMessageIndices = [];

    for (let i = coreChat.length - 1, j = 0; i >= 0; i--, j++) {
        if (main_api == 'openai') {
            chat2[i] = coreChat[j].mes;
            if (i === 0 && isContinue) {
                chat2[i] = chat2[i].slice(0, chat2[i].lastIndexOf(coreChat[j].mes) + coreChat[j].mes.length);
                continue_mag = coreChat[j].mes;
            }
            continue;
        }

        chat2[i] = formatMessageHistoryItem(coreChat[j], isInstruct, false);

        if (j === 0 && isInstruct) {
            // Reformat with the first output sequence (if any)
            chat2[i] = formatMessageHistoryItem(coreChat[j], isInstruct, force_output_sequence.FIRST);
        }

        // Do not suffix the message for continuation
        if (i === 0 && isContinue) {
            if (isInstruct) {
                // Reformat with the last output sequence (if any)
                chat2[i] = formatMessageHistoryItem(coreChat[j], isInstruct, force_output_sequence.LAST);
            }

            chat2[i] = chat2[i].slice(0, chat2[i].lastIndexOf(coreChat[j].mes) + coreChat[j].mes.length);
            continue_mag = coreChat[j].mes;
        }

        if (coreChat[j].is_user) {
            userMessageIndices.push(i);
        }
    }

    let addUserAlignment = isInstruct && power_user.instruct.user_alignment_message;
    let userAlignmentMessage = '';

    if (addUserAlignment) {
        const alignmentMessage = {
            name: name1,
            mes: power_user.instruct.user_alignment_message,
            is_user: true,
        };
        userAlignmentMessage = formatMessageHistoryItem(alignmentMessage, isInstruct, false);
    }

    // Call combined AN into Generate
    const beforeScenarioAnchor = getExtensionPrompt(extension_prompt_types.BEFORE_PROMPT).trimStart();
    const afterScenarioAnchor = getExtensionPrompt(extension_prompt_types.IN_PROMPT);

    const storyStringParams = {
        description: description,
        personality: personality,
        persona: persona,
        scenario: scenario,
        system: isInstruct ? system : '',
        char: name2,
        user: name1,
        wiBefore: worldInfoBefore,
        wiAfter: worldInfoAfter,
        loreBefore: worldInfoBefore,
        loreAfter: worldInfoAfter,
        mesExamples: mesExamplesArray.join(''),
        mesExamplesRaw: mesExamplesRawArray.join(''),
    };

    const storyString = renderStoryString(storyStringParams);

    // Story string rendered, safe to remove
    if (power_user.strip_examples) {
        mesExamplesArray = [];
    }

    let oaiMessages = [];
    let oaiMessageExamples = [];

    if (main_api === 'openai') {
        message_already_generated = '';
        oaiMessages = setOpenAIMessages(coreChat);
        oaiMessageExamples = setOpenAIMessageExamples(mesExamplesArray);
    }

    // hack for regeneration of the first message
    if (chat2.length == 0) {
        chat2.push('');
    }

    let examplesString = '';
    let chatString = '';
    let cyclePrompt = '';

    async function getMessagesTokenCount() {
        const encodeString = [
            beforeScenarioAnchor,
            storyString,
            afterScenarioAnchor,
            examplesString,
            chatString,
            quiet_prompt,
            cyclePrompt,
            userAlignmentMessage,
        ].join('').replace(/\r/gm, '');
        return getTokenCountAsync(encodeString, power_user.token_padding);
    }

    // Force pinned examples into the context
    let pinExmString;
    if (power_user.pin_examples) {
        pinExmString = examplesString = mesExamplesArray.join('');
    }

    // Only add the chat in context if past the greeting message
    if (isContinue && (chat2.length > 1 || main_api === 'openai')) {
        cyclePrompt = chat2.shift();
    }

    // Collect enough messages to fill the context
    let arrMes = new Array(chat2.length);
    let tokenCount = await getMessagesTokenCount();
    let lastAddedIndex = -1;

    // Pre-allocate all injections first.
    // If it doesn't fit - user shot himself in the foot
    for (const index of injectedIndices) {
        const item = chat2[index];

        if (typeof item !== 'string') {
            continue;
        }

        tokenCount += await getTokenCountAsync(item.replace(/\r/gm, ''));
        chatString = item + chatString;
        if (tokenCount < this_max_context) {
            arrMes[index] = item;
            lastAddedIndex = Math.max(lastAddedIndex, index);
        } else {
            break;
        }
    }

    for (let i = 0; i < chat2.length; i++) {
        // not needed for OAI prompting
        if (main_api == 'openai') {
            break;
        }

        // Skip already injected messages
        if (arrMes[i] !== undefined) {
            continue;
        }

        const item = chat2[i];

        if (typeof item !== 'string') {
            continue;
        }

        tokenCount += await getTokenCountAsync(item.replace(/\r/gm, ''));
        chatString = item + chatString;
        if (tokenCount < this_max_context) {
            arrMes[i] = item;
            lastAddedIndex = Math.max(lastAddedIndex, i);
        } else {
            break;
        }
    }

    // Add user alignment message if last message is not a user message
    const stoppedAtUser = userMessageIndices.includes(lastAddedIndex);
    if (addUserAlignment && !stoppedAtUser) {
        tokenCount += await getTokenCountAsync(userAlignmentMessage.replace(/\r/gm, ''));
        chatString = userAlignmentMessage + chatString;
        arrMes.push(userAlignmentMessage);
        injectedIndices.push(arrMes.length - 1);
    }

    // Unsparse the array. Adjust injected indices
    const newArrMes = [];
    const newInjectedIndices = [];
    for (let i = 0; i < arrMes.length; i++) {
        if (arrMes[i] !== undefined) {
            newArrMes.push(arrMes[i]);
            if (injectedIndices.includes(i)) {
                newInjectedIndices.push(newArrMes.length - 1);
            }
        }
    }

    arrMes = newArrMes;
    injectedIndices = newInjectedIndices;

    if (main_api !== 'openai') {
        setInContextMessages(arrMes.length - injectedIndices.length, type);
    }

    // Estimate how many unpinned example messages fit in the context
    tokenCount = await getMessagesTokenCount();
    let count_exm_add = 0;
    if (!power_user.pin_examples) {
        for (let example of mesExamplesArray) {
            tokenCount += await getTokenCountAsync(example.replace(/\r/gm, ''));
            examplesString += example;
            if (tokenCount < this_max_context) {
                count_exm_add++;
            } else {
                break;
            }
        }
    }

    let mesSend = [];
    console.debug('calling runGenerate');

    if (isContinue) {
        // Coping mechanism for OAI spacing
        const isForceInstruct = isOpenRouterWithInstruct();
        if (main_api === 'openai' && !isForceInstruct && !cyclePrompt.endsWith(' ')) {
            cyclePrompt += oai_settings.continue_postfix;
            continue_mag += oai_settings.continue_postfix;
        }
        message_already_generated = continue_mag;
    }

    const originalType = type;

    if (!dryRun) {
        is_send_press = true;
    }

    generatedPromptCache += cyclePrompt;
    if (generatedPromptCache.length == 0 || type === 'continue') {
        console.debug('generating prompt');
        chatString = '';
        arrMes = arrMes.reverse();
        arrMes.forEach(function (item, i, arr) {
            // OAI doesn't need all of this
            if (main_api === 'openai') {
                return;
            }

            // Cohee: This removes a newline from the end of the last message in the context
            // Last prompt line will add a newline if it's not a continuation
            // In instruct mode it only removes it if wrap is enabled and it's not a quiet generation
            if (i === arrMes.length - 1 && type !== 'continue') {
                if (!isInstruct || (power_user.instruct.wrap && type !== 'quiet')) {
                    item = item.replace(/\n?$/, '');
                }
            }

            mesSend[mesSend.length] = { message: item, extensionPrompts: [] };
        });
    }

    let mesExmString = '';

    function setPromptString() {
        if (main_api == 'openai') {
            return;
        }

        console.debug('--setting Prompt string');
        mesExmString = pinExmString ?? mesExamplesArray.slice(0, count_exm_add).join('');

        if (mesSend.length) {
            mesSend[mesSend.length - 1].message = modifyLastPromptLine(mesSend[mesSend.length - 1].message);
        }
    }

    function modifyLastPromptLine(lastMesString) {
        //#########QUIET PROMPT STUFF PT2##############

        // Add quiet generation prompt at depth 0
        if (quiet_prompt && quiet_prompt.length) {

            // here name1 is forced for all quiet prompts..why?
            const name = name1;
            //checks if we are in instruct, if so, formats the chat as such, otherwise just adds the quiet prompt
            const quietAppend = isInstruct ? formatInstructModeChat(name, quiet_prompt, false, true, '', name1, name2, false) : `\n${quiet_prompt}`;

            //This begins to fix quietPrompts (particularly /sysgen) for instruct
            //previously instruct input sequence was being appended to the last chat message w/o '\n'
            //and no output sequence was added after the input's content.
            //TODO: respect output_sequence vs last_output_sequence settings
            //TODO: decide how to prompt this to clarify who is talking 'Narrator', 'System', etc.
            if (isInstruct) {
                lastMesString += quietAppend; // + power_user.instruct.output_sequence + '\n';
            } else {
                lastMesString += quietAppend;
            }


            // Ross: bailing out early prevents quiet prompts from respecting other instruct prompt toggles
            // for sysgen, SD, and summary this is desireable as it prevents the AI from responding as char..
            // but for idle prompting, we want the flexibility of the other prompt toggles, and to respect them as per settings in the extension
            // need a detection for what the quiet prompt is being asked for...

            // Bail out early?
            if (!isInstruct && !quietToLoud) {
                return lastMesString;
            }
        }


        // Get instruct mode line
        if (isInstruct && !isContinue) {
            const name = (quiet_prompt && !quietToLoud) ? (quietName ?? 'System') : (isImpersonate ? name1 : name2);
            const isQuiet = quiet_prompt && type == 'quiet';
            lastMesString += formatInstructModePrompt(name, isImpersonate, promptBias, name1, name2, isQuiet, quietToLoud);
        }

        // Get non-instruct impersonation line
        if (!isInstruct && isImpersonate && !isContinue) {
            const name = name1;
            if (!lastMesString.endsWith('\n')) {
                lastMesString += '\n';
            }
            lastMesString += name + ':';
        }

        // Add character's name
        // Force name append on continue (if not continuing on user message or first message)
        const isContinuingOnFirstMessage = chat.length === 1 && isContinue;
        if (!isInstruct && force_name2 && !isContinuingOnFirstMessage) {
            if (!lastMesString.endsWith('\n')) {
                lastMesString += '\n';
            }
            if (!isContinue || !(chat[chat.length - 1]?.is_user)) {
                lastMesString += `${name2}:`;
            }
        }

        return lastMesString;
    }

    // Clean up the already generated prompt for seamless addition
    function cleanupPromptCache(promptCache) {
        // Remove the first occurrance of character's name
        if (promptCache.trimStart().startsWith(`${name2}:`)) {
            promptCache = promptCache.replace(`${name2}:`, '').trimStart();
        }

        // Remove the first occurrance of prompt bias
        if (promptCache.trimStart().startsWith(promptBias)) {
            promptCache = promptCache.replace(promptBias, '');
        }

        // Add a space if prompt cache doesn't start with one
        if (!/^\s/.test(promptCache) && !isInstruct) {
            promptCache = ' ' + promptCache;
        }

        return promptCache;
    }

    async function checkPromptSize() {
        console.debug('---checking Prompt size');
        setPromptString();
        const prompt = [
            beforeScenarioAnchor,
            storyString,
            afterScenarioAnchor,
            mesExmString,
            mesSend.map((e) => `${e.extensionPrompts.join('')}${e.message}`).join(''),
            '\n',
            generatedPromptCache,
            quiet_prompt,
        ].join('').replace(/\r/gm, '');
        let thisPromptContextSize = await getTokenCountAsync(prompt, power_user.token_padding);

        if (thisPromptContextSize > this_max_context) {        //if the prepared prompt is larger than the max context size...
            if (count_exm_add > 0) {                            // ..and we have example mesages..
                count_exm_add--;                            // remove the example messages...
                await checkPromptSize();                            // and try agin...
            } else if (mesSend.length > 0) {                    // if the chat history is longer than 0
                mesSend.shift();                            // remove the first (oldest) chat entry..
                await checkPromptSize();                            // and check size again..
            } else {
                //end
                console.debug(`---mesSend.length = ${mesSend.length}`);
            }
        }
    }

    if (generatedPromptCache.length > 0 && main_api !== 'openai') {
        console.debug('---Generated Prompt Cache length: ' + generatedPromptCache.length);
        await checkPromptSize();
    } else {
        console.debug('---calling setPromptString ' + generatedPromptCache.length);
        setPromptString();
    }

    // Fetches the combined prompt for both negative and positive prompts
    const cfgGuidanceScale = getGuidanceScale();
    const useCfgPrompt = cfgGuidanceScale && cfgGuidanceScale.value !== 1;

    // For prompt bit itemization
    let mesSendString = '';

    function getCombinedPrompt(isNegative) {
        // Only return if the guidance scale doesn't exist or the value is 1
        // Also don't return if constructing the neutral prompt
        if (isNegative && !useCfgPrompt) {
            return;
        }

        // OAI has its own prompt manager. No need to do anything here
        if (main_api === 'openai') {
            return '';
        }

        // Deep clone
        let finalMesSend = structuredClone(mesSend);

        if (useCfgPrompt) {
            const cfgPrompt = getCfgPrompt(cfgGuidanceScale, isNegative);
            if (cfgPrompt.value) {
                if (cfgPrompt.depth === 0) {
                    finalMesSend[finalMesSend.length - 1].message +=
                        /\s/.test(finalMesSend[finalMesSend.length - 1].message.slice(-1))
                            ? cfgPrompt.value
                            : ` ${cfgPrompt.value}`;
                } else {
                    // TODO: Make all extension prompts use an array/splice method
                    const lengthDiff = mesSend.length - cfgPrompt.depth;
                    const cfgDepth = lengthDiff >= 0 ? lengthDiff : 0;
                    finalMesSend[cfgDepth].extensionPrompts.push(`${cfgPrompt.value}\n`);
                }
            }
        }

        // Add prompt bias after everything else
        // Always run with continue
        if (!isInstruct && !isImpersonate) {
            if (promptBias.trim().length !== 0) {
                finalMesSend[finalMesSend.length - 1].message +=
                    /\s/.test(finalMesSend[finalMesSend.length - 1].message.slice(-1))
                        ? promptBias.trimStart()
                        : ` ${promptBias.trimStart()}`;
            }
        }

        // Prune from prompt cache if it exists
        if (generatedPromptCache.length !== 0) {
            generatedPromptCache = cleanupPromptCache(generatedPromptCache);
        }

        // Flattens the multiple prompt objects to a string.
        const combine = () => {
            // Right now, everything is suffixed with a newline
            mesSendString = finalMesSend.map((e) => `${e.extensionPrompts.join('')}${e.message}`).join('');

            // add a custom dingus (if defined)
            mesSendString = addChatsSeparator(mesSendString);

            // add chat preamble
            mesSendString = addChatsPreamble(mesSendString);

            let combinedPrompt = beforeScenarioAnchor +
                storyString +
                afterScenarioAnchor +
                mesExmString +
                mesSendString +
                generatedPromptCache;

            combinedPrompt = combinedPrompt.replace(/\r/gm, '');

            if (power_user.collapse_newlines) {
                combinedPrompt = collapseNewlines(combinedPrompt);
            }

            return combinedPrompt;
        };

        finalMesSend.forEach((item, i) => {
            item.injected = injectedIndices.includes(finalMesSend.length - i - 1);
        });

        let data = {
            api: main_api,
            combinedPrompt: null,
            description,
            personality,
            persona,
            scenario,
            char: name2,
            user: name1,
            worldInfoBefore,
            worldInfoAfter,
            beforeScenarioAnchor,
            afterScenarioAnchor,
            storyString,
            mesExmString,
            mesSendString,
            finalMesSend,
            generatedPromptCache,
            main: system,
            jailbreak,
            naiPreamble: nai_settings.preamble,
        };

        // Before returning the combined prompt, give available context related information to all subscribers.
        eventSource.emitAndWait(event_types.GENERATE_BEFORE_COMBINE_PROMPTS, data);

        // If one or multiple subscribers return a value, forfeit the responsibillity of flattening the context.
        return !data.combinedPrompt ? combine() : data.combinedPrompt;
    }

    let finalPrompt = getCombinedPrompt(false);

    let maxLength = Number(amount_gen); // how many tokens the AI will be requested to generate
    let thisPromptBits = [];

    let generate_data;
    switch (main_api) {
        case 'koboldhorde':
        case 'kobold':
            if (main_api == 'koboldhorde' && horde_settings.auto_adjust_response_length) {
                maxLength = Math.min(maxLength, adjustedParams.maxLength);
                maxLength = Math.max(maxLength, MIN_LENGTH); // prevent validation errors
            }

            generate_data = {
                prompt: finalPrompt,
                gui_settings: true,
                max_length: maxLength,
                max_context_length: max_context,
                api_server,
            };

            if (preset_settings != 'gui') {
                const isHorde = main_api == 'koboldhorde';
                const presetSettings = koboldai_settings[koboldai_setting_names[preset_settings]];
                const maxContext = (adjustedParams && horde_settings.auto_adjust_context_length) ? adjustedParams.maxContextLength : max_context;
                generate_data = getKoboldGenerationData(finalPrompt, presetSettings, maxLength, maxContext, isHorde, type);
            }
            break;
        case 'textgenerationwebui': {
            const cfgValues = useCfgPrompt ? { guidanceScale: cfgGuidanceScale, negativePrompt: getCombinedPrompt(true) } : null;
            generate_data = getTextGenGenerationData(finalPrompt, maxLength, isImpersonate, isContinue, cfgValues, type);
            break;
        }
        case 'novel': {
            const cfgValues = useCfgPrompt ? { guidanceScale: cfgGuidanceScale } : null;
            const presetSettings = novelai_settings[novelai_setting_names[nai_settings.preset_settings_novel]];
            generate_data = getNovelGenerationData(finalPrompt, presetSettings, maxLength, isImpersonate, isContinue, cfgValues, type);
            break;
        }
        case 'openai': {
            let [prompt, counts] = await prepareOpenAIMessages({
                name2: name2,
                charDescription: description,
                charPersonality: personality,
                Scenario: scenario,
                worldInfoBefore: worldInfoBefore,
                worldInfoAfter: worldInfoAfter,
                extensionPrompts: extension_prompts,
                bias: promptBias,
                type: type,
                quietPrompt: quiet_prompt,
                quietImage: quietImage,
                cyclePrompt: cyclePrompt,
                systemPromptOverride: system,
                jailbreakPromptOverride: jailbreak,
                personaDescription: persona,
                messages: oaiMessages,
                messageExamples: oaiMessageExamples,
            }, dryRun);
            generate_data = { prompt: prompt };

            // TODO: move these side-effects somewhere else, so this switch-case solely sets generate_data
            // counts will return false if the user has not enabled the token breakdown feature
            if (counts) {
                parseTokenCounts(counts, thisPromptBits);
            }

            if (!dryRun) {
                setInContextMessages(openai_messages_count, type);
            }
            break;
        }
    }

    if (dryRun) {
        generatedPromptCache = '';
        return Promise.resolve();
    }

    async function finishGenerating() {
        if (power_user.console_log_prompts) {
            console.log(generate_data.prompt);
        }

        console.debug('rungenerate calling API');

        showStopButton();

        //set array object for prompt token itemization of this message
        let currentArrayEntry = Number(thisPromptBits.length - 1);
        let additionalPromptStuff = {
            ...thisPromptBits[currentArrayEntry],
            rawPrompt: generate_data.prompt || generate_data.input,
            mesId: getNextMessageId(type),
            allAnchors: getAllExtensionPrompts(),
            chatInjects: injectedIndices?.map(index => arrMes[arrMes.length - index - 1])?.join('') || '',
            summarizeString: (extension_prompts['1_memory']?.value || ''),
            authorsNoteString: (extension_prompts['2_floating_prompt']?.value || ''),
            smartContextString: (extension_prompts['chromadb']?.value || ''),
            worldInfoString: worldInfoString,
            storyString: storyString,
            beforeScenarioAnchor: beforeScenarioAnchor,
            afterScenarioAnchor: afterScenarioAnchor,
            examplesString: examplesString,
            mesSendString: mesSendString,
            generatedPromptCache: generatedPromptCache,
            promptBias: promptBias,
            finalPrompt: finalPrompt,
            charDescription: description,
            charPersonality: personality,
            scenarioText: scenario,
            this_max_context: this_max_context,
            padding: power_user.token_padding,
            main_api: main_api,
            instruction: isInstruct ? substituteParams(power_user.prefer_character_prompt && system ? system : power_user.instruct.system_prompt) : '',
            userPersona: (power_user.persona_description || ''),
        };

        //console.log(additionalPromptStuff);
        const itemizedIndex = itemizedPrompts.findIndex((item) => item.mesId === additionalPromptStuff.mesId);

        if (itemizedIndex !== -1) {
            itemizedPrompts[itemizedIndex] = additionalPromptStuff;
        }
        else {
            itemizedPrompts.push(additionalPromptStuff);
        }

        console.debug(`pushed prompt bits to itemizedPrompts array. Length is now: ${itemizedPrompts.length}`);

        if (isStreamingEnabled() && type !== 'quiet') {
            streamingProcessor = new StreamingProcessor(type, force_name2, generation_started, message_already_generated);
            if (isContinue) {
                // Save reply does add cycle text to the prompt, so it's not needed here
                streamingProcessor.firstMessageText = '';
            }

            streamingProcessor.generator = await sendStreamingRequest(type, generate_data);

            hideSwipeButtons();
            let getMessage = await streamingProcessor.generate();
            let messageChunk = cleanUpMessage(getMessage, isImpersonate, isContinue, false);

            if (isContinue) {
                getMessage = continue_mag + getMessage;
            }

            if (streamingProcessor && !streamingProcessor.isStopped && streamingProcessor.isFinished) {
                await streamingProcessor.onFinishStreaming(streamingProcessor.messageId, getMessage);
                streamingProcessor = null;
                triggerAutoContinue(messageChunk, isImpersonate);
                return Object.defineProperties(new String(getMessage), {
                    'messageChunk': { value: messageChunk },
                    'fromStream': { value: true },
                });
            }
        } else {
            return await sendGenerationRequest(type, generate_data);
        }
    }

    return finishGenerating().then(onSuccess, onError);

    async function onSuccess(data) {
        if (!data) return;

        if (data?.fromStream) {
            return data;
        }

        let messageChunk = '';

        if (data.error) {
            unblockGeneration(type);
            generatedPromptCache = '';

            if (data?.response) {
                toastr.error(data.response, 'API Error');
            }
            throw data?.response;
        }

        //const getData = await response.json();
        let getMessage = extractMessageFromData(data);
        let title = extractTitleFromData(data);
        kobold_horde_model = title;

        const swipes = extractMultiSwipes(data, type);

        messageChunk = cleanUpMessage(getMessage, isImpersonate, isContinue, false);

        if (isContinue) {
            getMessage = continue_mag + getMessage;
        }

        //Formating
        const displayIncomplete = type === 'quiet' && !quietToLoud;
        getMessage = cleanUpMessage(getMessage, isImpersonate, isContinue, displayIncomplete);

        if (getMessage.length > 0) {
            if (isImpersonate) {
                $('#send_textarea').val(getMessage)[0].dispatchEvent(new Event('input', { bubbles: true }));
                generatedPromptCache = '';
                await eventSource.emit(event_types.IMPERSONATE_READY, getMessage);
            }
            else if (type == 'quiet') {
                unblockGeneration(type);
                return getMessage;
            }
            else {
                // Without streaming we'll be having a full message on continuation. Treat it as a last chunk.
                if (originalType !== 'continue') {
                    ({ type, getMessage } = await saveReply(type, getMessage, false, title, swipes));
                }
                else {
                    ({ type, getMessage } = await saveReply('appendFinal', getMessage, false, title, swipes));
                }

                // This relies on `saveReply` having been called to add the message to the chat, so it must be last.
                parseAndSaveLogprobs(data, continue_mag);
            }

            if (type !== 'quiet') {
                playMessageSound();
            }
        } else {
            // If maxLoops is not passed in (e.g. first time generating), set it to MAX_GENERATION_LOOPS
            maxLoops ??= MAX_GENERATION_LOOPS;

            if (maxLoops === 0) {
                if (type !== 'quiet') {
                    throwCircuitBreakerError();
                }
                throw new Error('Generate circuit breaker interruption');
            }

            // regenerate with character speech reenforced
            // to make sure we leave on swipe type while also adding the name2 appendage
            await delay(1000);
            // A message was already deleted on regeneration, so instead treat is as a normal gen
            if (type === 'regenerate') {
                type = 'normal';
            }
            // The first await is for waiting for the generate to start. The second one is waiting for it to finish
            const result = await await Generate(type, { automatic_trigger, force_name2: true, quiet_prompt, quietToLoud, skipWIAN, force_chid, signal, quietImage, quietName, maxLoops: maxLoops - 1 });
            return result;
        }

        if (power_user.auto_swipe) {
            console.debug('checking for autoswipeblacklist on non-streaming message');
            function containsBlacklistedWords(getMessage, blacklist, threshold) {
                console.debug('checking blacklisted words');
                const regex = new RegExp(`\\b(${blacklist.join('|')})\\b`, 'gi');
                const matches = getMessage.match(regex) || [];
                return matches.length >= threshold;
            }

            const generatedTextFiltered = (getMessage) => {
                if (power_user.auto_swipe_blacklist_threshold) {
                    if (containsBlacklistedWords(getMessage, power_user.auto_swipe_blacklist, power_user.auto_swipe_blacklist_threshold)) {
                        console.debug('Generated text has blacklisted words');
                        return true;
                    }
                }

                return false;
            };
            if (generatedTextFiltered(getMessage)) {
                console.debug('swiping right automatically');
                is_send_press = false;
                swipe_right();
                // TODO: do we want to resolve after an auto-swipe?
                return;
            }
        }

        console.debug('/api/chats/save called by /Generate');
        await saveChatConditional();
        unblockGeneration(type);
        streamingProcessor = null;

        if (type !== 'quiet') {
            triggerAutoContinue(messageChunk, isImpersonate);
        }

        // Don't break the API chain that expects a single string in return
        return Object.defineProperty(new String(getMessage), 'messageChunk', { value: messageChunk });
    }

    function onError(exception) {
        if (typeof exception?.error?.message === 'string') {
            toastr.error(exception.error.message, 'Error', { timeOut: 10000, extendedTimeOut: 20000 });
        }

        generatedPromptCache = '';

        unblockGeneration(type);
        console.log(exception);
        streamingProcessor = null;
        throw exception;
    }
}

/**
 * Injects extension prompts into chat messages.
 * @param {object[]} messages Array of chat messages
 * @param {boolean} isContinue Whether the generation is a continuation. If true, the extension prompts of depth 0 are injected at position 1.
 * @returns {number[]} Array of indices where the extension prompts were injected
 */
function doChatInject(messages, isContinue) {
    const injectedIndices = [];
    let totalInsertedMessages = 0;
    messages.reverse();

    for (let i = 0; i <= MAX_INJECTION_DEPTH; i++) {
        // Order of priority (most important go lower)
        const roles = [extension_prompt_roles.SYSTEM, extension_prompt_roles.USER, extension_prompt_roles.ASSISTANT];
        const names = {
            [extension_prompt_roles.SYSTEM]: '',
            [extension_prompt_roles.USER]: name1,
            [extension_prompt_roles.ASSISTANT]: name2,
        };
        const roleMessages = [];
        const separator = '\n';
        const wrap = false;

        for (const role of roles) {
            const extensionPrompt = String(getExtensionPrompt(extension_prompt_types.IN_CHAT, i, separator, role, wrap)).trimStart();
            const isNarrator = role === extension_prompt_roles.SYSTEM;
            const isUser = role === extension_prompt_roles.USER;
            const name = names[role];

            if (extensionPrompt) {
                roleMessages.push({
                    name: name,
                    is_user: isUser,
                    mes: extensionPrompt,
                    extra: {
                        type: isNarrator ? system_message_types.NARRATOR : null,
                    },
                });
            }
        }

        if (roleMessages.length) {
            const depth = isContinue && i === 0 ? 1 : i;
            const injectIdx = depth + totalInsertedMessages;
            messages.splice(injectIdx, 0, ...roleMessages);
            totalInsertedMessages += roleMessages.length;
            injectedIndices.push(...Array.from({ length: roleMessages.length }, (_, i) => injectIdx + i));
        }
    }

    messages.reverse();
    return injectedIndices;
}

function flushWIDepthInjections() {
    //prevent custom depth WI entries (which have unique random key names) from duplicating
    for (const key of Object.keys(extension_prompts)) {
        if (key.startsWith('customDepthWI')) {
            delete extension_prompts[key];
        }
    }
}

/**
 * Unblocks the UI after a generation is complete.
 * @param {string} [type] Generation type (optional)
 */
function unblockGeneration(type) {
    // Don't unblock if a parallel stream is still running
    if (type === 'quiet' && streamingProcessor && !streamingProcessor.isFinished) {
        return;
    }

    is_send_press = false;
    activateSendButtons();
    showSwipeButtons();
    setGenerationProgress(0);
    flushEphemeralStoppingStrings();
    flushWIDepthInjections();
}

export function getNextMessageId(type) {
    return type == 'swipe' ? chat.length - 1 : chat.length;
}

/**
 * Determines if the message should be auto-continued.
 * @param {string} messageChunk Current message chunk
 * @param {boolean} isImpersonate Is the user impersonation
 * @returns {boolean} Whether the message should be auto-continued
 */
export function shouldAutoContinue(messageChunk, isImpersonate) {
    if (!power_user.auto_continue.enabled) {
        console.debug('Auto-continue is disabled by user.');
        return false;
    }

    if (typeof messageChunk !== 'string') {
        console.debug('Not triggering auto-continue because message chunk is not a string');
        return false;
    }

    if (isImpersonate) {
        console.log('Continue for impersonation is not implemented yet');
        return false;
    }

    if (is_send_press) {
        console.debug('Auto-continue is disabled because a message is currently being sent.');
        return false;
    }

    if (power_user.auto_continue.target_length <= 0) {
        console.log('Auto-continue target length is 0, not triggering auto-continue');
        return false;
    }

    if (main_api === 'openai' && !power_user.auto_continue.allow_chat_completions) {
        console.log('Auto-continue for OpenAI is disabled by user.');
        return false;
    }

    const textareaText = String($('#send_textarea').val());
    const USABLE_LENGTH = 5;

    if (textareaText.length > 0) {
        console.log('Not triggering auto-continue because user input is not empty');
        return false;
    }

    if (messageChunk.trim().length > USABLE_LENGTH && chat.length) {
        const lastMessage = chat[chat.length - 1];
        const messageLength = getTokenCount(lastMessage.mes);
        const shouldAutoContinue = messageLength < power_user.auto_continue.target_length;

        if (shouldAutoContinue) {
            console.log(`Triggering auto-continue. Message tokens: ${messageLength}. Target tokens: ${power_user.auto_continue.target_length}. Message chunk: ${messageChunk}`);
            return true;
        } else {
            console.log(`Not triggering auto-continue. Message tokens: ${messageLength}. Target tokens: ${power_user.auto_continue.target_length}`);
            return false;
        }
    } else {
        console.log('Last generated chunk was empty, not triggering auto-continue');
        return false;
    }
}

/**
 * Triggers auto-continue if the message meets the criteria.
 * @param {string} messageChunk Current message chunk
 * @param {boolean} isImpersonate Is the user impersonation
 */
export function triggerAutoContinue(messageChunk, isImpersonate) {
    if (selected_group) {
        console.debug('Auto-continue is disabled for group chat');
        return;
    }

    if (shouldAutoContinue(messageChunk, isImpersonate)) {
        $('#option_continue').trigger('click');
    }
}

export function getBiasStrings(textareaText, type) {
    if (type == 'impersonate' || type == 'continue') {
        return { messageBias: '', promptBias: '', isUserPromptBias: false };
    }

    let promptBias = '';
    let messageBias = extractMessageBias(textareaText);

    // If user input is not provided, retrieve the bias of the most recent relevant message
    if (!textareaText) {
        for (let i = chat.length - 1; i >= 0; i--) {
            const mes = chat[i];
            if (type === 'swipe' && chat.length - 1 === i) {
                continue;
            }
            if (mes && (mes.is_user || mes.is_system || mes.extra?.type === system_message_types.NARRATOR)) {
                if (mes.extra?.bias?.trim()?.length > 0) {
                    promptBias = mes.extra.bias;
                }
                break;
            }
        }
    }

    promptBias = messageBias || promptBias || power_user.user_prompt_bias || '';
    const isUserPromptBias = promptBias === power_user.user_prompt_bias;

    // Substitute params for everything
    messageBias = substituteParams(messageBias);
    promptBias = substituteParams(promptBias);

    return { messageBias, promptBias, isUserPromptBias };
}

/**
 * @param {Object} chatItem Message history item.
 * @param {boolean} isInstruct Whether instruct mode is enabled.
 * @param {boolean|number} forceOutputSequence Whether to force the first/last output sequence for instruct mode.
 */
function formatMessageHistoryItem(chatItem, isInstruct, forceOutputSequence) {
    const isNarratorType = chatItem?.extra?.type === system_message_types.NARRATOR;
    const characterName = chatItem?.name ? chatItem.name : name2;
    const itemName = chatItem.is_user ? chatItem['name'] : characterName;
    const shouldPrependName = !isNarratorType;

    // Don't include a name if it's empty
    let textResult = chatItem?.name && shouldPrependName ? `${itemName}: ${chatItem.mes}\n` : `${chatItem.mes}\n`;

    if (isInstruct) {
        textResult = formatInstructModeChat(itemName, chatItem.mes, chatItem.is_user, isNarratorType, chatItem.force_avatar, name1, name2, forceOutputSequence);
    }

    return textResult;
}

/**
 * Removes all {{macros}} from a string.
 * @param {string} str String to remove macros from.
 * @returns {string} String with macros removed.
 */
export function removeMacros(str) {
    return (str ?? '').replace(/\{\{[\s\S]*?\}\}/gm, '').trim();
}

/**
 * Inserts a user message into the chat history.
 * @param {string} messageText Message text.
 * @param {string} messageBias Message bias.
 * @param {number} [insertAt] Optional index to insert the message at.
 * @param {boolean} [compact] Send as a compact display message.
 * @param {string} [name] Name of the user sending the message. Defaults to name1.
 * @param {string} [avatar] Avatar of the user sending the message. Defaults to user_avatar.
 * @returns {Promise<void>} A promise that resolves when the message is inserted.
 */
export async function sendMessageAsUser(messageText, messageBias, insertAt = null, compact = false, name = name1, avatar = user_avatar) {
    messageText = getRegexedString(messageText, regex_placement.USER_INPUT);

    const message = {
        name: name,
        is_user: true,
        is_system: false,
        send_date: getMessageTimeStamp(),
        mes: substituteParams(messageText),
        extra: {
            isSmallSys: compact,
        },
    };

    if (power_user.message_token_count_enabled) {
        message.extra.token_count = await getTokenCountAsync(message.mes, 0);
    }

    // Lock user avatar to a persona.
    if (avatar in power_user.personas) {
        message.force_avatar = getUserAvatar(avatar);
    }

    if (messageBias) {
        message.extra.bias = messageBias;
        message.mes = removeMacros(message.mes);
    }

    await populateFileAttachment(message);
    statMesProcess(message, 'user', characters, this_chid, '');

    if (typeof insertAt === 'number' && insertAt >= 0 && insertAt <= chat.length) {
        chat.splice(insertAt, 0, message);
        await saveChatConditional();
        await eventSource.emit(event_types.MESSAGE_SENT, insertAt);
        await reloadCurrentChat();
        await eventSource.emit(event_types.USER_MESSAGE_RENDERED, insertAt);
    } else {
        chat.push(message);
        const chat_id = (chat.length - 1);
        await eventSource.emit(event_types.MESSAGE_SENT, chat_id);
        addOneMessage(message);
        await eventSource.emit(event_types.USER_MESSAGE_RENDERED, chat_id);
    }
}

/**
 * Gets the maximum usable context size for the current API.
 * @param {number|null} overrideResponseLength Optional override for the response length.
 * @returns {number} Maximum usable context size.
 */
export function getMaxContextSize(overrideResponseLength = null) {
    if (typeof overrideResponseLength !== 'number' || overrideResponseLength <= 0 || isNaN(overrideResponseLength)) {
        overrideResponseLength = null;
    }

    let this_max_context = 1487;
    if (main_api == 'kobold' || main_api == 'koboldhorde' || main_api == 'textgenerationwebui') {
        this_max_context = (max_context - (overrideResponseLength || amount_gen));
    }
    if (main_api == 'novel') {
        this_max_context = Number(max_context);
        if (nai_settings.model_novel.includes('clio')) {
            this_max_context = Math.min(max_context, 8192);
        }
        if (nai_settings.model_novel.includes('kayra')) {
            this_max_context = Math.min(max_context, 8192);

            const subscriptionLimit = getKayraMaxContextTokens();
            if (typeof subscriptionLimit === 'number' && this_max_context > subscriptionLimit) {
                this_max_context = subscriptionLimit;
                console.log(`NovelAI subscription limit reached. Max context size is now ${this_max_context}`);
            }
        }

        this_max_context = this_max_context - (overrideResponseLength || amount_gen);
    }
    if (main_api == 'openai') {
        this_max_context = oai_settings.openai_max_context - (overrideResponseLength || oai_settings.openai_max_tokens);
    }
    return this_max_context;
}

function parseTokenCounts(counts, thisPromptBits) {
    /**
     * @param {any[]} numbers
     */
    function getSum(...numbers) {
        return numbers.map(x => Number(x)).filter(x => !Number.isNaN(x)).reduce((acc, val) => acc + val, 0);
    }
    const total = getSum(Object.values(counts));

    thisPromptBits.push({
        oaiStartTokens: (counts?.start + counts?.controlPrompts) || 0,
        oaiPromptTokens: getSum(counts?.prompt, counts?.charDescription, counts?.charPersonality, counts?.scenario) || 0,
        oaiBiasTokens: counts?.bias || 0,
        oaiNudgeTokens: counts?.nudge || 0,
        oaiJailbreakTokens: counts?.jailbreak || 0,
        oaiImpersonateTokens: counts?.impersonate || 0,
        oaiExamplesTokens: (counts?.dialogueExamples + counts?.examples) || 0,
        oaiConversationTokens: (counts?.conversation + counts?.chatHistory) || 0,
        oaiNsfwTokens: counts?.nsfw || 0,
        oaiMainTokens: counts?.main || 0,
        oaiTotalTokens: total,
    });
}

function addChatsPreamble(mesSendString) {
    return main_api === 'novel'
        ? substituteParams(nai_settings.preamble) + '\n' + mesSendString
        : mesSendString;
}

function addChatsSeparator(mesSendString) {
    if (power_user.context.chat_start) {
        return substituteParams(power_user.context.chat_start + '\n') + mesSendString;
    }

    else {
        return mesSendString;
    }
}

async function DupeChar() {
    if (!this_chid) {
        toastr.warning('You must first select a character to duplicate!');
        return;
    }

    const confirmMessage = `
    <h3>Are you sure you want to duplicate this character?</h3>
    <span>If you just want to start a new chat with the same character, use "Start new chat" option in the bottom-left options menu.</span><br><br>`;

    const confirm = await callPopup(confirmMessage, 'confirm');

    if (!confirm) {
        console.log('User cancelled duplication');
        return;
    }

    const body = { avatar_url: characters[this_chid].avatar };
    const response = await fetch('/api/characters/duplicate', {
        method: 'POST',
        headers: getRequestHeaders(),
        body: JSON.stringify(body),
    });
    if (response.ok) {
        toastr.success('Character Duplicated');
        const data = await response.json();
        await eventSource.emit(event_types.CHARACTER_DUPLICATED, { oldAvatar: body.avatar_url, newAvatar: data.path });
        getCharacters();
    }
}

export async function itemizedParams(itemizedPrompts, thisPromptSet) {
    const params = {
        charDescriptionTokens: await getTokenCountAsync(itemizedPrompts[thisPromptSet].charDescription),
        charPersonalityTokens: await getTokenCountAsync(itemizedPrompts[thisPromptSet].charPersonality),
        scenarioTextTokens: await getTokenCountAsync(itemizedPrompts[thisPromptSet].scenarioText),
        userPersonaStringTokens: await getTokenCountAsync(itemizedPrompts[thisPromptSet].userPersona),
        worldInfoStringTokens: await getTokenCountAsync(itemizedPrompts[thisPromptSet].worldInfoString),
        allAnchorsTokens: await getTokenCountAsync(itemizedPrompts[thisPromptSet].allAnchors),
        summarizeStringTokens: await getTokenCountAsync(itemizedPrompts[thisPromptSet].summarizeString),
        authorsNoteStringTokens: await getTokenCountAsync(itemizedPrompts[thisPromptSet].authorsNoteString),
        smartContextStringTokens: await getTokenCountAsync(itemizedPrompts[thisPromptSet].smartContextString),
        beforeScenarioAnchorTokens: await getTokenCountAsync(itemizedPrompts[thisPromptSet].beforeScenarioAnchor),
        afterScenarioAnchorTokens: await getTokenCountAsync(itemizedPrompts[thisPromptSet].afterScenarioAnchor),
        zeroDepthAnchorTokens: await getTokenCountAsync(itemizedPrompts[thisPromptSet].zeroDepthAnchor), // TODO: unused
        thisPrompt_padding: itemizedPrompts[thisPromptSet].padding,
        this_main_api: itemizedPrompts[thisPromptSet].main_api,
        chatInjects: await getTokenCountAsync(itemizedPrompts[thisPromptSet].chatInjects),
    };

    if (params.chatInjects) {
        params.ActualChatHistoryTokens = params.ActualChatHistoryTokens - params.chatInjects;
    }

    if (params.this_main_api == 'openai') {
        //for OAI API
        //console.log('-- Counting OAI Tokens');

        //params.finalPromptTokens = itemizedPrompts[thisPromptSet].oaiTotalTokens;
        params.oaiMainTokens = itemizedPrompts[thisPromptSet].oaiMainTokens;
        params.oaiStartTokens = itemizedPrompts[thisPromptSet].oaiStartTokens;
        params.ActualChatHistoryTokens = itemizedPrompts[thisPromptSet].oaiConversationTokens;
        params.examplesStringTokens = itemizedPrompts[thisPromptSet].oaiExamplesTokens;
        params.oaiPromptTokens = itemizedPrompts[thisPromptSet].oaiPromptTokens - (params.afterScenarioAnchorTokens + params.beforeScenarioAnchorTokens) + params.examplesStringTokens;
        params.oaiBiasTokens = itemizedPrompts[thisPromptSet].oaiBiasTokens;
        params.oaiJailbreakTokens = itemizedPrompts[thisPromptSet].oaiJailbreakTokens;
        params.oaiNudgeTokens = itemizedPrompts[thisPromptSet].oaiNudgeTokens;
        params.oaiImpersonateTokens = itemizedPrompts[thisPromptSet].oaiImpersonateTokens;
        params.oaiNsfwTokens = itemizedPrompts[thisPromptSet].oaiNsfwTokens;
        params.finalPromptTokens =
            params.oaiStartTokens +
            params.oaiPromptTokens +
            params.oaiMainTokens +
            params.oaiNsfwTokens +
            params.oaiBiasTokens +
            params.oaiImpersonateTokens +
            params.oaiJailbreakTokens +
            params.oaiNudgeTokens +
            params.ActualChatHistoryTokens +
            //charDescriptionTokens +
            //charPersonalityTokens +
            //allAnchorsTokens +
            params.worldInfoStringTokens +
            params.beforeScenarioAnchorTokens +
            params.afterScenarioAnchorTokens;
        // Max context size - max completion tokens
        params.thisPrompt_max_context = (oai_settings.openai_max_context - oai_settings.openai_max_tokens);

        //console.log('-- applying % on OAI tokens');
        params.oaiStartTokensPercentage = ((params.oaiStartTokens / (params.finalPromptTokens)) * 100).toFixed(2);
        params.storyStringTokensPercentage = (((params.afterScenarioAnchorTokens + params.beforeScenarioAnchorTokens + params.oaiPromptTokens) / (params.finalPromptTokens)) * 100).toFixed(2);
        params.ActualChatHistoryTokensPercentage = ((params.ActualChatHistoryTokens / (params.finalPromptTokens)) * 100).toFixed(2);
        params.promptBiasTokensPercentage = ((params.oaiBiasTokens / (params.finalPromptTokens)) * 100).toFixed(2);
        params.worldInfoStringTokensPercentage = ((params.worldInfoStringTokens / (params.finalPromptTokens)) * 100).toFixed(2);
        params.allAnchorsTokensPercentage = ((params.allAnchorsTokens / (params.finalPromptTokens)) * 100).toFixed(2);
        params.selectedTokenizer = getFriendlyTokenizerName(params.this_main_api).tokenizerName;
        params.oaiSystemTokens = params.oaiImpersonateTokens + params.oaiJailbreakTokens + params.oaiNudgeTokens + params.oaiStartTokens + params.oaiNsfwTokens + params.oaiMainTokens;
        params.oaiSystemTokensPercentage = ((params.oaiSystemTokens / (params.finalPromptTokens)) * 100).toFixed(2);
    } else {
        //for non-OAI APIs
        //console.log('-- Counting non-OAI Tokens');
        params.finalPromptTokens = await getTokenCountAsync(itemizedPrompts[thisPromptSet].finalPrompt);
        params.storyStringTokens = await getTokenCountAsync(itemizedPrompts[thisPromptSet].storyString) - params.worldInfoStringTokens;
        params.examplesStringTokens = await getTokenCountAsync(itemizedPrompts[thisPromptSet].examplesString);
        params.mesSendStringTokens = await getTokenCountAsync(itemizedPrompts[thisPromptSet].mesSendString);
        params.ActualChatHistoryTokens = params.mesSendStringTokens - (params.allAnchorsTokens - (params.beforeScenarioAnchorTokens + params.afterScenarioAnchorTokens)) + power_user.token_padding;
        params.instructionTokens = await getTokenCountAsync(itemizedPrompts[thisPromptSet].instruction);
        params.promptBiasTokens = await getTokenCountAsync(itemizedPrompts[thisPromptSet].promptBias);

        params.totalTokensInPrompt =
            params.storyStringTokens +     //chardefs total
            params.worldInfoStringTokens +
            params.examplesStringTokens + // example messages
            params.ActualChatHistoryTokens +  //chat history
            params.allAnchorsTokens +      // AN and/or legacy anchors
            //afterScenarioAnchorTokens +       //only counts if AN is set to 'after scenario'
            //zeroDepthAnchorTokens +           //same as above, even if AN not on 0 depth
            params.promptBiasTokens;       //{{}}
        //- thisPrompt_padding;  //not sure this way of calculating is correct, but the math results in same value as 'finalPrompt'
        params.thisPrompt_max_context = itemizedPrompts[thisPromptSet].this_max_context;
        params.thisPrompt_actual = params.thisPrompt_max_context - params.thisPrompt_padding;

        //console.log('-- applying % on non-OAI tokens');
        params.storyStringTokensPercentage = ((params.storyStringTokens / (params.totalTokensInPrompt)) * 100).toFixed(2);
        params.ActualChatHistoryTokensPercentage = ((params.ActualChatHistoryTokens / (params.totalTokensInPrompt)) * 100).toFixed(2);
        params.promptBiasTokensPercentage = ((params.promptBiasTokens / (params.totalTokensInPrompt)) * 100).toFixed(2);
        params.worldInfoStringTokensPercentage = ((params.worldInfoStringTokens / (params.totalTokensInPrompt)) * 100).toFixed(2);
        params.allAnchorsTokensPercentage = ((params.allAnchorsTokens / (params.totalTokensInPrompt)) * 100).toFixed(2);
        params.selectedTokenizer = getFriendlyTokenizerName(params.this_main_api).tokenizerName;
    }
    return params;
}

export function findItemizedPromptSet(itemizedPrompts, incomingMesId) {
    var thisPromptSet = undefined;

    for (var i = 0; i < itemizedPrompts.length; i++) {
        console.log(`looking for ${incomingMesId} vs ${itemizedPrompts[i].mesId}`);
        if (itemizedPrompts[i].mesId === incomingMesId) {
            console.log(`found matching mesID ${i}`);
            thisPromptSet = i;
            PromptArrayItemForRawPromptDisplay = i;
            console.log(`wanting to raw display of ArrayItem: ${PromptArrayItemForRawPromptDisplay} which is mesID ${incomingMesId}`);
            console.log(itemizedPrompts[thisPromptSet]);
        }
    }
    return thisPromptSet;
}

async function promptItemize(itemizedPrompts, requestedMesId) {
    console.log('PROMPT ITEMIZE ENTERED');
    var incomingMesId = Number(requestedMesId);
    console.debug(`looking for MesId ${incomingMesId}`);
    var thisPromptSet = findItemizedPromptSet(itemizedPrompts, incomingMesId);

    if (thisPromptSet === undefined) {
        console.log(`couldnt find the right mesId. looked for ${incomingMesId}`);
        console.log(itemizedPrompts);
        return null;
    }

    const params = await itemizedParams(itemizedPrompts, thisPromptSet);

    if (params.this_main_api == 'openai') {
        const template = await renderTemplateAsync('itemizationChat', params);
        callPopup(template, 'text');

    } else {
        const template = await renderTemplateAsync('itemizationText', params);
        callPopup(template, 'text');
    }
}

function setInContextMessages(lastmsg, type) {
    $('#chat .mes').removeClass('lastInContext');

    if (type === 'swipe' || type === 'regenerate' || type === 'continue') {
        lastmsg++;
    }

    const lastMessageBlock = $('#chat .mes:not([is_system="true"])').eq(-lastmsg);
    lastMessageBlock.addClass('lastInContext');

    if (lastMessageBlock.length === 0) {
        const firstMessageId = getFirstDisplayedMessageId();
        $(`#chat .mes[mesid="${firstMessageId}"`).addClass('lastInContext');
    }
}

/**
 * Sends a non-streaming request to the API.
 * @param {string} type Generation type
 * @param {object} data Generation data
 * @returns {Promise<object>} Response data from the API
 */
async function sendGenerationRequest(type, data) {
    if (main_api === 'openai') {
        return await sendOpenAIRequest(type, data.prompt, abortController.signal);
    }

    if (main_api === 'koboldhorde') {
        return await generateHorde(data.prompt, data, abortController.signal, true);
    }

    const response = await fetch(getGenerateUrl(main_api), {
        method: 'POST',
        headers: getRequestHeaders(),
        cache: 'no-cache',
        body: JSON.stringify(data),
        signal: abortController.signal,
    });

    if (!response.ok) {
        const error = await response.json();
        throw error;
    }

    const responseData = await response.json();
    return responseData;
}

/**
 * Sends a streaming request to the API.
 * @param {string} type Generation type
 * @param {object} data Generation data
 * @returns {Promise<any>} Streaming generator
 */
async function sendStreamingRequest(type, data) {
    switch (main_api) {
        case 'openai':
            return await sendOpenAIRequest(type, data.prompt, streamingProcessor.abortController.signal);
        case 'textgenerationwebui':
            return await generateTextGenWithStreaming(data, streamingProcessor.abortController.signal);
        case 'novel':
            return await generateNovelWithStreaming(data, streamingProcessor.abortController.signal);
        case 'kobold':
            return await generateKoboldWithStreaming(data, streamingProcessor.abortController.signal);
        default:
            throw new Error('Streaming is enabled, but the current API does not support streaming.');
    }
}

/**
 * Gets the generation endpoint URL for the specified API.
 * @param {string} api API name
 * @returns {string} Generation URL
 */
function getGenerateUrl(api) {
    switch (api) {
        case 'kobold':
            return '/api/backends/kobold/generate';
        case 'koboldhorde':
            return '/api/backends/koboldhorde/generate';
        case 'textgenerationwebui':
            return '/api/backends/text-completions/generate';
        case 'novel':
            return '/api/novelai/generate';
        default:
            throw new Error(`Unknown API: ${api}`);
    }
}

function throwCircuitBreakerError() {
    callPopup(`Could not extract reply in ${MAX_GENERATION_LOOPS} attempts. Try generating again`, 'text');
    unblockGeneration();
}

function extractTitleFromData(data) {
    if (main_api == 'koboldhorde') {
        return data.workerName;
    }

    return undefined;
}

/**
 * parseAndSaveLogprobs receives the full data response for a non-streaming
 * generation, parses logprobs for all tokens in the message, and saves them
 * to the currently active message.
 * @param {object} data - response data containing all tokens/logprobs
 * @param {string} continueFrom - for 'continue' generations, the prompt
 *  */
function parseAndSaveLogprobs(data, continueFrom) {
    /** @type {import('./scripts/logprobs.js').TokenLogprobs[] | null} */
    let logprobs = null;

    switch (main_api) {
        case 'novel':
            // parser only handles one token/logprob pair at a time
            logprobs = data.logprobs?.map(parseNovelAILogprobs) || null;
            break;
        case 'openai':
            // OAI and other chat completion APIs must handle this earlier in
            // `sendOpenAIRequest`. `data` for these APIs is just a string with
            // the text of the generated message, logprobs are not included.
            return;
        case 'textgenerationwebui':
            switch (textgen_settings.type) {
                case textgen_types.LLAMACPP: {
                    logprobs = data?.completion_probabilities?.map(x => parseTextgenLogprobs(x.content, [x])) || null;
                } break;
                case textgen_types.VLLM:
                case textgen_types.APHRODITE:
                case textgen_types.MANCER:
                case textgen_types.TABBY: {
                    logprobs = parseTabbyLogprobs(data) || null;
                } break;
            } break;
        default:
            return;
    }

    saveLogprobsForActiveMessage(logprobs, continueFrom);
}

/**
 * Extracts the message from the response data.
 * @param {object} data Response data
 * @returns {string} Extracted message
 */
function extractMessageFromData(data) {
    if (typeof data === 'string') {
        return data;
    }

    switch (main_api) {
        case 'kobold':
            return data.results[0].text;
        case 'koboldhorde':
            return data.text;
        case 'textgenerationwebui':
            return data.choices?.[0]?.text ?? data.content ?? data.response ?? '';
        case 'novel':
            return data.output;
        case 'openai':
            return data?.choices?.[0]?.message?.content ?? data?.choices?.[0]?.text ?? data?.text ?? '';
        default:
            return '';
    }
}

/**
 * Extracts multiswipe swipes from the response data.
 * @param {Object} data Response data
 * @param {string} type Type of generation
 * @returns {string[]} Array of extra swipes
 */
function extractMultiSwipes(data, type) {
    const swipes = [];

    if (!data) {
        return swipes;
    }

    if (type === 'continue' || type === 'impersonate' || type === 'quiet') {
        return swipes;
    }

    if (main_api === 'openai' || (main_api === 'textgenerationwebui' && [MANCER, VLLM, APHRODITE].includes(textgen_settings.type))) {
        if (!Array.isArray(data.choices)) {
            return swipes;
        }

        const multiSwipeCount = data.choices.length - 1;

        if (multiSwipeCount <= 0) {
            return swipes;
        }

        for (let i = 1; i < data.choices.length; i++) {
            const text = data?.choices[i]?.message?.content ?? data?.choices[i]?.text ?? '';
            const cleanedText = cleanUpMessage(text, false, false, false);
            swipes.push(cleanedText);
        }
    }

    return swipes;
}

export function cleanUpMessage(getMessage, isImpersonate, isContinue, displayIncompleteSentences = false, stoppingStrings = null) {
    if (!getMessage) {
        return '';
    }

    // Add the prompt bias before anything else
    if (
        power_user.user_prompt_bias &&
        !isImpersonate &&
        !isContinue &&
        power_user.user_prompt_bias.length !== 0
    ) {
        getMessage = substituteParams(power_user.user_prompt_bias) + getMessage;
    }

    // Allow for caching of stopping strings. getStoppingStrings is an expensive function, especially with macros
    // enabled, so for streaming, we call it once and then pass it into each cleanUpMessage call.
    if (!stoppingStrings) {
        stoppingStrings = getStoppingStrings(isImpersonate, isContinue);
    }

    for (const stoppingString of stoppingStrings) {
        if (stoppingString.length) {
            for (let j = stoppingString.length; j > 0; j--) {
                if (getMessage.slice(-j) === stoppingString.slice(0, j)) {
                    getMessage = getMessage.slice(0, -j);
                    break;
                }
            }
        }
    }

    // Regex uses vars, so add before formatting
    getMessage = getRegexedString(getMessage, isImpersonate ? regex_placement.USER_INPUT : regex_placement.AI_OUTPUT);

    if (!displayIncompleteSentences && power_user.trim_sentences) {
        getMessage = trimToEndSentence(getMessage, power_user.include_newline);
    }

    if (power_user.collapse_newlines) {
        getMessage = collapseNewlines(getMessage);
    }

    if (power_user.trim_spaces) {
        getMessage = getMessage.trim();
    }
    // trailing invisible whitespace before every newlines, on a multiline string
    // "trailing whitespace on newlines       \nevery line of the string    \n?sample text" ->
    // "trailing whitespace on newlines\nevery line of the string\nsample text"
    getMessage = getMessage.replace(/[^\S\r\n]+$/gm, '');

    let nameToTrim = isImpersonate ? name2 : name1;

    if (isImpersonate) {
        nameToTrim = power_user.allow_name2_display ? '' : name2;
    }
    else {
        nameToTrim = power_user.allow_name1_display ? '' : name1;
    }

    if (nameToTrim && getMessage.indexOf(`${nameToTrim}:`) == 0) {
        getMessage = getMessage.substring(0, getMessage.indexOf(`${nameToTrim}:`));
    }
    if (nameToTrim && getMessage.indexOf(`\n${nameToTrim}:`) >= 0) {
        getMessage = getMessage.substring(0, getMessage.indexOf(`\n${nameToTrim}:`));
    }
    if (getMessage.indexOf('<|endoftext|>') != -1) {
        getMessage = getMessage.substring(0, getMessage.indexOf('<|endoftext|>'));
    }
    const isInstruct = power_user.instruct.enabled && main_api !== 'openai';
    if (isInstruct && power_user.instruct.stop_sequence) {
        if (getMessage.indexOf(power_user.instruct.stop_sequence) != -1) {
            getMessage = getMessage.substring(0, getMessage.indexOf(power_user.instruct.stop_sequence));
        }
    }
    // Hana: Only use the first sequence (should be <|model|>)
    // of the prompt before <|user|> (as KoboldAI Lite does it).
    if (isInstruct && power_user.instruct.input_sequence) {
        if (getMessage.indexOf(power_user.instruct.input_sequence) != -1) {
            getMessage = getMessage.substring(0, getMessage.indexOf(power_user.instruct.input_sequence));
        }
    }
    if (isInstruct && power_user.instruct.input_sequence && isImpersonate) {
        //getMessage = getMessage.replaceAll(power_user.instruct.input_sequence, '');
        power_user.instruct.input_sequence.split('\n')
            .filter(line => line.trim() !== '')
            .forEach(line => {
                getMessage = getMessage.replaceAll(line, '');
            });
    }
    if (isInstruct && power_user.instruct.output_sequence && !isImpersonate) {
        //getMessage = getMessage.replaceAll(power_user.instruct.output_sequence, '');
        power_user.instruct.output_sequence.split('\n')
            .filter(line => line.trim() !== '')
            .forEach(line => {
                getMessage = getMessage.replaceAll(line, '');
            });
    }
    if (isInstruct && power_user.instruct.last_output_sequence && !isImpersonate) {
        //getMessage = getMessage.replaceAll(power_user.instruct.last_output_sequence, '');
        power_user.instruct.last_output_sequence.split('\n')
            .filter(line => line.trim() !== '')
            .forEach(line => {
                getMessage = getMessage.replaceAll(line, '');
            });
    }
    // clean-up group message from excessive generations
    if (selected_group) {
        getMessage = cleanGroupMessage(getMessage);
    }

    if (!power_user.allow_name2_display) {
        const name2Escaped = escapeRegex(name2);
        getMessage = getMessage.replace(new RegExp(`(^|\n)${name2Escaped}:\\s*`, 'g'), '$1');
    }

    if (isImpersonate) {
        getMessage = getMessage.trim();
    }

    if (power_user.auto_fix_generated_markdown) {
        getMessage = fixMarkdown(getMessage, false);
    }

    const nameToTrim2 = isImpersonate ? name1 : name2;

    if (getMessage.startsWith(nameToTrim2 + ':')) {
        getMessage = getMessage.replace(nameToTrim2 + ':', '');
        getMessage = getMessage.trimStart();
    }

    if (isImpersonate) {
        getMessage = getMessage.trim();
    }

    return getMessage;
}

async function saveReply(type, getMessage, fromStreaming, title, swipes) {
    if (type != 'append' && type != 'continue' && type != 'appendFinal' && chat.length && (chat[chat.length - 1]['swipe_id'] === undefined ||
        chat[chat.length - 1]['is_user'])) {
        type = 'normal';
    }

    if (chat.length && (!chat[chat.length - 1]['extra'] || typeof chat[chat.length - 1]['extra'] !== 'object')) {
        chat[chat.length - 1]['extra'] = {};
    }

    let oldMessage = '';
    const generationFinished = new Date();
    const img = extractImageFromMessage(getMessage);
    getMessage = img.getMessage;
    if (type === 'swipe') {
        oldMessage = chat[chat.length - 1]['mes'];
        chat[chat.length - 1]['swipes'].length++;
        if (chat[chat.length - 1]['swipe_id'] === chat[chat.length - 1]['swipes'].length - 1) {
            chat[chat.length - 1]['title'] = title;
            chat[chat.length - 1]['mes'] = getMessage;
            chat[chat.length - 1]['gen_started'] = generation_started;
            chat[chat.length - 1]['gen_finished'] = generationFinished;
            chat[chat.length - 1]['send_date'] = getMessageTimeStamp();
            chat[chat.length - 1]['extra']['api'] = getGeneratingApi();
            chat[chat.length - 1]['extra']['model'] = getGeneratingModel();
            if (power_user.message_token_count_enabled) {
                chat[chat.length - 1]['extra']['token_count'] = await getTokenCountAsync(chat[chat.length - 1]['mes'], 0);
            }
            const chat_id = (chat.length - 1);
            await eventSource.emit(event_types.MESSAGE_RECEIVED, chat_id);
            addOneMessage(chat[chat_id], { type: 'swipe' });
            await eventSource.emit(event_types.CHARACTER_MESSAGE_RENDERED, chat_id);
        } else {
            chat[chat.length - 1]['mes'] = getMessage;
        }
    } else if (type === 'append' || type === 'continue') {
        console.debug('Trying to append.');
        oldMessage = chat[chat.length - 1]['mes'];
        chat[chat.length - 1]['title'] = title;
        chat[chat.length - 1]['mes'] += getMessage;
        chat[chat.length - 1]['gen_started'] = generation_started;
        chat[chat.length - 1]['gen_finished'] = generationFinished;
        chat[chat.length - 1]['send_date'] = getMessageTimeStamp();
        chat[chat.length - 1]['extra']['api'] = getGeneratingApi();
        chat[chat.length - 1]['extra']['model'] = getGeneratingModel();
        if (power_user.message_token_count_enabled) {
            chat[chat.length - 1]['extra']['token_count'] = await getTokenCountAsync(chat[chat.length - 1]['mes'], 0);
        }
        const chat_id = (chat.length - 1);
        await eventSource.emit(event_types.MESSAGE_RECEIVED, chat_id);
        addOneMessage(chat[chat_id], { type: 'swipe' });
        await eventSource.emit(event_types.CHARACTER_MESSAGE_RENDERED, chat_id);
    } else if (type === 'appendFinal') {
        oldMessage = chat[chat.length - 1]['mes'];
        console.debug('Trying to appendFinal.');
        chat[chat.length - 1]['title'] = title;
        chat[chat.length - 1]['mes'] = getMessage;
        chat[chat.length - 1]['gen_started'] = generation_started;
        chat[chat.length - 1]['gen_finished'] = generationFinished;
        chat[chat.length - 1]['send_date'] = getMessageTimeStamp();
        chat[chat.length - 1]['extra']['api'] = getGeneratingApi();
        chat[chat.length - 1]['extra']['model'] = getGeneratingModel();
        if (power_user.message_token_count_enabled) {
            chat[chat.length - 1]['extra']['token_count'] = await getTokenCountAsync(chat[chat.length - 1]['mes'], 0);
        }
        const chat_id = (chat.length - 1);
        await eventSource.emit(event_types.MESSAGE_RECEIVED, chat_id);
        addOneMessage(chat[chat_id], { type: 'swipe' });
        await eventSource.emit(event_types.CHARACTER_MESSAGE_RENDERED, chat_id);

    } else {
        console.debug('entering chat update routine for non-swipe post');
        chat[chat.length] = {};
        chat[chat.length - 1]['extra'] = {};
        chat[chat.length - 1]['name'] = name2;
        chat[chat.length - 1]['is_user'] = false;
        chat[chat.length - 1]['send_date'] = getMessageTimeStamp();
        chat[chat.length - 1]['extra']['api'] = getGeneratingApi();
        chat[chat.length - 1]['extra']['model'] = getGeneratingModel();
        if (power_user.trim_spaces) {
            getMessage = getMessage.trim();
        }
        chat[chat.length - 1]['mes'] = getMessage;
        chat[chat.length - 1]['title'] = title;
        chat[chat.length - 1]['gen_started'] = generation_started;
        chat[chat.length - 1]['gen_finished'] = generationFinished;

        if (power_user.message_token_count_enabled) {
            chat[chat.length - 1]['extra']['token_count'] = await getTokenCountAsync(chat[chat.length - 1]['mes'], 0);
        }

        if (selected_group) {
            console.debug('entering chat update for groups');
            let avatarImg = 'img/ai4.png';
            if (characters[this_chid].avatar != 'none') {
                avatarImg = getThumbnailUrl('avatar', characters[this_chid].avatar);
            }
            chat[chat.length - 1]['force_avatar'] = avatarImg;
            chat[chat.length - 1]['original_avatar'] = characters[this_chid].avatar;
            chat[chat.length - 1]['extra']['gen_id'] = group_generation_id;
        }

        saveImageToMessage(img, chat[chat.length - 1]);
        const chat_id = (chat.length - 1);

        !fromStreaming && await eventSource.emit(event_types.MESSAGE_RECEIVED, chat_id);
        addOneMessage(chat[chat_id]);
        !fromStreaming && await eventSource.emit(event_types.CHARACTER_MESSAGE_RENDERED, chat_id);
    }

    const item = chat[chat.length - 1];
    if (item['swipe_info'] === undefined) {
        item['swipe_info'] = [];
    }
    if (item['swipe_id'] !== undefined) {
        const swipeId = item['swipe_id'];
        item['swipes'][swipeId] = item['mes'];
        item['swipe_info'][swipeId] = {
            send_date: item['send_date'],
            gen_started: item['gen_started'],
            gen_finished: item['gen_finished'],
            extra: JSON.parse(JSON.stringify(item['extra'])),
        };
    } else {
        item['swipe_id'] = 0;
        item['swipes'] = [];
        item['swipes'][0] = chat[chat.length - 1]['mes'];
        item['swipe_info'][0] = {
            send_date: chat[chat.length - 1]['send_date'],
            gen_started: chat[chat.length - 1]['gen_started'],
            gen_finished: chat[chat.length - 1]['gen_finished'],
            extra: JSON.parse(JSON.stringify(chat[chat.length - 1]['extra'])),
        };
    }

    if (Array.isArray(swipes) && swipes.length > 0) {
        const swipeInfo = {
            send_date: item.send_date,
            gen_started: item.gen_started,
            gen_finished: item.gen_finished,
            extra: structuredClone(item.extra),
        };
        const swipeInfoArray = [];
        swipeInfoArray.length = swipes.length;
        swipeInfoArray.fill(swipeInfo, 0, swipes.length);
        item.swipes.push(...swipes);
        item.swipe_info.push(...swipeInfoArray);
    }

    statMesProcess(chat[chat.length - 1], type, characters, this_chid, oldMessage);
    return { type, getMessage };
}

function saveImageToMessage(img, mes) {
    if (mes && img.image) {
        if (!mes.extra || typeof mes.extra !== 'object') {
            mes.extra = {};
        }
        mes.extra.image = img.image;
        mes.extra.title = img.title;
    }
}

export function getGeneratingApi() {
    switch (main_api) {
        case 'openai':
            return oai_settings.chat_completion_source || 'openai';
        case 'textgenerationwebui':
            return textgen_settings.type === textgen_types.OOBA ? 'textgenerationwebui' : textgen_settings.type;
        default:
            return main_api;
    }
}

function getGeneratingModel(mes) {
    let model = '';
    switch (main_api) {
        case 'kobold':
            model = online_status;
            break;
        case 'novel':
            model = nai_settings.model_novel;
            break;
        case 'openai':
            model = getChatCompletionModel();
            break;
        case 'textgenerationwebui':
            model = online_status;
            break;
        case 'koboldhorde':
            model = kobold_horde_model;
            break;
    }
    return model;
}

function extractImageFromMessage(getMessage) {
    const regex = /<img src="(.*?)".*?alt="(.*?)".*?>/g;
    const results = regex.exec(getMessage);
    const image = results ? results[1] : '';
    const title = results ? results[2] : '';
    getMessage = getMessage.replace(regex, '');
    return { getMessage, image, title };
}

export function activateSendButtons() {
    is_send_press = false;
    $('#send_but').removeClass('displayNone');
    $('#mes_continue').removeClass('displayNone');
    $('.mes_buttons:last').show();
    hideStopButton();
}

export function deactivateSendButtons() {
    $('#send_but').addClass('displayNone');
    $('#mes_continue').addClass('displayNone');
    showStopButton();
}

export function resetChatState() {
    //unsets expected chid before reloading (related to getCharacters/printCharacters from using old arrays)
    this_chid = undefined;
    // replaces deleted charcter name with system user since it will be displayed next.
    name2 = systemUserName;
    // sets up system user to tell user about having deleted a character
    chat = [...safetychat];
    // resets chat metadata
    chat_metadata = {};
    // resets the characters array, forcing getcharacters to reset
    characters.length = 0;
}

export function setMenuType(value) {
    menu_type = value;
}

export function setExternalAbortController(controller) {
    abortController = controller;
}

export function setCharacterId(value) {
    this_chid = value;
}

export function setCharacterName(value) {
    name2 = value;
}

export function setOnlineStatus(value) {
    online_status = value;
    displayOnlineStatus();
}

export function setEditedMessageId(value) {
    this_edit_mes_id = value;
}

export function setSendButtonState(value) {
    is_send_press = value;
}

async function renameCharacter() {
    const oldAvatar = characters[this_chid].avatar;
    const newValue = await callPopup('<h3>New name:</h3>', 'input', characters[this_chid].name);

    if (newValue && newValue !== characters[this_chid].name) {
        const body = JSON.stringify({ avatar_url: oldAvatar, new_name: newValue });
        const response = await fetch('/api/characters/rename', {
            method: 'POST',
            headers: getRequestHeaders(),
            body,
        });

        try {
            if (response.ok) {
                const data = await response.json();
                const newAvatar = data.avatar;

                // Replace tags list
                renameTagKey(oldAvatar, newAvatar);

                // Reload characters list
                await getCharacters();

                // Find newly renamed character
                const newChId = characters.findIndex(c => c.avatar == data.avatar);

                if (newChId !== -1) {
                    // Select the character after the renaming
                    this_chid = -1;
                    await selectCharacterById(String(newChId));

                    // Async delay to update UI
                    await delay(1);

                    if (this_chid === -1) {
                        throw new Error('New character not selected');
                    }

                    // Also rename as a group member
                    await renameGroupMember(oldAvatar, newAvatar, newValue);
                    const renamePastChatsConfirm = await callPopup(`<h3>Character renamed!</h3>
                    <p>Past chats will still contain the old character name. Would you like to update the character name in previous chats as well?</p>
                    <i><b>Sprites folder (if any) should be renamed manually.</b></i>`, 'confirm');

                    if (renamePastChatsConfirm) {
                        await renamePastChats(newAvatar, newValue);
                        await reloadCurrentChat();
                        toastr.success('Character renamed and past chats updated!');
                    }
                }
                else {
                    throw new Error('Newly renamed character was lost?');
                }
            }
            else {
                throw new Error('Could not rename the character');
            }
        }
        catch {
            // Reloading to prevent data corruption
            await callPopup('Something went wrong. The page will be reloaded.', 'text');
            location.reload();
        }
    }
}

async function renamePastChats(newAvatar, newValue) {
    const pastChats = await getPastCharacterChats();

    for (const { file_name } of pastChats) {
        try {
            const fileNameWithoutExtension = file_name.replace('.jsonl', '');
            const getChatResponse = await fetch('/api/chats/get', {
                method: 'POST',
                headers: getRequestHeaders(),
                body: JSON.stringify({
                    ch_name: newValue,
                    file_name: fileNameWithoutExtension,
                    avatar_url: newAvatar,
                }),
                cache: 'no-cache',
            });

            if (getChatResponse.ok) {
                const currentChat = await getChatResponse.json();

                for (const message of currentChat) {
                    if (message.is_user || message.is_system || message.extra?.type == system_message_types.NARRATOR) {
                        continue;
                    }

                    if (message.name !== undefined) {
                        message.name = newValue;
                    }
                }

                const saveChatResponse = await fetch('/api/chats/save', {
                    method: 'POST',
                    headers: getRequestHeaders(),
                    body: JSON.stringify({
                        ch_name: newValue,
                        file_name: fileNameWithoutExtension,
                        chat: currentChat,
                        avatar_url: newAvatar,
                    }),
                    cache: 'no-cache',
                });

                if (!saveChatResponse.ok) {
                    throw new Error('Could not save chat');
                }
            }
        } catch (error) {
            toastr.error(`Past chat could not be updated: ${file_name}`);
            console.error(error);
        }
    }
}

export function saveChatDebounced() {
    const chid = this_chid;
    const selectedGroup = selected_group;

    if (chatSaveTimeout) {
        console.debug('Clearing chat save timeout');
        clearTimeout(chatSaveTimeout);
    }

    chatSaveTimeout = setTimeout(async () => {
        if (selectedGroup !== selected_group) {
            console.warn('Chat save timeout triggered, but group changed. Aborting.');
            return;
        }

        if (chid !== this_chid) {
            console.warn('Chat save timeout triggered, but chid changed. Aborting.');
            return;
        }

        console.debug('Chat save timeout triggered');
        await saveChatConditional();
        console.debug('Chat saved');
    }, 1000);
}

export async function saveChat(chat_name, withMetadata, mesId) {
    const metadata = { ...chat_metadata, ...(withMetadata || {}) };
    let file_name = chat_name ?? characters[this_chid]?.chat;

    if (!file_name) {
        console.warn('saveChat called without chat_name and no chat file found');
        return;
    }

    characters[this_chid]['date_last_chat'] = Date.now();
    chat.forEach(function (item, i) {
        if (item['is_group']) {
            toastr.error('Trying to save group chat with regular saveChat function. Aborting to prevent corruption.');
            throw new Error('Group chat saved from saveChat');
        }
        /*
        if (item.is_user) {
            //var str = item.mes.replace(`${name1}:`, `${name1}:`);
            //chat[i].mes = str;
            //chat[i].name = name1;
        } else if (i !== chat.length - 1 && chat[i].swipe_id !== undefined) {
            //  delete chat[i].swipes;
            //  delete chat[i].swipe_id;
        }
        */
    });

    const trimmed_chat = (mesId !== undefined && mesId >= 0 && mesId < chat.length)
        ? chat.slice(0, parseInt(mesId) + 1)
        : chat;

    var save_chat = [
        {
            user_name: name1,
            character_name: name2,
            create_date: chat_create_date,
            chat_metadata: metadata,
        },
        ...trimmed_chat,
    ];
    return jQuery.ajax({
        type: 'POST',
        url: '/api/chats/save',
        data: JSON.stringify({
            ch_name: characters[this_chid].name,
            file_name: file_name,
            chat: save_chat,
            avatar_url: characters[this_chid].avatar,
        }),
        beforeSend: function () {

        },
        cache: false,
        dataType: 'json',
        contentType: 'application/json',
        success: function (data) { },
        error: function (jqXHR, exception) {
            console.log(exception);
            console.log(jqXHR);
        },
    });
}

async function read_avatar_load(input) {
    if (input.files && input.files[0]) {
        if (selected_button == 'create') {
            create_save.avatar = input.files;
        }

        const file = input.files[0];
        const fileData = await getBase64Async(file);

        if (!power_user.never_resize_avatars) {
            $('#dialogue_popup').addClass('large_dialogue_popup wide_dialogue_popup');
            const croppedImage = await callPopup(getCropPopup(fileData), 'avatarToCrop');
            if (!croppedImage) {
                return;
            }

            $('#avatar_load_preview').attr('src', croppedImage);
        } else {
            $('#avatar_load_preview').attr('src', fileData);
        }

        if (menu_type == 'create') {
            return;
        }

        await createOrEditCharacter();
        await delay(durationSaveEdit);

        const formData = new FormData($('#form_create').get(0));
        await fetch(getThumbnailUrl('avatar', formData.get('avatar_url')), {
            method: 'GET',
            cache: 'no-cache',
            headers: {
                'pragma': 'no-cache',
                'cache-control': 'no-cache',
            },
        });

        $('.mes').each(async function () {
            const nameMatch = $(this).attr('ch_name') == formData.get('ch_name');
            if ($(this).attr('is_system') == 'true' && !nameMatch) {
                return;
            }
            if ($(this).attr('is_user') == 'true') {
                return;
            }
            if (nameMatch) {
                const previewSrc = $('#avatar_load_preview').attr('src');
                const avatar = $(this).find('.avatar img');
                avatar.attr('src', default_avatar);
                await delay(1);
                avatar.attr('src', previewSrc);
            }
        });

        console.log('Avatar refreshed');
    }
}

export function getCropPopup(src) {
    return `<h3>Set the crop position of the avatar image and click Accept to confirm.</h3>
            <div id='avatarCropWrap'>
                <img id='avatarToCrop' src='${src}'>
            </div>`;
}

export function getThumbnailUrl(type, file) {
    return `/thumbnail?type=${type}&file=${encodeURIComponent(file)}`;
}

export function buildAvatarList(block, entities, { templateId = 'inline_avatar_template', empty = true, selectable = false, highlightFavs = true } = {}) {
    if (empty) {
        block.empty();
    }

    for (const entity of entities) {
        const id = entity.id;

        // Populate the template
        const avatarTemplate = $(`#${templateId} .avatar`).clone();

        let this_avatar = default_avatar;
        if (entity.item.avatar !== undefined && entity.item.avatar != 'none') {
            this_avatar = getThumbnailUrl('avatar', entity.item.avatar);
        }

        avatarTemplate.attr('data-type', entity.type);
        avatarTemplate.attr({ 'chid': id, 'id': `CharID${id}` });
        avatarTemplate.find('img').attr('src', this_avatar).attr('alt', entity.item.name);
        avatarTemplate.attr('title', `[Character] ${entity.item.name}\nFile: ${entity.item.avatar}`);
        if (highlightFavs) {
            avatarTemplate.toggleClass('is_fav', entity.item.fav || entity.item.fav == 'true');
            avatarTemplate.find('.ch_fav').val(entity.item.fav);
        }

        // If this is a group, we need to hack slightly. We still want to keep most of the css classes and layout, but use a group avatar instead.
        if (entity.type === 'group') {
            const grpTemplate = getGroupAvatar(entity.item);

            avatarTemplate.addClass(grpTemplate.attr('class'));
            avatarTemplate.empty();
            avatarTemplate.append(grpTemplate.children());
            avatarTemplate.attr('title', `[Group] ${entity.item.name}`);
        }

        if (selectable) {
            avatarTemplate.addClass('selectable');
            avatarTemplate.toggleClass('character_select', entity.type === 'character');
            avatarTemplate.toggleClass('group_select', entity.type === 'group');
        }

        block.append(avatarTemplate);
    }
}

export async function getChat() {
    //console.log('/api/chats/get -- entered for -- ' + characters[this_chid].name);
    try {
        const response = await $.ajax({
            type: 'POST',
            url: '/api/chats/get',
            data: JSON.stringify({
                ch_name: characters[this_chid].name,
                file_name: characters[this_chid].chat,
                avatar_url: characters[this_chid].avatar,
            }),
            dataType: 'json',
            contentType: 'application/json',
        });
        if (response[0] !== undefined) {
            chat.splice(0, chat.length, ...response);
            chat_create_date = chat[0]['create_date'];
            chat_metadata = chat[0]['chat_metadata'] ?? {};

            chat.shift();
        } else {
            chat_create_date = humanizedDateTime();
        }
        await getChatResult();
        eventSource.emit('chatLoaded', { detail: { id: this_chid, character: characters[this_chid] } });

        // Focus on the textarea if not already focused on a visible text input
        setTimeout(function () {
            if ($(document.activeElement).is('input:visible, textarea:visible')) {
                return;
            }
            $('#send_textarea').trigger('click').trigger('focus');
        }, 200);
    } catch (error) {
        await getChatResult();
        console.log(error);
    }
}

async function getChatResult() {
    name2 = characters[this_chid].name;
    if (chat.length === 0) {
        const message = getFirstMessage();
        if (message.mes) {
            chat.push(message);
            await saveChatConditional();
        }
    }
    await loadItemizedPrompts(getCurrentChatId());
    await printMessages();
    select_selected_character(this_chid);

    await eventSource.emit(event_types.CHAT_CHANGED, (getCurrentChatId()));

    if (chat.length === 1) {
        const chat_id = (chat.length - 1);
        await eventSource.emit(event_types.MESSAGE_RECEIVED, chat_id);
        await eventSource.emit(event_types.CHARACTER_MESSAGE_RENDERED, chat_id);
    }
}

function getFirstMessage() {
    const firstMes = characters[this_chid].first_mes || '';
    const alternateGreetings = characters[this_chid]?.data?.alternate_greetings;

    const message = {
        name: name2,
        is_user: false,
        is_system: false,
        send_date: getMessageTimeStamp(),
        mes: getRegexedString(firstMes, regex_placement.AI_OUTPUT),
        extra: {},
    };

    if (Array.isArray(alternateGreetings) && alternateGreetings.length > 0) {
        const swipes = [message.mes, ...(alternateGreetings.map(greeting => getRegexedString(greeting, regex_placement.AI_OUTPUT)))];

        if (!message.mes) {
            swipes.shift();
            message.mes = swipes[0];
        }

        message['swipe_id'] = 0;
        message['swipes'] = swipes;
        message['swipe_info'] = [];
    }

    return message;
}

export async function openCharacterChat(file_name) {
    await clearChat();
    characters[this_chid]['chat'] = file_name;
    chat.length = 0;
    chat_metadata = {};
    await getChat();
    $('#selected_chat_pole').val(file_name);
    await createOrEditCharacter();
}

////////// OPTIMZED MAIN API CHANGE FUNCTION ////////////

export function changeMainAPI() {
    const selectedVal = $('#main_api').val();
    //console.log(selectedVal);
    const apiElements = {
        'koboldhorde': {
            apiSettings: $('#kobold_api-settings'),
            apiConnector: $('#kobold_horde'),
            apiPresets: $('#kobold_api-presets'),
            apiRanges: $('#range_block'),
            maxContextElem: $('#max_context_block'),
            amountGenElem: $('#amount_gen_block'),
        },
        'kobold': {
            apiSettings: $('#kobold_api-settings'),
            apiConnector: $('#kobold_api'),
            apiPresets: $('#kobold_api-presets'),
            apiRanges: $('#range_block'),
            maxContextElem: $('#max_context_block'),
            amountGenElem: $('#amount_gen_block'),
        },
        'textgenerationwebui': {
            apiSettings: $('#textgenerationwebui_api-settings'),
            apiConnector: $('#textgenerationwebui_api'),
            apiPresets: $('#textgenerationwebui_api-presets'),
            apiRanges: $('#range_block_textgenerationwebui'),
            maxContextElem: $('#max_context_block'),
            amountGenElem: $('#amount_gen_block'),
        },
        'novel': {
            apiSettings: $('#novel_api-settings'),
            apiConnector: $('#novel_api'),
            apiPresets: $('#novel_api-presets'),
            apiRanges: $('#range_block_novel'),
            maxContextElem: $('#max_context_block'),
            amountGenElem: $('#amount_gen_block'),
        },
        'openai': {
            apiSettings: $('#openai_settings'),
            apiConnector: $('#openai_api'),
            apiPresets: $('#openai_api-presets'),
            apiRanges: $('#range_block_openai'),
            maxContextElem: $('#max_context_block'),
            amountGenElem: $('#amount_gen_block'),
        },
    };
    //console.log('--- apiElements--- ');
    //console.log(apiElements);

    //first, disable everything so the old elements stop showing
    for (const apiName in apiElements) {
        const apiObj = apiElements[apiName];
        //do not hide items to then proceed to immediately show them.
        if (selectedVal === apiName) {
            continue;
        }
        apiObj.apiSettings.css('display', 'none');
        apiObj.apiConnector.css('display', 'none');
        apiObj.apiRanges.css('display', 'none');
        apiObj.apiPresets.css('display', 'none');
    }

    //then, find and enable the active item.
    //This is split out of the loop so that different apis can share settings divs
    let activeItem = apiElements[selectedVal];

    activeItem.apiSettings.css('display', 'block');
    activeItem.apiConnector.css('display', 'block');
    activeItem.apiRanges.css('display', 'block');
    activeItem.apiPresets.css('display', 'block');

    if (selectedVal === 'openai') {
        activeItem.apiPresets.css('display', 'flex');
    }

    if (selectedVal === 'textgenerationwebui' || selectedVal === 'novel') {
        console.log('enabling amount_gen for ooba/novel');
        activeItem.amountGenElem.find('input').prop('disabled', false);
        activeItem.amountGenElem.css('opacity', 1.0);
    }

    //custom because streaming has been moved up under response tokens, which exists inside common settings block
    if (selectedVal === 'textgenerationwebui') {
        $('#streaming_textgenerationwebui_block').css('display', 'block');
    } else {
        $('#streaming_textgenerationwebui_block').css('display', 'none');
    }
    if (selectedVal === 'kobold') {
        $('#streaming_kobold_block').css('display', 'block');
    } else {
        $('#streaming_kobold_block').css('display', 'none');
    }

    if (selectedVal === 'novel') {
        $('#ai_module_block_novel').css('display', 'block');
    } else {
        $('#ai_module_block_novel').css('display', 'none');
    }

    // Hide common settings for OpenAI
    console.debug('value?', selectedVal);
    if (selectedVal == 'openai') {
        console.debug('hiding settings?');
        $('#common-gen-settings-block').css('display', 'none');
    } else {
        $('#common-gen-settings-block').css('display', 'block');
    }

    main_api = selectedVal;
    online_status = 'no_connection';

    if (main_api == 'openai' && oai_settings.chat_completion_source == chat_completion_sources.WINDOWAI) {
        $('#api_button_openai').trigger('click');
    }

    if (main_api == 'koboldhorde') {
        getStatusHorde();
        getHordeModels(true);
    }
    validateDisabledSamplers();
    setupChatCompletionPromptManager(oai_settings);
    forceCharacterEditorTokenize();
}

export function setUserName(value) {
    name1 = value;
    if (name1 === undefined || name1 == '')
        name1 = default_user_name;
    console.log(`User name changed to ${name1}`);
    $('#your_name').val(name1);
    if (power_user.persona_show_notifications) {
        toastr.success(`Your messages will now be sent as ${name1}`, 'Current persona updated');
    }
    saveSettingsDebounced();
}

async function doOnboarding(avatarId) {
    let simpleUiMode = false;
    const template = $('#onboarding_template .onboarding');
    template.find('input[name="enable_simple_mode"]').on('input', function () {
        simpleUiMode = $(this).is(':checked');
    });
    let userName = await callGenericPopup(template, POPUP_TYPE.INPUT, currentUser?.name || name1, { rows: 2 });

    if (userName) {
        userName = userName.replace('\n', ' ');
        setUserName(userName);
        console.log(`Binding persona ${avatarId} to name ${userName}`);
        power_user.personas[avatarId] = userName;
        power_user.persona_descriptions[avatarId] = {
            description: '',
            position: persona_description_positions.IN_PROMPT,
        };
    }

    if (simpleUiMode) {
        power_user.ui_mode = ui_mode.SIMPLE;
        $('#ui_mode_select').val(power_user.ui_mode);
        switchSimpleMode();
    }
}

function reloadLoop() {
    const MAX_RELOADS = 5;
    let reloads = Number(sessionStorage.getItem('reloads') || 0);
    if (reloads < MAX_RELOADS) {
        reloads++;
        sessionStorage.setItem('reloads', String(reloads));
        window.location.reload();
    }
}

//***************SETTINGS****************//
///////////////////////////////////////////
export async function getSettings() {
    const response = await fetch('/api/settings/get', {
        method: 'POST',
        headers: getRequestHeaders(),
        body: JSON.stringify({}),
        cache: 'no-cache',
    });

    if (!response.ok) {
        reloadLoop();
        toastr.error('Settings could not be loaded after multiple attempts. Please try again later.');
        throw new Error('Error getting settings');
    }

    const data = await response.json();
    if (data.result != 'file not find' && data.settings) {
        settings = JSON.parse(data.settings);
        if (settings.username !== undefined && settings.username !== '') {
            name1 = settings.username;
            $('#your_name').val(name1);
        }

        await setUserControls(data.enable_accounts);

        // Allow subscribers to mutate settings
        eventSource.emit(event_types.SETTINGS_LOADED_BEFORE, settings);

        //Load KoboldAI settings
        koboldai_setting_names = data.koboldai_setting_names;
        koboldai_settings = data.koboldai_settings;
        koboldai_settings.forEach(function (item, i, arr) {
            koboldai_settings[i] = JSON.parse(item);
        });

        let arr_holder = {};

        $('#settings_preset').empty();
        $('#settings_preset').append(
            '<option value="gui">GUI KoboldAI Settings</option>',
        ); //adding in the GUI settings, since it is not loaded dynamically

        koboldai_setting_names.forEach(function (item, i, arr) {
            arr_holder[item] = i;
            $('#settings_preset').append(`<option value=${i}>${item}</option>`);
            //console.log('loading preset #'+i+' -- '+item);
        });
        koboldai_setting_names = {};
        koboldai_setting_names = arr_holder;
        preset_settings = settings.preset_settings;

        if (preset_settings == 'gui') {
            selectKoboldGuiPreset();
        } else {
            if (typeof koboldai_setting_names[preset_settings] !== 'undefined') {
                $(`#settings_preset option[value=${koboldai_setting_names[preset_settings]}]`)
                    .attr('selected', 'true');
            } else {
                preset_settings = 'gui';
                selectKoboldGuiPreset();
            }
        }

        novelai_setting_names = data.novelai_setting_names;
        novelai_settings = data.novelai_settings;
        novelai_settings.forEach(function (item, i, arr) {
            novelai_settings[i] = JSON.parse(item);
        });
        arr_holder = {};

        $('#settings_preset_novel').empty();

        novelai_setting_names.forEach(function (item, i, arr) {
            arr_holder[item] = i;
            $('#settings_preset_novel').append(`<option value=${i}>${item}</option>`);
        });
        novelai_setting_names = {};
        novelai_setting_names = arr_holder;

        //Load AI model config settings

        amount_gen = settings.amount_gen;
        if (settings.max_context !== undefined)
            max_context = parseInt(settings.max_context);

        swipes = settings.swipes !== undefined ? !!settings.swipes : true;  // enable swipes by default
        $('#swipes-checkbox').prop('checked', swipes); /// swipecode
        hideSwipeButtons();
        showSwipeButtons();

        // Kobold
        loadKoboldSettings(settings.kai_settings ?? settings);

        // Novel
        loadNovelSettings(settings.nai_settings ?? settings);
        $(`#settings_preset_novel option[value=${novelai_setting_names[nai_settings.preset_settings_novel]}]`).attr('selected', 'true');

        // TextGen
        loadTextGenSettings(data, settings);


        // OpenAI
        loadOpenAISettings(data, settings.oai_settings ?? settings);

        // Horde
        loadHordeSettings(settings);

        // Load power user settings
        loadPowerUserSettings(settings, data);

        // Load character tags
        loadTagsSettings(settings);

        // Load background
        loadBackgroundSettings(settings);

        // Load proxy presets
        loadProxyPresets(settings);

        // Allow subscribers to mutate settings
        eventSource.emit(event_types.SETTINGS_LOADED_AFTER, settings);

        // Set context size after loading power user (may override the max value)
        $('#max_context').val(max_context);
        $('#max_context_counter').val(max_context);

        $('#amount_gen').val(amount_gen);
        $('#amount_gen_counter').val(amount_gen);

        //Load which API we are using
        if (settings.main_api == undefined) {
            settings.main_api = 'kobold';
        }

        if (settings.main_api == 'poe') {
            settings.main_api = 'openai';
        }

        main_api = settings.main_api;
        $('#main_api').val(main_api);
        $('#main_api option[value=' + main_api + ']').attr(
            'selected',
            'true',
        );
        changeMainAPI();


        //Load User's Name and Avatar
        initUserAvatar(settings.user_avatar);
        setPersonaDescription();

        //Load the active character and group
        active_character = settings.active_character;
        active_group = settings.active_group;

        //Load the API server URL from settings
        api_server = settings.api_server;
        $('#api_url_text').val(api_server);

        setWorldInfoSettings(settings.world_info_settings ?? settings, data);

        selected_button = settings.selected_button;

        if (data.enable_extensions) {
            const isVersionChanged = settings.currentVersion !== currentVersion;
            await loadExtensionSettings(settings, isVersionChanged);
            eventSource.emit(event_types.EXTENSION_SETTINGS_LOADED);
        }

        firstRun = !!settings.firstRun;

        if (firstRun) {
            hideLoader();
            await doOnboarding(user_avatar);
            firstRun = false;
        }
    }
    await validateDisabledSamplers();
    settingsReady = true;
    eventSource.emit(event_types.SETTINGS_LOADED);
}

function selectKoboldGuiPreset() {
    $('#settings_preset option[value=gui]')
        .attr('selected', 'true')
        .trigger('change');
}

export async function saveSettings(type) {
    if (!settingsReady) {
        console.warn('Settings not ready, aborting save');
        return;
    }

    //console.log('Entering settings with name1 = '+name1);
    return jQuery.ajax({
        type: 'POST',
        url: '/api/settings/save',
        data: JSON.stringify({
            firstRun: firstRun,
            currentVersion: currentVersion,
            username: name1,
            active_character: active_character,
            active_group: active_group,
            api_server: api_server,
            preset_settings: preset_settings,
            user_avatar: user_avatar,
            amount_gen: amount_gen,
            max_context: max_context,
            main_api: main_api,
            world_info_settings: getWorldInfoSettings(),
            textgenerationwebui_settings: textgen_settings,
            swipes: swipes,
            horde_settings: horde_settings,
            power_user: power_user,
            extension_settings: extension_settings,
            tags: tags,
            tag_map: tag_map,
            nai_settings: nai_settings,
            kai_settings: kai_settings,
            oai_settings: oai_settings,
            background: background_settings,
            proxies: proxies,
            selected_proxy: selected_proxy,
        }, null, 4),
        beforeSend: function () { },
        cache: false,
        dataType: 'json',
        contentType: 'application/json',
        //processData: false,
        success: async function (data) {
            eventSource.emit(event_types.SETTINGS_UPDATED);
        },
        error: function (jqXHR, exception) {
            toastr.error('Check the server connection and reload the page to prevent data loss.', 'Settings could not be saved');
            console.log(exception);
            console.log(jqXHR);
        },
    });
}

export function setGenerationParamsFromPreset(preset) {
    const needsUnlock = (preset.max_length ?? max_context) > MAX_CONTEXT_DEFAULT || (preset.genamt ?? amount_gen) > MAX_RESPONSE_DEFAULT;
    $('#max_context_unlocked').prop('checked', needsUnlock).trigger('change');

    if (preset.genamt !== undefined) {
        amount_gen = preset.genamt;
        $('#amount_gen').val(amount_gen);
        $('#amount_gen_counter').val(amount_gen);
    }

    if (preset.max_length !== undefined) {
        max_context = preset.max_length;
        $('#max_context').val(max_context);
        $('#max_context_counter').val(max_context);
    }
}

// Common code for message editor done and auto-save
function updateMessage(div) {
    const mesBlock = div.closest('.mes_block');
    let text = mesBlock.find('.edit_textarea').val();
    const mes = chat[this_edit_mes_id];

    let regexPlacement;
    if (mes.is_user) {
        regexPlacement = regex_placement.USER_INPUT;
    } else if (mes.extra?.type === 'narrator') {
        regexPlacement = regex_placement.SLASH_COMMAND;
    } else {
        regexPlacement = regex_placement.AI_OUTPUT;
    }

    // Ignore character override if sent as system
    text = getRegexedString(
        text,
        regexPlacement,
        { characterOverride: mes.extra?.type === 'narrator' ? undefined : mes.name },
    );


    if (power_user.trim_spaces) {
        text = text.trim();
    }

    const bias = substituteParams(extractMessageBias(text));
    text = substituteParams(text);
    if (bias) {
        text = removeMacros(text);
    }
    mes['mes'] = text;
    if (mes['swipe_id'] !== undefined) {
        mes['swipes'][mes['swipe_id']] = text;
    }

    // editing old messages
    if (!mes.extra) {
        mes.extra = {};
    }

    if (mes.is_system || mes.is_user || mes.extra.type === system_message_types.NARRATOR) {
        mes.extra.bias = bias ?? null;
    } else {
        mes.extra.bias = null;
    }

    chat_metadata['tainted'] = true;

    return { mesBlock, text, mes, bias };
}

function openMessageDelete(fromSlashCommand) {
    closeMessageEditor();
    hideSwipeButtons();
    if (fromSlashCommand || (this_chid != undefined && !is_send_press) || (selected_group && !is_group_generating)) {
        $('#dialogue_del_mes').css('display', 'block');
        $('#send_form').css('display', 'none');
        $('.del_checkbox').each(function () {
            $(this).css('display', 'grid');
            $(this).parent().children('.for_checkbox').css('display', 'none');
        });
    } else {
        console.debug(`
            ERR -- could not enter del mode
            this_chid: ${this_chid}
            is_send_press: ${is_send_press}
            selected_group: ${selected_group}
            is_group_generating: ${is_group_generating}`);
    }
    this_del_mes = -1;
    is_delete_mode = true;
}

function messageEditAuto(div) {
    const { mesBlock, text, mes, bias } = updateMessage(div);

    mesBlock.find('.mes_text').val('');
    mesBlock.find('.mes_text').val(messageFormatting(
        text,
        this_edit_mes_chname,
        mes.is_system,
        mes.is_user,
        this_edit_mes_id,
    ));
    mesBlock.find('.mes_bias').empty();
    mesBlock.find('.mes_bias').append(messageFormatting(bias, '', false, false, -1));
    saveChatDebounced();
}

async function messageEditDone(div) {
    let { mesBlock, text, mes, bias } = updateMessage(div);
    if (this_edit_mes_id == 0) {
        text = substituteParams(text);
    }

    await eventSource.emit(event_types.MESSAGE_EDITED, this_edit_mes_id);
    text = chat[this_edit_mes_id]?.mes ?? text;
    mesBlock.find('.mes_text').empty();
    mesBlock.find('.mes_edit_buttons').css('display', 'none');
    mesBlock.find('.mes_buttons').css('display', '');
    mesBlock.find('.mes_text').append(
        messageFormatting(
            text,
            this_edit_mes_chname,
            mes.is_system,
            mes.is_user,
            this_edit_mes_id,
        ),
    );
    mesBlock.find('.mes_bias').empty();
    mesBlock.find('.mes_bias').append(messageFormatting(bias, '', false, false, -1));
    appendMediaToMessage(mes, div.closest('.mes'));
    addCopyToCodeBlocks(div.closest('.mes'));

    await eventSource.emit(event_types.MESSAGE_UPDATED, this_edit_mes_id);
    this_edit_mes_id = undefined;
    await saveChatConditional();
}

/**
 * Fetches the chat content for each chat file from the server and compiles them into a dictionary.
 * The function iterates over a provided list of chat metadata and requests the actual chat content
 * for each chat, either as an individual chat or a group chat based on the context.
 *
 * @param {Array} data - An array containing metadata about each chat such as file_name.
 * @param {boolean} isGroupChat - A flag indicating if the chat is a group chat.
 * @returns {Promise<Object>} chat_dict - A dictionary where each key is a file_name and the value is the
 * corresponding chat content fetched from the server.
 */
export async function getChatsFromFiles(data, isGroupChat) {
    const context = getContext();
    let chat_dict = {};
    let chat_list = Object.values(data).sort((a, b) => a['file_name'].localeCompare(b['file_name'])).reverse();

    let chat_promise = chat_list.map(({ file_name }) => {
        return new Promise(async (res, rej) => {
            try {
                const endpoint = isGroupChat ? '/api/chats/group/get' : '/api/chats/get';
                const requestBody = isGroupChat
                    ? JSON.stringify({ id: file_name })
                    : JSON.stringify({
                        ch_name: characters[context.characterId].name,
                        file_name: file_name.replace('.jsonl', ''),
                        avatar_url: characters[context.characterId].avatar,
                    });

                const chatResponse = await fetch(endpoint, {
                    method: 'POST',
                    headers: getRequestHeaders(),
                    body: requestBody,
                    cache: 'no-cache',
                });

                if (!chatResponse.ok) {
                    return res();
                    // continue;
                }

                const currentChat = await chatResponse.json();
                if (!isGroupChat) {
                    // remove the first message, which is metadata, only for individual chats
                    currentChat.shift();
                }
                chat_dict[file_name] = currentChat;

            } catch (error) {
                console.error(error);
            }

            return res();
        });
    });

    await Promise.all(chat_promise);

    return chat_dict;
}

/**
 * Fetches the metadata of all past chats related to a specific character based on its avatar URL.
 * The function sends a POST request to the server to retrieve all chats for the character. It then
 * processes the received data, sorts it by the file name, and returns the sorted data.
 *
 * @param {null|number} [characterId=null] - When set, the function will use this character id instead of this_chid.
 *
 * @returns {Promise<Array>} - An array containing metadata of all past chats of the character, sorted
 * in descending order by file name. Returns `undefined` if the fetch request is unsuccessful.
 */
export async function getPastCharacterChats(characterId = null) {
    characterId = characterId ?? this_chid;
    if (!characters[characterId]) return [];

    const response = await fetch('/api/characters/chats', {
        method: 'POST',
        body: JSON.stringify({ avatar_url: characters[characterId].avatar }),
        headers: getRequestHeaders(),
    });

    if (!response.ok) {
        return [];
    }

    let data = await response.json();
    data = Object.values(data);
    data = data.sort((a, b) => a['file_name'].localeCompare(b['file_name'])).reverse();
    return data;
}

/**
 * Helper for `displayPastChats`, to make the same info consistently available for other functions
 */
function getCurrentChatDetails() {
    if (!characters[this_chid] && !selected_group) {
        return { sessionName: '', group: null, characterName: '', avatarImgURL: '' };
    }

    const group = selected_group ? groups.find(x => x.id === selected_group) : null;
    const currentChat = selected_group ? group?.chat_id : characters[this_chid]['chat'];
    const displayName = selected_group ? group?.name : characters[this_chid].name;
    const avatarImg = selected_group ? group?.avatar_url : getThumbnailUrl('avatar', characters[this_chid]['avatar']);
    return { sessionName: currentChat, group: group, characterName: displayName, avatarImgURL: avatarImg };
}

/**
 * Displays the past chats for a character or a group based on the selected context.
 * The function first fetches the chats, processes them, and then displays them in
 * the HTML. It also has a built-in search functionality that allows filtering the
 * displayed chats based on a search query.
 */
export async function displayPastChats() {
    $('#select_chat_div').empty();
    $('#select_chat_search').val('').off('input');

    const data = await (selected_group ? getGroupPastChats(selected_group) : getPastCharacterChats());

    if (!data) {
        toastr.error('Could not load chat data. Try reloading the page.');
        return;
    }

    const chatDetails = getCurrentChatDetails();
    const group = chatDetails.group;
    const currentChat = chatDetails.sessionName;
    const displayName = chatDetails.characterName;
    const avatarImg = chatDetails.avatarImgURL;

    const rawChats = await getChatsFromFiles(data, selected_group);

    // Sort by last message date descending
    data.sort((a, b) => sortMoments(timestampToMoment(a.last_mes), timestampToMoment(b.last_mes)));
    console.log(data);
    $('#load_select_chat_div').css('display', 'none');
    $('#ChatHistoryCharName').text(`${displayName}'s `);

    const displayChats = (searchQuery) => {
        $('#select_chat_div').empty();  // Clear the current chats before appending filtered chats

        const filteredData = data.filter(chat => {
            const fileName = chat['file_name'];
            const chatContent = rawChats[fileName];

            // // Uncomment this to return to old behavior (classical full-substring search).
            // return chatContent && Object.values(chatContent).some(message => message?.mes?.toLowerCase()?.includes(searchQuery.toLowerCase()));

            // Fragment search a.k.a. swoop (as in `helm-swoop` in the Helm package of Emacs).
            // Split a `query` {string} into its fragments {string[]}.
            function makeQueryFragments(query) {
                let fragments = query.trim().split(/\s+/).map(str => str.trim().toLowerCase()).filter(onlyUnique);
                // fragments = fragments.filter( function(str) { return str.length >= 3; } );  // Helm does this, but perhaps better if we don't.
                return fragments;
            }
            // Check whether `text` {string} includes all of the `fragments` {string[]}.
            function matchFragments(fragments, text) {
                if (!text) {
                    return false;
                }
                return fragments.every(item => text.includes(item));
            }
            const fragments = makeQueryFragments(searchQuery);
            // At least one chat message must match *all* the fragments.
            // Currently, this doesn't match if the fragment matches are distributed across several chat messages.
            return chatContent && Object.values(chatContent).some(message => matchFragments(fragments, message?.mes?.toLowerCase()));
        });

        console.debug(filteredData);
        for (const value of filteredData.values()) {
            let strlen = 300;
            let mes = value['mes'];

            if (mes !== undefined) {
                if (mes.length > strlen) {
                    mes = '...' + mes.substring(mes.length - strlen);
                }
                const fileSize = value['file_size'];
                const fileName = value['file_name'];
                const chatItems = rawChats[fileName].length;
                const timestamp = timestampToMoment(value['last_mes']).format('lll');
                const template = $('#past_chat_template .select_chat_block_wrapper').clone();
                template.find('.select_chat_block').attr('file_name', fileName);
                template.find('.avatar img').attr('src', avatarImg);
                template.find('.select_chat_block_filename').text(fileName);
                template.find('.chat_file_size').text(`(${fileSize},`);
                template.find('.chat_messages_num').text(`${chatItems}💬)`);
                template.find('.select_chat_block_mes').text(mes);
                template.find('.PastChat_cross').attr('file_name', fileName);
                template.find('.chat_messages_date').text(timestamp);

                if (selected_group) {
                    template.find('.avatar img').replaceWith(getGroupAvatar(group));
                }

                $('#select_chat_div').append(template);

                if (currentChat === fileName.toString().replace('.jsonl', '')) {
                    $('#select_chat_div').find('.select_chat_block:last').attr('highlight', String(true));
                }
            }
        }
    };
    displayChats('');  // Display all by default

    const debouncedDisplay = debounce((searchQuery) => {
        displayChats(searchQuery);
    });

    // Define the search input listener
    $('#select_chat_search').on('input', function () {
        const searchQuery = $(this).val();
        debouncedDisplay(searchQuery);
    });

    // UX convenience: Focus the search field when the Manage Chat Files view opens.
    setTimeout(function () {
        const textSearchElement = $('#select_chat_search');
        textSearchElement.click();
        textSearchElement.focus();
        textSearchElement.select();  // select content (if any) for easy erasing
    }, 200);
}

export function selectRightMenuWithAnimation(selectedMenuId) {
    const displayModes = {
        'rm_group_chats_block': 'flex',
        'rm_api_block': 'grid',
        'rm_characters_block': 'flex',
    };
    $('#result_info').toggle(selectedMenuId === 'rm_ch_create_block');
    document.querySelectorAll('#right-nav-panel .right_menu').forEach((menu) => {
        $(menu).css('display', 'none');

        if (selectedMenuId && selectedMenuId.replace('#', '') === menu.id) {
            const mode = displayModes[menu.id] ?? 'block';
            $(menu).css('display', mode);
            $(menu).css('opacity', 0.0);
            $(menu).transition({
                opacity: 1.0,
                duration: animation_duration,
                easing: animation_easing,
                complete: function () { },
            });
        }
    });
}

export function select_rm_info(type, charId, previousCharId = null) {
    if (!type) {
        toastr.error('Invalid process (no \'type\')');
        return;
    }
    if (type !== 'group_create') {
        var displayName = String(charId).replace('.png', '');
    }

    if (type === 'char_delete') {
        toastr.warning(`Character Deleted: ${displayName}`);
    }
    if (type === 'char_create') {
        toastr.success(`Character Created: ${displayName}`);
    }
    if (type === 'group_create') {
        toastr.success('Group Created');
    }
    if (type === 'group_delete') {
        toastr.warning('Group Deleted');
    }

    if (type === 'char_import') {
        toastr.success(`Character Imported: ${displayName}`);
    }

    selectRightMenuWithAnimation('rm_characters_block');

    // Set a timeout so multiple flashes don't overlap
    clearTimeout(importFlashTimeout);
    importFlashTimeout = setTimeout(function () {
        if (type === 'char_import' || type === 'char_create') {
            // Find the page at which the character is located
            const avatarFileName = `${charId}.png`;
            const charData = getEntitiesList({ doFilter: true });
            const charIndex = charData.findIndex((x) => x?.item?.avatar?.startsWith(avatarFileName));

            if (charIndex === -1) {
                console.log(`Could not find character ${charId} in the list`);
                return;
            }

            try {
                const perPage = Number(localStorage.getItem('Characters_PerPage')) || per_page_default;
                const page = Math.floor(charIndex / perPage) + 1;
                const selector = `#rm_print_characters_block [title*="${avatarFileName}"]`;
                $('#rm_print_characters_pagination').pagination('go', page);

                waitUntilCondition(() => document.querySelector(selector) !== null).then(() => {
                    const element = $(selector).parent();

                    if (element.length === 0) {
                        console.log(`Could not find element for character ${charId}`);
                        return;
                    }

                    const scrollOffset = element.offset().top - element.parent().offset().top;
                    element.parent().scrollTop(scrollOffset);
                    flashHighlight(element, 5000);
                });
            } catch (e) {
                console.error(e);
            }
        }

        if (type === 'group_create') {
            // Find the page at which the character is located
            const charData = getEntitiesList({ doFilter: true });
            const charIndex = charData.findIndex((x) => String(x?.item?.id) === String(charId));

            if (charIndex === -1) {
                console.log(`Could not find group ${charId} in the list`);
                return;
            }

            const perPage = Number(localStorage.getItem('Characters_PerPage')) || per_page_default;
            const page = Math.floor(charIndex / perPage) + 1;
            $('#rm_print_characters_pagination').pagination('go', page);
            const selector = `#rm_print_characters_block [grid="${charId}"]`;
            try {
                waitUntilCondition(() => document.querySelector(selector) !== null).then(() => {
                    const element = $(selector);
                    const scrollOffset = element.offset().top - element.parent().offset().top;
                    element.parent().scrollTop(scrollOffset);
                    flashHighlight(element, 5000);
                });
            } catch (e) {
                console.error(e);
            }
        }
    }, 250);

    if (previousCharId) {
        const newId = characters.findIndex((x) => x.avatar == previousCharId);
        if (newId >= 0) {
            this_chid = newId;
        }
    }
}

export function select_selected_character(chid) {
    //character select
    //console.log('select_selected_character() -- starting with input of -- ' + chid + ' (name:' + characters[chid].name + ')');
    select_rm_create();
    menu_type = 'character_edit';
    $('#delete_button').css('display', 'flex');
    $('#export_button').css('display', 'flex');
    var display_name = characters[chid].name;

    //create text poles
    $('#rm_button_back').css('display', 'none');
    //$("#character_import_button").css("display", "none");
    $('#create_button').attr('value', 'Save');              // what is the use case for this?
    $('#dupe_button').show();
    $('#create_button_label').css('display', 'none');

    // Hide the chat scenario button if we're peeking the group member defs
    $('#set_chat_scenario').toggle(!selected_group);

    // Don't update the navbar name if we're peeking the group member defs
    if (!selected_group) {
        $('#rm_button_selected_ch').children('h2').text(display_name);
    }

    $('#add_avatar_button').val('');

    $('#character_popup_text_h3').text(characters[chid].name);
    $('#character_name_pole').val(characters[chid].name);
    $('#description_textarea').val(characters[chid].description);
    $('#character_world').val(characters[chid].data?.extensions?.world || '');
    $('#creator_notes_textarea').val(characters[chid].data?.creator_notes || characters[chid].creatorcomment);
    $('#creator_notes_spoiler').html(DOMPurify.sanitize(converter.makeHtml(substituteParams(characters[chid].data?.creator_notes) || characters[chid].creatorcomment), { MESSAGE_SANITIZE: true }));
    $('#character_version_textarea').val(characters[chid].data?.character_version || '');
    $('#system_prompt_textarea').val(characters[chid].data?.system_prompt || '');
    $('#post_history_instructions_textarea').val(characters[chid].data?.post_history_instructions || '');
    $('#tags_textarea').val(Array.isArray(characters[chid].data?.tags) ? characters[chid].data.tags.join(', ') : '');
    $('#creator_textarea').val(characters[chid].data?.creator);
    $('#character_version_textarea').val(characters[chid].data?.character_version || '');
    $('#personality_textarea').val(characters[chid].personality);
    $('#firstmessage_textarea').val(characters[chid].first_mes);
    $('#scenario_pole').val(characters[chid].scenario);
    $('#depth_prompt_prompt').val(characters[chid].data?.extensions?.depth_prompt?.prompt ?? '');
    $('#depth_prompt_depth').val(characters[chid].data?.extensions?.depth_prompt?.depth ?? depth_prompt_depth_default);
    $('#depth_prompt_role').val(characters[chid].data?.extensions?.depth_prompt?.role ?? depth_prompt_role_default);
    $('#talkativeness_slider').val(characters[chid].talkativeness || talkativeness_default);
    $('#mes_example_textarea').val(characters[chid].mes_example);
    $('#selected_chat_pole').val(characters[chid].chat);
    $('#create_date_pole').val(characters[chid].create_date);
    $('#avatar_url_pole').val(characters[chid].avatar);
    $('#chat_import_avatar_url').val(characters[chid].avatar);
    $('#chat_import_character_name').val(characters[chid].name);
    $('#character_json_data').val(characters[chid].json_data);
    let this_avatar = default_avatar;
    if (characters[chid].avatar != 'none') {
        this_avatar = getThumbnailUrl('avatar', characters[chid].avatar);
    }

    updateFavButtonState(characters[chid].fav || characters[chid].fav == 'true');

    $('#avatar_load_preview').attr('src', this_avatar);
    $('#name_div').removeClass('displayBlock');
    $('#name_div').addClass('displayNone');
    $('#renameCharButton').css('display', '');
    $('.open_alternate_greetings').data('chid', chid);
    $('#set_character_world').data('chid', chid);
    setWorldInfoButtonClass(chid);
    checkEmbeddedWorld(chid);

    $('#form_create').attr('actiontype', 'editcharacter');
    $('.form_create_bottom_buttons_block .chat_lorebook_button').show();

    const externalMediaState = isExternalMediaAllowed();
    $('#character_open_media_overrides').toggle(!selected_group);
    $('#character_media_allowed_icon').toggle(externalMediaState);
    $('#character_media_forbidden_icon').toggle(!externalMediaState);

    saveSettingsDebounced();
}

function select_rm_create() {
    menu_type = 'create';

    //console.log('select_rm_Create() -- selected button: '+selected_button);
    if (selected_button == 'create') {
        if (create_save.avatar != '') {
            $('#add_avatar_button').get(0).files = create_save.avatar;
            read_avatar_load($('#add_avatar_button').get(0));
        }
    }

    selectRightMenuWithAnimation('rm_ch_create_block');

    $('#set_chat_scenario').hide();
    $('#delete_button_div').css('display', 'none');
    $('#delete_button').css('display', 'none');
    $('#export_button').css('display', 'none');
    $('#create_button_label').css('display', '');
    $('#create_button').attr('value', 'Create');
    $('#dupe_button').hide();

    //create text poles
    $('#rm_button_back').css('display', '');
    $('#character_import_button').css('display', '');
    $('#character_popup_text_h3').text('Create character');
    $('#character_name_pole').val(create_save.name);
    $('#description_textarea').val(create_save.description);
    $('#character_world').val(create_save.world);
    $('#creator_notes_textarea').val(create_save.creator_notes);
    $('#creator_notes_spoiler').html(DOMPurify.sanitize(converter.makeHtml(create_save.creator_notes), { MESSAGE_SANITIZE: true }));
    $('#post_history_instructions_textarea').val(create_save.post_history_instructions);
    $('#system_prompt_textarea').val(create_save.system_prompt);
    $('#tags_textarea').val(create_save.tags);
    $('#creator_textarea').val(create_save.creator);
    $('#character_version_textarea').val(create_save.character_version);
    $('#personality_textarea').val(create_save.personality);
    $('#firstmessage_textarea').val(create_save.first_message);
    $('#talkativeness_slider').val(create_save.talkativeness);
    $('#scenario_pole').val(create_save.scenario);
    $('#depth_prompt_prompt').val(create_save.depth_prompt_prompt);
    $('#depth_prompt_depth').val(create_save.depth_prompt_depth);
    $('#depth_prompt_role').val(create_save.depth_prompt_role);
    $('#mes_example_textarea').val(create_save.mes_example);
    $('#character_json_data').val('');
    $('#avatar_div').css('display', 'flex');
    $('#avatar_load_preview').attr('src', default_avatar);
    $('#renameCharButton').css('display', 'none');
    $('#name_div').removeClass('displayNone');
    $('#name_div').addClass('displayBlock');
    $('.open_alternate_greetings').data('chid', undefined);
    $('#set_character_world').data('chid', undefined);
    setWorldInfoButtonClass(undefined, !!create_save.world);
    updateFavButtonState(false);
    checkEmbeddedWorld();

    $('#form_create').attr('actiontype', 'createcharacter');
    $('.form_create_bottom_buttons_block .chat_lorebook_button').hide();
    $('#character_open_media_overrides').hide();
}

function select_rm_characters() {
    const doFullRefresh = menu_type === 'characters';
    menu_type = 'characters';
    selectRightMenuWithAnimation('rm_characters_block');
    printCharacters(doFullRefresh);
}

/**
 * Sets a prompt injection to insert custom text into any outgoing prompt. For use in UI extensions.
 * @param {string} key Prompt injection id.
 * @param {string} value Prompt injection value.
 * @param {number} position Insertion position. 0 is after story string, 1 is in-chat with custom depth.
 * @param {number} depth Insertion depth. 0 represets the last message in context. Expected values up to MAX_INJECTION_DEPTH.
 * @param {number} role Extension prompt role. Defaults to SYSTEM.
 * @param {boolean} scan Should the prompt be included in the world info scan.
 */
export function setExtensionPrompt(key, value, position, depth, scan = false, role = extension_prompt_roles.SYSTEM) {
    extension_prompts[key] = {
        value: String(value),
        position: Number(position),
        depth: Number(depth),
        scan: !!scan,
        role: Number(role ?? extension_prompt_roles.SYSTEM),
    };
}

/**
 * Gets a enum value of the extension prompt role by its name.
 * @param {string} roleName The name of the extension prompt role.
 * @returns {number} The role id of the extension prompt.
 */
export function getExtensionPromptRoleByName(roleName) {
    // If the role is already a valid number, return it
    if (typeof roleName === 'number' && Object.values(extension_prompt_roles).includes(roleName)) {
        return roleName;
    }

    switch (roleName) {
        case 'system':
            return extension_prompt_roles.SYSTEM;
        case 'user':
            return extension_prompt_roles.USER;
        case 'assistant':
            return extension_prompt_roles.ASSISTANT;
    }

    // Skill issue?
    return extension_prompt_roles.SYSTEM;
}

/**
 * Removes all char A/N prompt injections from the chat.
 * To clean up when switching from groups to solo and vice versa.
 */
export function removeDepthPrompts() {
    for (const key of Object.keys(extension_prompts)) {
        if (key.startsWith('DEPTH_PROMPT')) {
            delete extension_prompts[key];
        }
    }
}

/**
 * Adds or updates the metadata for the currently active chat.
 * @param {Object} newValues An object with collection of new values to be added into the metadata.
 * @param {boolean} reset Should a metadata be reset by this call.
 */
export function updateChatMetadata(newValues, reset) {
    chat_metadata = reset ? { ...newValues } : { ...chat_metadata, ...newValues };
}

function updateFavButtonState(state) {
    fav_ch_checked = state;
    $('#fav_checkbox').val(fav_ch_checked);
    $('#favorite_button').toggleClass('fav_on', fav_ch_checked);
    $('#favorite_button').toggleClass('fav_off', !fav_ch_checked);
}

export function setScenarioOverride() {
    if (!selected_group && !this_chid) {
        console.warn('setScenarioOverride() -- no selected group or character');
        return;
    }

    const template = $('#scenario_override_template .scenario_override').clone();
    const metadataValue = chat_metadata['scenario'] || '';
    const isGroup = !!selected_group;
    template.find('[data-group="true"]').toggle(isGroup);
    template.find('[data-character="true"]').toggle(!isGroup);
    template.find('.chat_scenario').val(metadataValue).on('input', onScenarioOverrideInput);
    template.find('.remove_scenario_override').on('click', onScenarioOverrideRemoveClick);
    callPopup(template, 'text');
}

function onScenarioOverrideInput() {
    const value = String($(this).val());
    chat_metadata['scenario'] = value;
    saveMetadataDebounced();
}

function onScenarioOverrideRemoveClick() {
    $(this).closest('.scenario_override').find('.chat_scenario').val('').trigger('input');
}

/**
 * Displays a blocking popup with a given text and type.
 * @param {JQuery<HTMLElement>|string|Element} text - Text to display in the popup.
 * @param {string} type
 * @param {string} inputValue - Value to set the input to.
 * @param {PopupOptions} options - Options for the popup.
 * @typedef {{okButton?: string, rows?: number, wide?: boolean, large?: boolean, allowHorizontalScrolling?: boolean, allowVerticalScrolling?: boolean, cropAspect?: number }} PopupOptions - Options for the popup.
 * @returns
 */
export function callPopup(text, type, inputValue = '', { okButton, rows, wide, large, allowHorizontalScrolling, allowVerticalScrolling, cropAspect } = {}) {
    function getOkButtonText() {
        if (['avatarToCrop'].includes(popup_type)) {
            return okButton ?? 'Accept';
        } else if (['text', 'alternate_greeting', 'char_not_selected'].includes(popup_type)) {
            $dialoguePopupCancel.css('display', 'none');
            return okButton ?? 'Ok';
        } else if (['delete_extension'].includes(popup_type)) {
            return okButton ?? 'Ok';
        } else if (['new_chat', 'confirm'].includes(popup_type)) {
            return okButton ?? 'Yes';
        } else if (['input'].includes(popup_type)) {
            return okButton ?? 'Save';
        }
        return okButton ?? 'Delete';
    }

    dialogueCloseStop = true;
    if (type) {
        popup_type = type;
    }

    const $dialoguePopup = $('#dialogue_popup');
    const $dialoguePopupCancel = $('#dialogue_popup_cancel');
    const $dialoguePopupOk = $('#dialogue_popup_ok');
    const $dialoguePopupInput = $('#dialogue_popup_input');
    const $dialoguePopupText = $('#dialogue_popup_text');
    const $shadowPopup = $('#shadow_popup');

    $dialoguePopup.toggleClass('wide_dialogue_popup', !!wide)
        .toggleClass('large_dialogue_popup', !!large)
        .toggleClass('horizontal_scrolling_dialogue_popup', !!allowHorizontalScrolling)
        .toggleClass('vertical_scrolling_dialogue_popup', !!allowVerticalScrolling);

    $dialoguePopupCancel.css('display', 'inline-block');
    $dialoguePopupOk.text(getOkButtonText());
    $dialoguePopupInput.toggle(popup_type === 'input').val(inputValue).attr('rows', rows ?? 1);
    $dialoguePopupText.empty().append(text);
    $shadowPopup.css('display', 'block');

    if (popup_type == 'input') {
        $dialoguePopupInput.trigger('focus');
    }

    if (popup_type == 'avatarToCrop') {
        // unset existing data
        crop_data = undefined;

        $('#avatarToCrop').cropper({
            aspectRatio: cropAspect ?? 2 / 3,
            autoCropArea: 1,
            viewMode: 2,
            rotatable: false,
            crop: function (event) {
                crop_data = event.detail;
                crop_data.want_resize = !power_user.never_resize_avatars;
            },
        });
    }

    $shadowPopup.transition({
        opacity: 1,
        duration: animation_duration,
        easing: animation_easing,
    });

    return new Promise((resolve) => {
        dialogueResolve = resolve;
    });
}

export function showSwipeButtons() {
    if (chat.length === 0) {
        return;
    }

    if (
        chat[chat.length - 1].is_system ||
        !swipes ||
        Number($('.mes:last').attr('mesid')) < 0 ||
        chat[chat.length - 1].is_user ||
        chat[chat.length - 1].extra?.image ||
        (selected_group && is_group_generating)
    ) { return; }

    // swipe_id should be set if alternate greetings are added
    if (chat.length == 1 && chat[0].swipe_id === undefined) {
        return;
    }

    //had to add this to make the swipe counter work
    //(copied from the onclick functions for swipe buttons..
    //don't know why the array isn't set for non-swipe messsages in Generate or addOneMessage..)

    if (chat[chat.length - 1]['swipe_id'] === undefined) {              // if there is no swipe-message in the last spot of the chat array
        chat[chat.length - 1]['swipe_id'] = 0;                        // set it to id 0
        chat[chat.length - 1]['swipes'] = [];                         // empty the array
        chat[chat.length - 1]['swipes'][0] = chat[chat.length - 1]['mes'];  //assign swipe array with last message from chat
    }

    const currentMessage = $('#chat').children().filter(`[mesid="${chat.length - 1}"]`);
    const swipeId = chat[chat.length - 1].swipe_id;
    var swipesCounterHTML = (`${(swipeId + 1)}/${(chat[chat.length - 1].swipes.length)}`);

    if (swipeId !== undefined && (chat[chat.length - 1].swipes.length > 1 || swipeId > 0)) {
        currentMessage.children('.swipe_left').css('display', 'flex');
    }
    //only show right when generate is off, or when next right swipe would not make a generate happen
    if (is_send_press === false || chat[chat.length - 1].swipes.length >= swipeId) {
        currentMessage.children('.swipe_right').css('display', 'flex');
        currentMessage.children('.swipe_right').css('opacity', '0.3');
    }
    //console.log((chat[chat.length - 1]));
    if ((chat[chat.length - 1].swipes.length - swipeId) === 1) {
        //console.log('highlighting R swipe');
        currentMessage.children('.swipe_right').css('opacity', '0.7');
    }
    //console.log(swipesCounterHTML);

    $('.swipes-counter').html(swipesCounterHTML);

    //console.log(swipeId);
    //console.log(chat[chat.length - 1].swipes.length);
}

export function hideSwipeButtons() {
    //console.log('hideswipebuttons entered');
    $('#chat').find('.swipe_right').css('display', 'none');
    $('#chat').find('.swipe_left').css('display', 'none');
}

export async function saveMetadata() {
    if (selected_group) {
        await editGroup(selected_group, true, false);
    }
    else {
        await saveChatConditional();
    }
}

export async function saveChatConditional() {
    try {
        await waitUntilCondition(() => !isChatSaving, durationSaveEdit, 100);
    } catch {
        console.warn('Timeout waiting for chat to save');
        return;
    }

    try {
        isChatSaving = true;

        if (selected_group) {
            await saveGroupChat(selected_group, true);
        }
        else {
            await saveChat();
        }

        // Save token and prompts cache to IndexedDB storage
        saveTokenCache();
        saveItemizedPrompts(getCurrentChatId());
    } catch (error) {
        console.error('Error saving chat', error);
    } finally {
        isChatSaving = false;
    }
}

async function importCharacterChat(formData) {
    await jQuery.ajax({
        type: 'POST',
        url: '/api/chats/import',
        data: formData,
        beforeSend: function () {
        },
        cache: false,
        contentType: false,
        processData: false,
        success: async function (data) {
            if (data.res) {
                await displayPastChats();
            }
        },
        error: function () {
            $('#create_button').removeAttr('disabled');
        },
    });
}

function updateViewMessageIds(startFromZero = false) {
    const minId = startFromZero ? 0 : getFirstDisplayedMessageId();

    $('#chat').find('.mes').each(function (index, element) {
        $(element).attr('mesid', minId + index);
        $(element).find('.mesIDDisplay').text(`#${minId + index}`);
    });

    $('#chat .mes').removeClass('last_mes');
    $('#chat .mes').last().addClass('last_mes');

    updateEditArrowClasses();
}

export function getFirstDisplayedMessageId() {
    const allIds = Array.from(document.querySelectorAll('#chat .mes')).map(el => Number(el.getAttribute('mesid'))).filter(x => !isNaN(x));
    const minId = Math.min(...allIds);
    return minId;
}

function updateEditArrowClasses() {
    $('#chat .mes .mes_edit_up').removeClass('disabled');
    $('#chat .mes .mes_edit_down').removeClass('disabled');

    if (this_edit_mes_id !== undefined) {
        const down = $(`#chat .mes[mesid="${this_edit_mes_id}"] .mes_edit_down`);
        const up = $(`#chat .mes[mesid="${this_edit_mes_id}"] .mes_edit_up`);
        const lastId = Number($('#chat .mes').last().attr('mesid'));
        const firstId = Number($('#chat .mes').first().attr('mesid'));

        if (lastId == Number(this_edit_mes_id)) {
            down.addClass('disabled');
        }

        if (firstId == Number(this_edit_mes_id)) {
            up.addClass('disabled');
        }
    }
}

function closeMessageEditor() {
    if (this_edit_mes_id) {
        $(`#chat .mes[mesid="${this_edit_mes_id}"] .mes_edit_cancel`).click();
    }
}

export function setGenerationProgress(progress) {
    if (!progress) {
        $('#send_textarea').css({ 'background': '', 'transition': '' });
    }
    else {
        $('#send_textarea').css({
            'background': `linear-gradient(90deg, #008000d6 ${progress}%, transparent ${progress}%)`,
            'transition': '0.25s ease-in-out',
        });
    }
}

function isHordeGenerationNotAllowed() {
    if (main_api == 'koboldhorde' && preset_settings == 'gui') {
        toastr.error('GUI Settings preset is not supported for Horde. Please select another preset.');
        return true;
    }

    return false;
}

export function cancelTtsPlay() {
    if ('speechSynthesis' in window) {
        speechSynthesis.cancel();
    }
}

function updateAlternateGreetingsHintVisibility(root) {
    const numberOfGreetings = root.find('.alternate_greetings_list .alternate_greeting').length;
    $(root).find('.alternate_grettings_hint').toggle(numberOfGreetings == 0);
}

function openCharacterWorldPopup() {
    const chid = $('#set_character_world').data('chid');

    if (menu_type != 'create' && chid == undefined) {
        toastr.error('Does not have an Id for this character in world select menu.');
        return;
    }

    async function onSelectCharacterWorld() {
        const value = $('.character_world_info_selector').find('option:selected').val();
        const worldIndex = value !== '' ? Number(value) : NaN;
        const name = !isNaN(worldIndex) ? world_names[worldIndex] : '';

        const previousValue = $('#character_world').val();
        $('#character_world').val(name);

        console.debug('Character world selected:', name);

        if (menu_type == 'create') {
            create_save.world = name;
        } else {
            if (previousValue && !name) {
                try {
                    // Dirty hack to remove embedded lorebook from character JSON data.
                    const data = JSON.parse(String($('#character_json_data').val()));

                    if (data?.data?.character_book) {
                        data.data.character_book = undefined;
                    }

                    $('#character_json_data').val(JSON.stringify(data));
                    toastr.info('Embedded lorebook will be removed from this character.');
                } catch {
                    console.error('Failed to parse character JSON data.');
                }
            }

            await createOrEditCharacter();
        }

        setWorldInfoButtonClass(undefined, !!value);
    }

    function onExtraWorldInfoChanged() {
        const selectedWorlds = $('.character_extra_world_info_selector').val();
        let charLore = world_info.charLore ?? [];

        // TODO: Maybe make this utility function not use the window context?
        const fileName = getCharaFilename(chid);
        const tempExtraBooks = selectedWorlds.map((index) => world_names[index]).filter((e) => e !== undefined);

        const existingCharIndex = charLore.findIndex((e) => e.name === fileName);
        if (existingCharIndex === -1) {
            const newCharLoreEntry = {
                name: fileName,
                extraBooks: tempExtraBooks,
            };

            charLore.push(newCharLoreEntry);
        } else if (tempExtraBooks.length === 0) {
            charLore.splice(existingCharIndex, 1);
        } else {
            charLore[existingCharIndex].extraBooks = tempExtraBooks;
        }

        Object.assign(world_info, { charLore: charLore });
        saveSettingsDebounced();
    }

    const template = $('#character_world_template .character_world').clone();
    const select = template.find('.character_world_info_selector');
    const extraSelect = template.find('.character_extra_world_info_selector');
    const name = (menu_type == 'create' ? create_save.name : characters[chid]?.data?.name) || 'Nameless';
    const worldId = (menu_type == 'create' ? create_save.world : characters[chid]?.data?.extensions?.world) || '';
    template.find('.character_name').text(name);

    // Not needed on mobile
    if (!isMobile()) {
        $(extraSelect).select2({
            width: '100%',
            placeholder: 'No auxillary Lorebooks set. Click here to select.',
            allowClear: true,
            closeOnSelect: false,
        });
    }

    // Apped to base dropdown
    world_names.forEach((item, i) => {
        const option = document.createElement('option');
        option.value = i;
        option.innerText = item;
        option.selected = item === worldId;
        select.append(option);
    });

    // Append to extras dropdown
    if (world_names.length > 0) {
        extraSelect.empty();
    }
    world_names.forEach((item, i) => {
        const option = document.createElement('option');
        option.value = i;
        option.innerText = item;

        const existingCharLore = world_info.charLore?.find((e) => e.name === getCharaFilename());
        if (existingCharLore) {
            option.selected = existingCharLore.extraBooks.includes(item);
        } else {
            option.selected = false;
        }
        extraSelect.append(option);
    });

    select.on('change', onSelectCharacterWorld);
    extraSelect.on('mousedown change', async function (e) {
        // If there's no world names, don't do anything
        if (world_names.length === 0) {
            e.preventDefault();
            return;
        }

        onExtraWorldInfoChanged();
    });

    callPopup(template, 'text');
}

function openAlternateGreetings() {
    const chid = $('.open_alternate_greetings').data('chid');

    if (menu_type != 'create' && chid === undefined) {
        toastr.error('Does not have an Id for this character in editor menu.');
        return;
    } else {
        // If the character does not have alternate greetings, create an empty array
        if (chid && Array.isArray(characters[chid].data.alternate_greetings) == false) {
            characters[chid].data.alternate_greetings = [];
        }
    }

    const template = $('#alternate_greetings_template .alternate_grettings').clone();
    const getArray = () => menu_type == 'create' ? create_save.alternate_greetings : characters[chid].data.alternate_greetings;

    for (let index = 0; index < getArray().length; index++) {
        addAlternateGreeting(template, getArray()[index], index, getArray);
    }

    template.find('.add_alternate_greeting').on('click', function () {
        const array = getArray();
        const index = array.length;
        array.push('');
        addAlternateGreeting(template, '', index, getArray);
        updateAlternateGreetingsHintVisibility(template);
    });

    updateAlternateGreetingsHintVisibility(template);
    callPopup(template, 'alternate_greeting', '', { wide: true, large: true });
}

function addAlternateGreeting(template, greeting, index, getArray) {
    const greetingBlock = $('#alternate_greeting_form_template .alternate_greeting').clone();
    greetingBlock.find('.alternate_greeting_text').on('input', async function () {
        const value = $(this).val();
        const array = getArray();
        array[index] = value;
    }).val(greeting);
    greetingBlock.find('.greeting_index').text(index + 1);
    greetingBlock.find('.delete_alternate_greeting').on('click', async function () {
        if (confirm('Are you sure you want to delete this alternate greeting?')) {
            const array = getArray();
            array.splice(index, 1);
            // We need to reopen the popup to update the index numbers
            openAlternateGreetings();
        }
    });
    template.find('.alternate_greetings_list').append(greetingBlock);
}

async function createOrEditCharacter(e) {
    $('#rm_info_avatar').html('');
    const formData = new FormData($('#form_create').get(0));
    formData.set('fav', String(fav_ch_checked));

    const rawFile = formData.get('avatar');
    if (rawFile instanceof File) {
        const convertedFile = await ensureImageFormatSupported(rawFile);
        formData.set('avatar', convertedFile);
    }

    if ($('#form_create').attr('actiontype') == 'createcharacter') {
        if (String($('#character_name_pole').val()).length > 0) {
            if (is_group_generating || is_send_press) {
                toastr.error('Cannot create characters while generating. Stop the request and try again.', 'Creation aborted');
                throw new Error('Cannot import character while generating');
            }

            //if the character name text area isn't empty (only posible when creating a new character)
            let url = '/api/characters/create';

            if (crop_data != undefined) {
                url += `?crop=${encodeURIComponent(JSON.stringify(crop_data))}`;
            }

            formData.delete('alternate_greetings');
            for (const value of create_save.alternate_greetings) {
                formData.append('alternate_greetings', value);
            }

            formData.append('extensions', JSON.stringify(create_save.extensions));

            await jQuery.ajax({
                type: 'POST',
                url: url,
                data: formData,
                beforeSend: function () {
                    $('#create_button').attr('disabled', String(true));
                    $('#create_button').attr('value', '⏳');
                },
                cache: false,
                contentType: false,
                processData: false,
                success: async function (html) {
                    $('#character_cross').trigger('click'); //closes the advanced character editing popup
                    const fields = [
                        { id: '#character_name_pole', callback: value => create_save.name = value },
                        { id: '#description_textarea', callback: value => create_save.description = value },
                        { id: '#creator_notes_textarea', callback: value => create_save.creator_notes = value },
                        { id: '#character_version_textarea', callback: value => create_save.character_version = value },
                        { id: '#post_history_instructions_textarea', callback: value => create_save.post_history_instructions = value },
                        { id: '#system_prompt_textarea', callback: value => create_save.system_prompt = value },
                        { id: '#tags_textarea', callback: value => create_save.tags = value },
                        { id: '#creator_textarea', callback: value => create_save.creator = value },
                        { id: '#personality_textarea', callback: value => create_save.personality = value },
                        { id: '#firstmessage_textarea', callback: value => create_save.first_message = value },
                        { id: '#talkativeness_slider', callback: value => create_save.talkativeness = value, defaultValue: talkativeness_default },
                        { id: '#scenario_pole', callback: value => create_save.scenario = value },
                        { id: '#depth_prompt_prompt', callback: value => create_save.depth_prompt_prompt = value },
                        { id: '#depth_prompt_depth', callback: value => create_save.depth_prompt_depth = value, defaultValue: depth_prompt_depth_default },
                        { id: '#depth_prompt_role', callback: value => create_save.depth_prompt_role = value, defaultValue: depth_prompt_role_default },
                        { id: '#mes_example_textarea', callback: value => create_save.mes_example = value },
                        { id: '#character_json_data', callback: () => { } },
                        { id: '#alternate_greetings_template', callback: value => create_save.alternate_greetings = value, defaultValue: [] },
                        { id: '#character_world', callback: value => create_save.world = value },
                        { id: '#_character_extensions_fake', callback: value => create_save.extensions = {} },
                    ];

                    fields.forEach(field => {
                        const fieldValue = field.defaultValue !== undefined ? field.defaultValue : '';
                        $(field.id).val(fieldValue);
                        field.callback && field.callback(fieldValue);
                    });

                    $('#character_popup_text_h3').text('Create character');

                    create_save.avatar = '';

                    $('#create_button').removeAttr('disabled');
                    $('#add_avatar_button').replaceWith(
                        $('#add_avatar_button').val('').clone(true),
                    );

                    $('#create_button').attr('value', '✅');
                    let oldSelectedChar = null;
                    if (this_chid !== undefined) {
                        oldSelectedChar = characters[this_chid].avatar;
                    }

                    console.log(`new avatar id: ${html}`);
                    createTagMapFromList('#tagList', html);
                    await getCharacters();

                    select_rm_info('char_create', html, oldSelectedChar);

                    crop_data = undefined;
                },
                error: function (jqXHR, exception) {
                    $('#create_button').removeAttr('disabled');
                },
            });
        } else {
            toastr.error('Name is required');
        }
    } else {
        let url = '/api/characters/edit';

        if (crop_data != undefined) {
            url += `?crop=${encodeURIComponent(JSON.stringify(crop_data))}`;
        }

        formData.delete('alternate_greetings');
        const chid = $('.open_alternate_greetings').data('chid');
        if (chid && Array.isArray(characters[chid]?.data?.alternate_greetings)) {
            for (const value of characters[chid].data.alternate_greetings) {
                formData.append('alternate_greetings', value);
            }
        }

        await jQuery.ajax({
            type: 'POST',
            url: url,
            data: formData,
            beforeSend: function () {
                $('#create_button').attr('disabled', String(true));
                $('#create_button').attr('value', 'Save');
            },
            cache: false,
            contentType: false,
            processData: false,
            success: async function (html) {
                $('#create_button').removeAttr('disabled');

                await getOneCharacter(formData.get('avatar_url'));
                favsToHotswap(); // Update fav state

                $('#add_avatar_button').replaceWith(
                    $('#add_avatar_button').val('').clone(true),
                );
                $('#create_button').attr('value', 'Save');
                crop_data = undefined;
                eventSource.emit(event_types.CHARACTER_EDITED, { detail: { id: this_chid, character: characters[this_chid] } });

                // Recreate the chat if it hasn't been used at least once (i.e. with continue).
                const message = getFirstMessage();
                const shouldRegenerateMessage =
                    message.mes &&
                    !selected_group &&
                    !chat_metadata['tainted'] &&
                    (chat.length === 0 || (chat.length === 1 && !chat[0].is_user && !chat[0].is_system));

                if (shouldRegenerateMessage) {
                    chat.splice(0, chat.length, message);
                    const messageId = (chat.length - 1);
                    await eventSource.emit(event_types.MESSAGE_RECEIVED, messageId);
                    await clearChat();
                    await printMessages();
                    await eventSource.emit(event_types.CHARACTER_MESSAGE_RENDERED, messageId);
                    await saveChatConditional();
                }
            },
            error: function (jqXHR, exception) {
                $('#create_button').removeAttr('disabled');
                console.log('Error! Either a file with the same name already existed, or the image file provided was in an invalid format. Double check that the image is not a webp.');
                toastr.error('Something went wrong while saving the character, or the image file provided was in an invalid format. Double check that the image is not a webp.');
            },
        });
    }
}

window['SillyTavern'].getContext = function () {
    return {
        chat: chat,
        characters: characters,
        groups: groups,
        name1: name1,
        name2: name2,
        characterId: this_chid,
        groupId: selected_group,
        chatId: selected_group
            ? groups.find(x => x.id == selected_group)?.chat_id
            : (this_chid && characters[this_chid] && characters[this_chid].chat),
        getCurrentChatId: getCurrentChatId,
        getRequestHeaders: getRequestHeaders,
        reloadCurrentChat: reloadCurrentChat,
        renameChat: renameChat,
        saveSettingsDebounced: saveSettingsDebounced,
        onlineStatus: online_status,
        maxContext: Number(max_context),
        chatMetadata: chat_metadata,
        streamingProcessor,
        eventSource: eventSource,
        eventTypes: event_types,
        addOneMessage: addOneMessage,
        generate: Generate,
        getTokenCount: getTokenCount,
        extensionPrompts: extension_prompts,
        setExtensionPrompt: setExtensionPrompt,
        updateChatMetadata: updateChatMetadata,
        saveChat: saveChatConditional,
        saveMetadata: saveMetadata,
        sendSystemMessage: sendSystemMessage,
        activateSendButtons,
        deactivateSendButtons,
        saveReply,
        registerSlashCommand: registerSlashCommand,
        executeSlashCommands: executeSlashCommands,
        timestampToMoment: timestampToMoment,
        /**
         * @deprecated Handlebars for extensions are no longer supported.
         */
        registerHelper: () => { },
        registedDebugFunction: registerDebugFunction,
        /**
         * @deprecated Use renderExtensionTemplateAsync instead.
         */
        renderExtensionTemplate: renderExtensionTemplate,
        renderExtensionTemplateAsync: renderExtensionTemplateAsync,
        registerDataBankScraper: ScraperManager.registerDataBankScraper,
        callPopup: callPopup,
        callGenericPopup: callGenericPopup,
        mainApi: main_api,
        extensionSettings: extension_settings,
        ModuleWorkerWrapper: ModuleWorkerWrapper,
        getTokenizerModel: getTokenizerModel,
        generateQuietPrompt: generateQuietPrompt,
        writeExtensionField: writeExtensionField,
        getThumbnailUrl: getThumbnailUrl,
        selectCharacterById: selectCharacterById,
        messageFormatting: messageFormatting,
        shouldSendOnEnter: shouldSendOnEnter,
        isMobile: isMobile,
        tags: tags,
        tagMap: tag_map,
        menuType: menu_type,
        createCharacterData: create_save,
        /**
         * @deprecated Legacy snake-case naming, compatibility with old extensions
         */
        event_types: event_types,
    };
};

function swipe_left() {      // when we swipe left..but no generation.
    if (chat.length - 1 === Number(this_edit_mes_id)) {
        closeMessageEditor();
    }

    if (isStreamingEnabled() && streamingProcessor) {
        streamingProcessor.onStopStreaming();
    }

    const swipe_duration = 120;
    const swipe_range = '700px';
    chat[chat.length - 1]['swipe_id']--;

    if (chat[chat.length - 1]['swipe_id'] < 0) {
        chat[chat.length - 1]['swipe_id'] = chat[chat.length - 1]['swipes'].length - 1;
    }

    if (chat[chat.length - 1]['swipe_id'] >= 0) {
        /*$(this).parent().children('swipe_right').css('display', 'flex');
        if (chat[chat.length - 1]['swipe_id'] === 0) {
            $(this).css('display', 'none');
        }*/ // Just in case
        if (!Array.isArray(chat[chat.length - 1]['swipe_info'])) {
            chat[chat.length - 1]['swipe_info'] = [];
        }
        let this_mes_div = $(this).parent();
        let this_mes_block = $(this).parent().children('.mes_block').children('.mes_text');
        const this_mes_div_height = this_mes_div[0].scrollHeight;
        this_mes_div.css('height', this_mes_div_height);
        const this_mes_block_height = this_mes_block[0].scrollHeight;
        chat[chat.length - 1]['mes'] = chat[chat.length - 1]['swipes'][chat[chat.length - 1]['swipe_id']];
        chat[chat.length - 1]['send_date'] = chat[chat.length - 1].swipe_info[chat[chat.length - 1]['swipe_id']]?.send_date || chat[chat.length - 1].send_date; //load the last mes box with the latest generation
        chat[chat.length - 1]['extra'] = JSON.parse(JSON.stringify(chat[chat.length - 1].swipe_info[chat[chat.length - 1]['swipe_id']]?.extra || chat[chat.length - 1].extra));

        if (chat[chat.length - 1].extra) {
            // if message has memory attached - remove it to allow regen
            if (chat[chat.length - 1].extra.memory) {
                delete chat[chat.length - 1].extra.memory;
            }
            // ditto for display text
            if (chat[chat.length - 1].extra.display_text) {
                delete chat[chat.length - 1].extra.display_text;
            }
        }
        $(this).parent().children('.mes_block').transition({
            x: swipe_range,
            duration: swipe_duration,
            easing: animation_easing,
            queue: false,
            complete: async function () {
                const is_animation_scroll = ($('#chat').scrollTop() >= ($('#chat').prop('scrollHeight') - $('#chat').outerHeight()) - 10);
                //console.log('on left swipe click calling addOneMessage');
                addOneMessage(chat[chat.length - 1], { type: 'swipe' });

                if (power_user.message_token_count_enabled) {
                    if (!chat[chat.length - 1].extra) {
                        chat[chat.length - 1].extra = {};
                    }

                    const swipeMessage = $('#chat').find(`[mesid="${chat.length - 1}"]`);
                    const tokenCount = await getTokenCountAsync(chat[chat.length - 1].mes, 0);
                    chat[chat.length - 1]['extra']['token_count'] = tokenCount;
                    swipeMessage.find('.tokenCounterDisplay').text(`${tokenCount}t`);
                }

                let new_height = this_mes_div_height - (this_mes_block_height - this_mes_block[0].scrollHeight);
                if (new_height < 103) new_height = 103;
                this_mes_div.animate({ height: new_height + 'px' }, {
                    duration: 0, //used to be 100
                    queue: false,
                    progress: function () {
                        // Scroll the chat down as the message expands

                        if (is_animation_scroll) $('#chat').scrollTop($('#chat')[0].scrollHeight);
                    },
                    complete: function () {
                        this_mes_div.css('height', 'auto');
                        // Scroll the chat down to the bottom once the animation is complete
                        if (is_animation_scroll) $('#chat').scrollTop($('#chat')[0].scrollHeight);
                    },
                });
                $(this).parent().children('.mes_block').transition({
                    x: '-' + swipe_range,
                    duration: 0,
                    easing: animation_easing,
                    queue: false,
                    complete: function () {
                        $(this).parent().children('.mes_block').transition({
                            x: '0px',
                            duration: swipe_duration,
                            easing: animation_easing,
                            queue: false,
                            complete: async function () {
                                await eventSource.emit(event_types.MESSAGE_SWIPED, (chat.length - 1));
                                saveChatDebounced();
                            },
                        });
                    },
                });
            },
        });

        $(this).parent().children('.avatar').transition({
            x: swipe_range,
            duration: swipe_duration,
            easing: animation_easing,
            queue: false,
            complete: function () {
                $(this).parent().children('.avatar').transition({
                    x: '-' + swipe_range,
                    duration: 0,
                    easing: animation_easing,
                    queue: false,
                    complete: function () {
                        $(this).parent().children('.avatar').transition({
                            x: '0px',
                            duration: swipe_duration,
                            easing: animation_easing,
                            queue: false,
                            complete: function () {

                            },
                        });
                    },
                });
            },
        });
    }
    if (chat[chat.length - 1]['swipe_id'] < 0) {
        chat[chat.length - 1]['swipe_id'] = 0;
    }
}

/**
 * Creates a new branch from the message with the given ID
 * @param {number} mesId Message ID
 * @returns {Promise<string>} Branch file name
 */
async function branchChat(mesId) {
    const fileName = await createBranch(mesId);

    if (selected_group) {
        await openGroupChat(selected_group, fileName);
    } else {
        await openCharacterChat(fileName);
    }

    return fileName;
}

// when we click swipe right button
const swipe_right = () => {
    if (chat.length - 1 === Number(this_edit_mes_id)) {
        closeMessageEditor();
    }

    if (isHordeGenerationNotAllowed()) {
        return unblockGeneration();
    }

    const swipe_duration = 200;
    const swipe_range = 700;
    //console.log(swipe_range);
    let run_generate = false;
    let run_swipe_right = false;
    if (chat[chat.length - 1]['swipe_id'] === undefined) {              // if there is no swipe-message in the last spot of the chat array
        chat[chat.length - 1]['swipe_id'] = 0;                        // set it to id 0
        chat[chat.length - 1]['swipes'] = [];                         // empty the array
        chat[chat.length - 1]['swipe_info'] = [];
        chat[chat.length - 1]['swipes'][0] = chat[chat.length - 1]['mes'];  //assign swipe array with last message from chat
        chat[chat.length - 1]['swipe_info'][0] = { 'send_date': chat[chat.length - 1]['send_date'], 'gen_started': chat[chat.length - 1]['gen_started'], 'gen_finished': chat[chat.length - 1]['gen_finished'], 'extra': JSON.parse(JSON.stringify(chat[chat.length - 1]['extra'])) };
        //assign swipe info array with last message from chat
    }
    if (chat.length === 1 && chat[0]['swipe_id'] !== undefined && chat[0]['swipe_id'] === chat[0]['swipes'].length - 1) {    // if swipe_right is called on the last alternate greeting, loop back around
        chat[0]['swipe_id'] = 0;
    } else {
        chat[chat.length - 1]['swipe_id']++;                                // make new slot in array
    }
    if (chat[chat.length - 1].extra) {
        // if message has memory attached - remove it to allow regen
        if (chat[chat.length - 1].extra.memory) {
            delete chat[chat.length - 1].extra.memory;
        }
        // ditto for display text
        if (chat[chat.length - 1].extra.display_text) {
            delete chat[chat.length - 1].extra.display_text;
        }
    }
    if (!Array.isArray(chat[chat.length - 1]['swipe_info'])) {
        chat[chat.length - 1]['swipe_info'] = [];
    }
    //console.log(chat[chat.length-1]['swipes']);
    if (parseInt(chat[chat.length - 1]['swipe_id']) === chat[chat.length - 1]['swipes'].length && chat.length !== 1) { //if swipe id of last message is the same as the length of the 'swipes' array and not the greeting
        delete chat[chat.length - 1].gen_started;
        delete chat[chat.length - 1].gen_finished;
        run_generate = true;
    } else if (parseInt(chat[chat.length - 1]['swipe_id']) < chat[chat.length - 1]['swipes'].length) { //otherwise, if the id is less than the number of swipes
        chat[chat.length - 1]['mes'] = chat[chat.length - 1]['swipes'][chat[chat.length - 1]['swipe_id']]; //load the last mes box with the latest generation
        chat[chat.length - 1]['send_date'] = chat[chat.length - 1]?.swipe_info[chat[chat.length - 1]['swipe_id']]?.send_date || chat[chat.length - 1]['send_date']; //update send date
        chat[chat.length - 1]['extra'] = JSON.parse(JSON.stringify(chat[chat.length - 1].swipe_info[chat[chat.length - 1]['swipe_id']]?.extra || chat[chat.length - 1].extra || []));
        run_swipe_right = true; //then prepare to do normal right swipe to show next message
    }

    const currentMessage = $('#chat').children().filter(`[mesid="${chat.length - 1}"]`);
    let this_div = currentMessage.children('.swipe_right');
    let this_mes_div = this_div.parent();

    if (chat[chat.length - 1]['swipe_id'] > chat[chat.length - 1]['swipes'].length) { //if we swipe right while generating (the swipe ID is greater than what we are viewing now)
        chat[chat.length - 1]['swipe_id'] = chat[chat.length - 1]['swipes'].length; //show that message slot (will be '...' while generating)
    }
    if (run_generate) {               //hide swipe arrows while generating
        this_div.css('display', 'none');
    }
    // handles animated transitions when swipe right, specifically height transitions between messages
    if (run_generate || run_swipe_right) {
        let this_mes_block = this_mes_div.children('.mes_block').children('.mes_text');
        const this_mes_div_height = this_mes_div[0].scrollHeight;
        const this_mes_block_height = this_mes_block[0].scrollHeight;

        this_mes_div.children('.swipe_left').css('display', 'flex');
        this_mes_div.children('.mes_block').transition({        // this moves the div back and forth
            x: '-' + swipe_range,
            duration: swipe_duration,
            easing: animation_easing,
            queue: false,
            complete: async function () {
                /*if (!selected_group) {
                    var typingIndicator = $("#typing_indicator_template .typing_indicator").clone();
                    typingIndicator.find(".typing_indicator_name").text(characters[this_chid].name);
                } */
                /* $("#chat").append(typingIndicator); */
                const is_animation_scroll = ($('#chat').scrollTop() >= ($('#chat').prop('scrollHeight') - $('#chat').outerHeight()) - 10);
                //console.log(parseInt(chat[chat.length-1]['swipe_id']));
                //console.log(chat[chat.length-1]['swipes'].length);
                const swipeMessage = $('#chat').find('[mesid="' + (chat.length - 1) + '"]');
                if (run_generate && parseInt(chat[chat.length - 1]['swipe_id']) === chat[chat.length - 1]['swipes'].length) {
                    //shows "..." while generating
                    swipeMessage.find('.mes_text').html('...');
                    // resets the timer
                    swipeMessage.find('.mes_timer').html('');
                    swipeMessage.find('.tokenCounterDisplay').text('');
                } else {
                    //console.log('showing previously generated swipe candidate, or "..."');
                    //console.log('onclick right swipe calling addOneMessage');
                    addOneMessage(chat[chat.length - 1], { type: 'swipe' });

                    if (power_user.message_token_count_enabled) {
                        if (!chat[chat.length - 1].extra) {
                            chat[chat.length - 1].extra = {};
                        }

                        const tokenCount = await getTokenCountAsync(chat[chat.length - 1].mes, 0);
                        chat[chat.length - 1]['extra']['token_count'] = tokenCount;
                        swipeMessage.find('.tokenCounterDisplay').text(`${tokenCount}t`);
                    }
                }
                let new_height = this_mes_div_height - (this_mes_block_height - this_mes_block[0].scrollHeight);
                if (new_height < 103) new_height = 103;


                this_mes_div.animate({ height: new_height + 'px' }, {
                    duration: 0, //used to be 100
                    queue: false,
                    progress: function () {
                        // Scroll the chat down as the message expands
                        if (is_animation_scroll) $('#chat').scrollTop($('#chat')[0].scrollHeight);
                    },
                    complete: function () {
                        this_mes_div.css('height', 'auto');
                        // Scroll the chat down to the bottom once the animation is complete
                        if (is_animation_scroll) $('#chat').scrollTop($('#chat')[0].scrollHeight);
                    },
                });
                this_mes_div.children('.mes_block').transition({
                    x: swipe_range,
                    duration: 0,
                    easing: animation_easing,
                    queue: false,
                    complete: function () {
                        this_mes_div.children('.mes_block').transition({
                            x: '0px',
                            duration: swipe_duration,
                            easing: animation_easing,
                            queue: false,
                            complete: async function () {
                                await eventSource.emit(event_types.MESSAGE_SWIPED, (chat.length - 1));
                                if (run_generate && !is_send_press && parseInt(chat[chat.length - 1]['swipe_id']) === chat[chat.length - 1]['swipes'].length) {
                                    console.debug('caught here 2');
                                    is_send_press = true;
                                    $('.mes_buttons:last').hide();
                                    await Generate('swipe');
                                } else {
                                    if (parseInt(chat[chat.length - 1]['swipe_id']) !== chat[chat.length - 1]['swipes'].length) {
                                        saveChatDebounced();
                                    }
                                }
                            },
                        });
                    },
                });
            },
        });
        this_mes_div.children('.avatar').transition({ // moves avatar along with swipe
            x: '-' + swipe_range,
            duration: swipe_duration,
            easing: animation_easing,
            queue: false,
            complete: function () {
                this_mes_div.children('.avatar').transition({
                    x: swipe_range,
                    duration: 0,
                    easing: animation_easing,
                    queue: false,
                    complete: function () {
                        this_mes_div.children('.avatar').transition({
                            x: '0px',
                            duration: swipe_duration,
                            easing: animation_easing,
                            queue: false,
                            complete: function () {

                            },
                        });
                    },
                });
            },
        });
    }
};

const CONNECT_API_MAP = {
    'kobold': {
        button: '#api_button',
    },
    'horde': {
        selected: 'koboldhorde',
    },
    'novel': {
        button: '#api_button_novel',
    },
    'ooba': {
        selected: 'textgenerationwebui',
        button: '#api_button_textgenerationwebui',
        type: textgen_types.OOBA,
    },
    'tabby': {
        selected: 'textgenerationwebui',
        button: '#api_button_textgenerationwebui',
        type: textgen_types.TABBY,
    },
    'llamacpp': {
        selected: 'textgenerationwebui',
        button: '#api_button_textgenerationwebui',
        type: textgen_types.LLAMACPP,
    },
    'ollama': {
        selected: 'textgenerationwebui',
        button: '#api_button_textgenerationwebui',
        type: textgen_types.OLLAMA,
    },
    'mancer': {
        selected: 'textgenerationwebui',
        button: '#api_button_textgenerationwebui',
        type: textgen_types.MANCER,
    },
    'vllm': {
        selected: 'textgenerationwebui',
        button: '#api_button_textgenerationwebui',
        type: textgen_types.VLLM,
    },
    'aphrodite': {
        selected: 'textgenerationwebui',
        button: '#api_button_textgenerationwebui',
        type: textgen_types.APHRODITE,
    },
    'kcpp': {
        selected: 'textgenerationwebui',
        button: '#api_button_textgenerationwebui',
        type: textgen_types.KOBOLDCPP,
    },
    'togetherai': {
        selected: 'textgenerationwebui',
        button: '#api_button_textgenerationwebui',
        type: textgen_types.TOGETHERAI,
    },
    'oai': {
        selected: 'openai',
        button: '#api_button_openai',
        source: chat_completion_sources.OPENAI,
    },
    'claude': {
        selected: 'openai',
        button: '#api_button_openai',
        source: chat_completion_sources.CLAUDE,
    },
    'windowai': {
        selected: 'openai',
        button: '#api_button_openai',
        source: chat_completion_sources.WINDOWAI,
    },
    'openrouter': {
        selected: 'openai',
        button: '#api_button_openai',
        source: chat_completion_sources.OPENROUTER,
    },
    'scale': {
        selected: 'openai',
        button: '#api_button_openai',
        source: chat_completion_sources.SCALE,
    },
    'ai21': {
        selected: 'openai',
        button: '#api_button_openai',
        source: chat_completion_sources.AI21,
    },
    'makersuite': {
        selected: 'openai',
        button: '#api_button_openai',
        source: chat_completion_sources.MAKERSUITE,
    },
    'mistralai': {
        selected: 'openai',
        button: '#api_button_openai',
        source: chat_completion_sources.MISTRALAI,
    },
    'custom': {
        selected: 'openai',
        button: '#api_button_openai',
        source: chat_completion_sources.CUSTOM,
    },
    'cohere': {
        selected: 'openai',
        button: '#api_button_openai',
        source: chat_completion_sources.COHERE,
    },
    'perplexity': {
        selected: 'openai',
        button: '#api_button_openai',
        source: chat_completion_sources.PERPLEXITY,
    },
    'groq': {
        selected: 'openai',
        button: '#api_button_openai',
        source: chat_completion_sources.GROQ,
    },
    'infermaticai': {
        selected: 'textgenerationwebui',
        button: '#api_button_textgenerationwebui',
        type: textgen_types.INFERMATICAI,
    },
    'dreamgen': {
        selected: 'textgenerationwebui',
        button: '#api_button_textgenerationwebui',
        type: textgen_types.DREAMGEN,
    },
    'openrouter-text': {
        selected: 'textgenerationwebui',
        button: '#api_button_textgenerationwebui',
        type: textgen_types.OPENROUTER,
    },
};

async function selectContextCallback(_, name) {
    if (!name) {
        return power_user.context.preset;
    }

    const contextNames = context_presets.map(preset => preset.name);
    const fuse = new Fuse(contextNames);
    const result = fuse.search(name);

    if (result.length === 0) {
        toastr.warning(`Context preset "${name}" not found`);
        return '';
    }

    const foundName = result[0].item;
    selectContextPreset(foundName);
    return foundName;
}

async function selectInstructCallback(_, name) {
    if (!name) {
        return power_user.instruct.preset;
    }

    const instructNames = instruct_presets.map(preset => preset.name);
    const fuse = new Fuse(instructNames);
    const result = fuse.search(name);

    if (result.length === 0) {
        toastr.warning(`Instruct preset "${name}" not found`);
        return '';
    }

    const foundName = result[0].item;
    selectInstructPreset(foundName);
    return foundName;
}

async function enableInstructCallback() {
    $('#instruct_enabled').prop('checked', true).trigger('change');
}

async function disableInstructCallback() {
    $('#instruct_enabled').prop('checked', false).trigger('change');
}

/**
 * @param {string} text API name
 */
async function connectAPISlash(_, text) {
    if (!text) return;

    const apiConfig = CONNECT_API_MAP[text.toLowerCase()];
    if (!apiConfig) {
        toastr.error(`Error: ${text} is not a valid API`);
        return;
    }

    $(`#main_api option[value='${apiConfig.selected || text}']`).prop('selected', true);
    $('#main_api').trigger('change');

    if (apiConfig.source) {
        $(`#chat_completion_source option[value='${apiConfig.source}']`).prop('selected', true);
        $('#chat_completion_source').trigger('change');
    }

    if (apiConfig.type) {
        $(`#textgen_type option[value='${apiConfig.type}']`).prop('selected', true);
        $('#textgen_type').trigger('change');
    }

    if (apiConfig.button) {
        $(apiConfig.button).trigger('click');
    }

    toastr.info(`API set to ${text}, trying to connect..`);

    try {
        await waitUntilCondition(() => online_status !== 'no_connection', 10000, 100);
        console.log('Connection successful');
    } catch {
        console.log('Could not connect after 5 seconds, skipping.');
    }
}

/**
 * Imports supported files dropped into the app window.
 * @param {File[]} files Array of files to process
 * @param {boolean?} preserveFileNames Whether to preserve original file names
 * @returns {Promise<void>}
 */
export async function processDroppedFiles(files, preserveFileNames = false) {
    const allowedMimeTypes = [
        'application/json',
        'image/png',
        'application/yaml',
        'application/x-yaml',
        'text/yaml',
        'text/x-yaml',
    ];

    for (const file of files) {
        if (allowedMimeTypes.includes(file.type)) {
            await importCharacter(file, preserveFileNames);
        } else {
            toastr.warning('Unsupported file type: ' + file.name);
        }
    }
}

/**
 * Imports a character from a file.
 * @param {File} file File to import
 * @param {boolean?} preserveFileName Whether to preserve original file name
 * @returns {Promise<void>}
 */
async function importCharacter(file, preserveFileName = false) {
    if (is_group_generating || is_send_press) {
        toastr.error('Cannot import characters while generating. Stop the request and try again.', 'Import aborted');
        throw new Error('Cannot import character while generating');
    }

    const ext = file.name.match(/\.(\w+)$/);
    if (!ext || !(['json', 'png', 'yaml', 'yml'].includes(ext[1].toLowerCase()))) {
        return;
    }

    const format = ext[1].toLowerCase();
    $('#character_import_file_type').val(format);
    const formData = new FormData();
    formData.append('avatar', file);
    formData.append('file_type', format);
    formData.append('preserve_file_name', String(preserveFileName));

    const data = await jQuery.ajax({
        type: 'POST',
        url: '/api/characters/import',
        data: formData,
        async: true,
        cache: false,
        contentType: false,
        processData: false,
    });

    if (data.error) {
        toastr.error('The file is likely invalid or corrupted.', 'Could not import character');
        return;
    }

    if (data.file_name !== undefined) {
        $('#character_search_bar').val('').trigger('input');

        let oldSelectedChar = null;
        if (this_chid !== undefined) {
            oldSelectedChar = characters[this_chid].avatar;
        }

        await getCharacters();
        select_rm_info('char_import', data.file_name, oldSelectedChar);
        if (power_user.import_card_tags) {
            let currentContext = getContext();
            let avatarFileName = `${data.file_name}.png`;
            let importedCharacter = currentContext.characters.find(character => character.avatar === avatarFileName);
            await importTags(importedCharacter);
        }
    }
}

async function importFromURL(items, files) {
    for (const item of items) {
        if (item.type === 'text/uri-list') {
            const uriList = await new Promise((resolve) => {
                item.getAsString((uriList) => { resolve(uriList); });
            });
            const uris = uriList.split('\n').filter(uri => uri.trim() !== '');
            try {
                for (const uri of uris) {
                    const request = await fetch(uri);
                    const data = await request.blob();
                    const fileName = request.headers.get('Content-Disposition')?.split('filename=')[1]?.replace(/"/g, '') || uri.split('/').pop() || 'file.png';
                    const file = new File([data], fileName, { type: data.type });
                    files.push(file);
                }
            } catch (error) {
                console.error('Failed to import from URL', error);
            }
        }
    }
}

async function doImpersonate(_, prompt) {
    $('#send_textarea').val('');
    $('#option_impersonate').trigger('click', { fromSlashCommand: true, additionalPrompt: prompt });
}

async function doDeleteChat() {
    await displayPastChats();
    let currentChatDeleteButton = $('.select_chat_block[highlight=\'true\']').parent().find('.PastChat_cross');
    $(currentChatDeleteButton).trigger('click');
    await delay(1);
    $('#dialogue_popup_ok').trigger('click', { fromSlashCommand: true });
}

async function doRenameChat(_, chatName) {
    if (!chatName) {
        toastr.warning('Name must be provided as an argument to rename this chat.');
        return;
    }

    const currentChatName = getCurrentChatId();
    if (!currentChatName) {
        toastr.warning('No chat selected that can be renamed.');
        return;
    }

    await renameChat(currentChatName, chatName);

    toastr.success(`Successfully renamed chat to: ${chatName}`);
}

/**
 * Renames the currently selected chat.
 * @param {string} oldFileName Old name of the chat (no JSONL extension)
 * @param {string} newName New name for the chat (no JSONL extension)
 */
export async function renameChat(oldFileName, newName) {
    const body = {
        is_group: !!selected_group,
        avatar_url: characters[this_chid]?.avatar,
        original_file: `${oldFileName}.jsonl`,
        renamed_file: `${newName}.jsonl`,
    };

    try {
        showLoader();
        const response = await fetch('/api/chats/rename', {
            method: 'POST',
            body: JSON.stringify(body),
            headers: getRequestHeaders(),
        });

        if (!response.ok) {
            throw new Error('Unsuccessful request.');
        }

        const data = await response.json();

        if (data.error) {
            throw new Error('Server returned an error.');
        }

        if (selected_group) {
            await renameGroupChat(selected_group, oldFileName, newName);
        }
        else {
            if (characters[this_chid].chat == oldFileName) {
                characters[this_chid].chat = newName;
                $('#selected_chat_pole').val(characters[this_chid].chat);
                await createOrEditCharacter();
            }
        }

        await reloadCurrentChat();
    } catch {
        hideLoader();
        await delay(500);
        await callPopup('An error has occurred. Chat was not renamed.', 'text');
    } finally {
        hideLoader();
    }
}

/**
 * /getchatname` slash command
 */
async function doGetChatName() {
    return getCurrentChatDetails().sessionName;
}

const isPwaMode = window.navigator.standalone;
if (isPwaMode) { $('body').addClass('PWA'); }

function doCharListDisplaySwitch() {
    console.debug('toggling body charListGrid state');
    $('body').toggleClass('charListGrid');
    power_user.charListGrid = $('body').hasClass('charListGrid') ? true : false;
    saveSettingsDebounced();
}

function doCloseChat() {
    $('#option_close_chat').trigger('click');
}

/**
 * Function to handle the deletion of a character, given a specific popup type and character ID.
 * If popup type equals "del_ch", it will proceed with deletion otherwise it will exit the function.
 * It fetches the delete character route, sending necessary parameters, and in case of success,
 * it proceeds to delete character from UI and saves settings.
 * In case of error during the fetch request, it logs the error details.
 *
 * @param {string} popup_type - The type of popup currently active.
 * @param {string} this_chid - The character ID to be deleted.
 * @param {boolean} delete_chats - Whether to delete chats or not.
 */
export async function handleDeleteCharacter(popup_type, this_chid, delete_chats) {
    if (popup_type !== 'del_ch' ||
        !characters[this_chid]) {
        return;
    }

    const avatar = characters[this_chid].avatar;
    const name = characters[this_chid].name;
    const pastChats = await getPastCharacterChats();

    const msg = { avatar_url: avatar, delete_chats: delete_chats };

    const response = await fetch('/api/characters/delete', {
        method: 'POST',
        headers: getRequestHeaders(),
        body: JSON.stringify(msg),
        cache: 'no-cache',
    });

    if (response.ok) {
        await deleteCharacter(name, avatar);

        if (delete_chats) {
            for (const chat of pastChats) {
                const name = chat.file_name.replace('.jsonl', '');
                await eventSource.emit(event_types.CHAT_DELETED, name);
            }
        }
    } else {
        console.error('Failed to delete character: ', response.status, response.statusText);
    }
}

/**
 * Function to delete a character from UI after character deletion API success.
 * It manages necessary UI changes such as closing advanced editing popup, unsetting
 * character ID, resetting characters array and chat metadata, deselecting character's tab
 * panel, removing character name from navigation tabs, clearing chat, removing character's
 * avatar from tag_map, fetching updated list of characters and updating the 'deleted
 * character' message.
 * It also ensures to save the settings after all the operations.
 *
 * @param {string} name - The name of the character to be deleted.
 * @param {string} avatar - The avatar URL of the character to be deleted.
 * @param {boolean} reloadCharacters - Whether the character list should be refreshed after deletion.
 */
export async function deleteCharacter(name, avatar, reloadCharacters = true) {
    await clearChat();
    $('#character_cross').click();
    this_chid = undefined;
    characters.length = 0;
    name2 = systemUserName;
    chat = [...safetychat];
    chat_metadata = {};
    $(document.getElementById('rm_button_selected_ch')).children('h2').text('');
    this_chid = undefined;
    delete tag_map[avatar];
    if (reloadCharacters) await getCharacters();
    select_rm_info('char_delete', name);
    await printMessages();
    saveSettingsDebounced();
}

function doTogglePanels() {
    $('#option_settings').trigger('click');
}

function addDebugFunctions() {
    const doBackfill = async () => {
        for (const message of chat) {
            // System messages are not counted
            if (message.is_system) {
                continue;
            }

            if (!message.extra) {
                message.extra = {};
            }

            message.extra.token_count = await getTokenCountAsync(message.mes, 0);
        }

        await saveChatConditional();
        await reloadCurrentChat();
    };

    registerDebugFunction('backfillTokenCounts', 'Backfill token counters',
        `Recalculates token counts of all messages in the current chat to refresh the counters.
        Useful when you switch between models that have different tokenizers.
        This is a visual change only. Your chat will be reloaded.`, doBackfill);

    registerDebugFunction('generationTest', 'Send a generation request', 'Generates text using the currently selected API.', async () => {
        const text = prompt('Input text:', 'Hello');
        toastr.info('Working on it...');
        const message = await generateRaw(text, null, false, false);
        alert(message);
    });

    registerDebugFunction('clearPrompts', 'Delete itemized prompts', 'Deletes all itemized prompts from the local storage.', async () => {
        await clearItemizedPrompts();
        toastr.info('Itemized prompts deleted.');
        if (getCurrentChatId()) {
            await reloadCurrentChat();
        }
    });

    registerDebugFunction('toggleEventTracing', 'Toggle event tracing', 'Useful to see what triggered a certain event.', () => {
        localStorage.setItem('eventTracing', localStorage.getItem('eventTracing') === 'true' ? 'false' : 'true');
        toastr.info('Event tracing is now ' + (localStorage.getItem('eventTracing') === 'true' ? 'enabled' : 'disabled'));
    });

    registerDebugFunction('copySetup', 'Copy ST setup to clipboard [WIP]', 'Useful data when reporting bugs', async () => {
        const getContextContents = getContext();
        const getSettingsContents = settings;
        //console.log(getSettingsContents);
        const logMessage = `
\`\`\`
API: ${getSettingsContents.main_api}
API Type: ${getSettingsContents[getSettingsContents.main_api + '_settings'].type}
API server: ${getSettingsContents.api_server}
Model: ${getContextContents.onlineStatus}
Context Preset: ${power_user.context.preset}
Instruct Preset: ${power_user.instruct.preset}
API Settings: ${JSON.stringify(getSettingsContents[getSettingsContents.main_api + '_settings'], null, 2)}
\`\`\`
    `;

        //console.log(getSettingsContents)
        //console.log(logMessage);

        try {
            await navigator.clipboard.writeText(logMessage);
            toastr.info('Your ST API setup data has been copied to the clipboard.');
        } catch (error) {
            toastr.error('Failed to copy ST Setup to clipboard:', error);
        }
    });
}

jQuery(async function () {

    if (isMobile()) {
        console.debug('hiding movingUI and sheldWidth toggles for mobile');
        $('#sheldWidthToggleBlock').hide();
        $('#movingUIModeCheckBlock').hide();

    }

    async function doForceSave() {
        await saveSettings();
        await saveChatConditional();
        toastr.success('Chat and settings saved.');
    }

    SlashCommandParser.addCommandObject(SlashCommand.fromProps({
        name: 'dupe',
        callback: DupeChar,
        helpString: 'Duplicates the currently selected character.',
    }));
    SlashCommandParser.addCommandObject(SlashCommand.fromProps({
        name: 'api',
        callback: connectAPISlash,
        namedArgumentList: [],
        unnamedArgumentList: [
            new SlashCommandArgument(
                'API to connect to',
                [ARGUMENT_TYPE.STRING],
                true,
                false,
                null,
                Object.keys(CONNECT_API_MAP),
            ),
        ],
        helpString: `
            <div>
                Connect to an API.
            </div>
            <div>
                <strong>Available APIs:</strong>
                <pre><code>${Object.keys(CONNECT_API_MAP).join(', ')}</code></pre>
            </div>
        `,
    }));
    SlashCommandParser.addCommandObject(SlashCommand.fromProps({
        name: 'impersonate',
        callback: doImpersonate,
        aliases: ['imp'],
        unnamedArgumentList: [
            new SlashCommandArgument(
                'prompt', [ARGUMENT_TYPE.STRING], false,
            ),
        ],
        helpString: `
            <div>
                Calls an impersonation response, with an optional additional prompt.
            </div>
            <div>
                <strong>Example:</strong>
                <ul>
                    <li>
                        <pre><code class="language-stscript">/impersonate What is the meaning of life?</code></pre>
                    </li>
                </ul>
            </div>
        `,
    }));
    SlashCommandParser.addCommandObject(SlashCommand.fromProps({
        name: 'delchat',
        callback: doDeleteChat,
        helpString: 'Deletes the current chat.',
    }));
    SlashCommandParser.addCommandObject(SlashCommand.fromProps({
        name: 'renamechat',
        callback: doRenameChat,
        unnamedArgumentList: [
            new SlashCommandArgument(
                'new chat name', [ARGUMENT_TYPE.STRING], true,
            ),
        ],
        helpString: 'Renames the current chat.',
    }));
    SlashCommandParser.addCommandObject(SlashCommand.fromProps({
        name: 'getchatname',
        callback: doGetChatName,
        returns: 'chat file name',
        helpString: 'Returns the name of the current chat file into the pipe.',
    }));
    SlashCommandParser.addCommandObject(SlashCommand.fromProps({
        name: 'closechat',
        callback: doCloseChat,
        helpString: 'Closes the current chat.',
    }));
    SlashCommandParser.addCommandObject(SlashCommand.fromProps({
        name: 'panels',
        callback: doTogglePanels,
        aliases: ['togglepanels'],
        helpString: 'Toggle UI panels on/off',
    }));
    SlashCommandParser.addCommandObject(SlashCommand.fromProps({
        name: 'forcesave',
        callback: doForceSave,
        helpString: 'Forces a save of the current chat and settings',
    }));
    SlashCommandParser.addCommandObject(SlashCommand.fromProps({
        name: 'instruct',
        callback: selectInstructCallback,
        returns: 'current preset',
        namedArgumentList: [],
        unnamedArgumentList: [
            new SlashCommandArgument(
                'name', [ARGUMENT_TYPE.STRING], false,
            ),
        ],
        helpString: `
            <div>
                Selects instruct mode preset by name. Gets the current instruct if no name is provided.
            </div>
            <div>
                <strong>Example:</strong>
                <ul>
                    <li>
                        <pre><code class="language-stscript">/instruct creative</code></pre>
                    </li>
                </ul>
            </div>
        `,
    }));
    SlashCommandParser.addCommandObject(SlashCommand.fromProps({
        name: 'instruct-on',
        callback: enableInstructCallback,
        helpString: 'Enables instruct mode.',
    }));
    SlashCommandParser.addCommandObject(SlashCommand.fromProps({
        name: 'instruct-off',
        callback: disableInstructCallback,
        helpString: 'Disables instruct mode',
    }));
    SlashCommandParser.addCommandObject(SlashCommand.fromProps({
        name: 'context',
        callback: selectContextCallback,
        returns: 'template name',
        unnamedArgumentList: [
            new SlashCommandArgument(
                'name', [ARGUMENT_TYPE.STRING], false,
            ),
        ],
        helpString: 'Selects context template by name. Gets the current template if no name is provided',
    }));
    SlashCommandParser.addCommandObject(SlashCommand.fromProps({
        name: 'chat-manager',
        callback: () => $('#option_select_chat').trigger('click'),
        aliases: ['chat-history', 'manage-chats'],
        helpString: 'Opens the chat manager for the current character/group.',
    }));

    setTimeout(function () {
        $('#groupControlsToggle').trigger('click');
        $('#groupCurrentMemberListToggle .inline-drawer-icon').trigger('click');
    }, 200);

    $('#chat').on('wheel touchstart', () => {
        scrollLock = true;
    });

    $(document).on('click', '.api_loading', cancelStatusCheck);

    //////////INPUT BAR FOCUS-KEEPING LOGIC/////////////
    let S_TAPreviouslyFocused = false;
    $('#send_textarea').on('focusin focus click', () => {
        S_TAPreviouslyFocused = true;
    });
    $('#options_button, #send_but, #option_regenerate, #option_continue, #mes_continue').on('click', () => {
        if (S_TAPreviouslyFocused) {
            $('#send_textarea').focus();
        }
    });
    $(document).click(event => {
        if ($(':focus').attr('id') !== 'send_textarea') {
            var validIDs = ['options_button', 'send_but', 'mes_continue', 'send_textarea', 'option_regenerate', 'option_continue'];
            if (!validIDs.includes($(event.target).attr('id'))) {
                S_TAPreviouslyFocused = false;
            }
        } else {
            S_TAPreviouslyFocused = true;
        }
    });

    /////////////////

    $('#swipes-checkbox').change(function () {
        swipes = !!$('#swipes-checkbox').prop('checked');
        if (swipes) {
            //console.log('toggle change calling showswipebtns');
            showSwipeButtons();
        } else {
            hideSwipeButtons();
        }
        saveSettingsDebounced();
    });

    ///// SWIPE BUTTON CLICKS ///////

    $(document).on('click', '.swipe_right', swipe_right);

    $(document).on('click', '.swipe_left', swipe_left);

    const debouncedCharacterSearch = debounce((searchQuery) => {
        entitiesFilter.setFilterData(FILTER_TYPES.SEARCH, searchQuery);
    });
    $('#character_search_bar').on('input', function () {
        const searchQuery = String($(this).val());
        debouncedCharacterSearch(searchQuery);
    });


    $('#mes_continue').on('click', function () {
        $('#option_continue').trigger('click');
    });

    $('#send_but').on('click', function () {
        sendTextareaMessage();
    });

    //menu buttons setup

    $('#rm_button_settings').click(function () {
        selected_button = 'settings';
        menu_type = 'settings';
        selectRightMenuWithAnimation('rm_api_block');
    });
    $('#rm_button_characters').click(function () {
        selected_button = 'characters';
        select_rm_characters();
    });
    $('#rm_button_back').click(function () {
        selected_button = 'characters';
        select_rm_characters();
    });
    $('#rm_button_create').click(function () {
        selected_button = 'create';
        select_rm_create();
    });
    $('#rm_button_selected_ch').click(function () {
        if (selected_group) {
            select_group_chats(selected_group);
        } else {
            selected_button = 'character_edit';
            select_selected_character(this_chid);
        }
        $('#character_search_bar').val('').trigger('input');
    });

    $(document).on('click', '.character_select', async function () {
        const id = $(this).attr('chid');
        await selectCharacterById(id);
    });

    $(document).on('click', '.bogus_folder_select', function () {
        const tagId = $(this).attr('tagid');
        console.debug('Bogus folder clicked', tagId);
        chooseBogusFolder($(this), tagId);
    });

    $(document).on('input', '.edit_textarea', function () {
        scroll_holder = $('#chat').scrollTop();
        $(this).height(0).height(this.scrollHeight);
        is_use_scroll_holder = true;
    });
    $('#chat').on('scroll', function () {
        if (is_use_scroll_holder) {
            $('#chat').scrollTop(scroll_holder);
            is_use_scroll_holder = false;
        }
    });

    $(document).on('click', '.mes', function () {
        //when a 'delete message' parent div is clicked
        // and we are in delete mode and del_checkbox is visible
        if (!is_delete_mode || !$(this).children('.del_checkbox').is(':visible')) {
            return;
        }
        $('.mes').children('.del_checkbox').each(function () {
            $(this).prop('checked', false);
            $(this).parent().removeClass('selected');
        });
        $(this).addClass('selected'); //sets the bg of the mes selected for deletion
        var i = Number($(this).attr('mesid')); //checks the message ID in the chat
        this_del_mes = i;
        //as long as the current message ID is less than the total chat length
        while (i < chat.length) {
            //sets the bg of the all msgs BELOW the selected .mes
            $(`.mes[mesid="${i}"]`).addClass('selected');
            $(`.mes[mesid="${i}"]`).children('.del_checkbox').prop('checked', true);
            i++;
        }
    });

    $(document).on('click', '.PastChat_cross', function (e) {
        e.stopPropagation();
        chat_file_for_del = $(this).attr('file_name');
        console.debug('detected cross click for' + chat_file_for_del);
        callPopup('<h3>Delete the Chat File?</h3>', 'del_chat');
    });

    $('#advanced_div').click(function () {
        if (!is_advanced_char_open) {
            is_advanced_char_open = true;
            $('#character_popup').css({ 'display': 'flex', 'opacity': 0.0 }).addClass('open');
            $('#character_popup').transition({
                opacity: 1.0,
                duration: animation_duration,
                easing: animation_easing,
            });
        } else {
            is_advanced_char_open = false;
            $('#character_popup').css('display', 'none').removeClass('open');
        }
    });

    $('#character_cross').click(function () {
        is_advanced_char_open = false;
        $('#character_popup').transition({
            opacity: 0,
            duration: animation_duration,
            easing: animation_easing,
        });
        setTimeout(function () { $('#character_popup').css('display', 'none'); }, animation_duration);
    });

    $('#character_popup_ok').click(function () {
        is_advanced_char_open = false;
        $('#character_popup').css('display', 'none');
    });

    $('#dialogue_popup_ok').click(async function (e, customData) {
        const fromSlashCommand = customData?.fromSlashCommand || false;
        dialogueCloseStop = false;
        $('#shadow_popup').transition({
            opacity: 0,
            duration: animation_duration,
            easing: animation_easing,
        });
        setTimeout(function () {
            if (dialogueCloseStop) return;
            $('#shadow_popup').css('display', 'none');
            $('#dialogue_popup').removeClass('large_dialogue_popup');
            $('#dialogue_popup').removeClass('wide_dialogue_popup');
        }, animation_duration);

        //      $("#shadow_popup").css("opacity:", 0.0);

        if (popup_type == 'avatarToCrop') {
            dialogueResolve($('#avatarToCrop').data('cropper').getCroppedCanvas().toDataURL('image/jpeg'));
        }

        if (popup_type == 'del_chat') {
            //close past chat popup
            $('#select_chat_cross').trigger('click');
            showLoader();
            if (selected_group) {
                await deleteGroupChat(selected_group, chat_file_for_del);
            } else {
                await delChat(chat_file_for_del);
            }

            if (fromSlashCommand) {  // When called from `/delchat` command, don't re-open the history view.
                $('#options').hide();  // hide option popup menu
                hideLoader();
            } else {  // Open the history view again after 2 seconds (delay to avoid edge cases for deleting last chat).
                setTimeout(function () {
                    $('#option_select_chat').click();
                    $('#options').hide();  // hide option popup menu
                    hideLoader();
                }, 2000);
            }
        }
        if (popup_type == 'del_ch') {
            const deleteChats = !!$('#del_char_checkbox').prop('checked');
            eventSource.emit(event_types.CHARACTER_DELETED, { id: this_chid, character: characters[this_chid] });
            await handleDeleteCharacter(popup_type, this_chid, deleteChats);
        }
        if (popup_type == 'alternate_greeting' && menu_type !== 'create') {
            createOrEditCharacter();
        }
        if (popup_type === 'del_group') {
            const groupId = $('#dialogue_popup').data('group_id');

            if (groupId) {
                deleteGroup(groupId);
            }
        }
        //Make a new chat for selected character
        if (
            popup_type == 'new_chat' &&
            (selected_group || this_chid !== undefined) &&
            menu_type != 'create'
        ) {
            //Fix it; New chat doesn't create while open create character menu
            await clearChat();
            chat.length = 0;

            chat_file_for_del = getCurrentChatDetails()?.sessionName;
            const isDelChatCheckbox = document.getElementById('del_chat_checkbox')?.checked;

            // Make it easier to find in backups
            if (isDelChatCheckbox) {
                await saveChatConditional();
            }

            if (selected_group) {
                await createNewGroupChat(selected_group);
                if (isDelChatCheckbox) await deleteGroupChat(selected_group, chat_file_for_del);
            }
            else {
                //RossAscends: added character name to new chat filenames and replaced Date.now() with humanizedDateTime;
                chat_metadata = {};
                characters[this_chid].chat = `${name2} - ${humanizedDateTime()}`;
                $('#selected_chat_pole').val(characters[this_chid].chat);
                await getChat();
                await createOrEditCharacter();
                if (isDelChatCheckbox) await delChat(chat_file_for_del + '.jsonl');
            }
        }

        rawPromptPopper.update();
        $('#rawPromptPopup').hide();

        if (dialogueResolve) {
            if (popup_type == 'input') {
                dialogueResolve($('#dialogue_popup_input').val());
                $('#dialogue_popup_input').val('');

            }
            else {
                dialogueResolve(true);

            }

            dialogueResolve = null;
        }
    });

    $('#dialogue_popup_cancel').click(function (e) {
        dialogueCloseStop = false;
        $('#shadow_popup').transition({
            opacity: 0,
            duration: animation_duration,
            easing: animation_easing,
        });
        setTimeout(function () {
            if (dialogueCloseStop) return;
            $('#shadow_popup').css('display', 'none');
            $('#dialogue_popup').removeClass('large_dialogue_popup');
        }, animation_duration);

        //$("#shadow_popup").css("opacity:", 0.0);
        popup_type = '';

        if (dialogueResolve) {
            dialogueResolve(false);
            dialogueResolve = null;
        }

    });

    $('#add_avatar_button').change(function () {
        read_avatar_load(this);
    });

    $('#form_create').submit(createOrEditCharacter);

    $('#delete_button').on('click', function () {
        callPopup(`
                <h3>Delete the character?</h3>
                <b>THIS IS PERMANENT!<br><br>
                <label for="del_char_checkbox" class="checkbox_label justifyCenter">
                    <input type="checkbox" id="del_char_checkbox" />
                    <small>Also delete the chat files</small>
                </label><br></b>`, 'del_ch', '',
        );
    });

    //////// OPTIMIZED ALL CHAR CREATION/EDITING TEXTAREA LISTENERS ///////////////

    $('#character_name_pole').on('input', function () {
        if (menu_type == 'create') {
            create_save.name = String($('#character_name_pole').val());
        }
    });

    const elementsToUpdate = {
        '#description_textarea': function () { create_save.description = String($('#description_textarea').val()); },
        '#creator_notes_textarea': function () { create_save.creator_notes = String($('#creator_notes_textarea').val()); },
        '#character_version_textarea': function () { create_save.character_version = String($('#character_version_textarea').val()); },
        '#system_prompt_textarea': function () { create_save.system_prompt = String($('#system_prompt_textarea').val()); },
        '#post_history_instructions_textarea': function () { create_save.post_history_instructions = String($('#post_history_instructions_textarea').val()); },
        '#creator_textarea': function () { create_save.creator = String($('#creator_textarea').val()); },
        '#tags_textarea': function () { create_save.tags = String($('#tags_textarea').val()); },
        '#personality_textarea': function () { create_save.personality = String($('#personality_textarea').val()); },
        '#scenario_pole': function () { create_save.scenario = String($('#scenario_pole').val()); },
        '#mes_example_textarea': function () { create_save.mes_example = String($('#mes_example_textarea').val()); },
        '#firstmessage_textarea': function () { create_save.first_message = String($('#firstmessage_textarea').val()); },
        '#talkativeness_slider': function () { create_save.talkativeness = Number($('#talkativeness_slider').val()); },
        '#depth_prompt_prompt': function () { create_save.depth_prompt_prompt = String($('#depth_prompt_prompt').val()); },
        '#depth_prompt_depth': function () { create_save.depth_prompt_depth = Number($('#depth_prompt_depth').val()); },
        '#depth_prompt_role': function () { create_save.depth_prompt_role = String($('#depth_prompt_role').val()); },
    };

    Object.keys(elementsToUpdate).forEach(function (id) {
        $(id).on('input', function () {
            if (menu_type == 'create') {
                elementsToUpdate[id]();
            } else {
                saveCharacterDebounced();
            }
        });
    });

    $('#favorite_button').on('click', function () {
        updateFavButtonState(!fav_ch_checked);
        if (menu_type != 'create') {
            saveCharacterDebounced();
        }
    });

    /* $("#renameCharButton").on('click', renameCharacter); */

    $(document).on('click', '.renameChatButton', async function (e) {
        e.stopPropagation();
        const oldFileNameFull = $(this).closest('.select_chat_block_wrapper').find('.select_chat_block_filename').text();
        const oldFileName = oldFileNameFull.replace('.jsonl', '');

        const popupText = `<h3>Enter the new name for the chat:<h3>
        <small>!!Using an existing filename will produce an error!!<br>
        This will break the link between checkpoint chats.<br>
        No need to add '.jsonl' at the end.<br>
        </small>`;
        const newName = await callPopup(popupText, 'input', oldFileName);

        if (!newName || newName == oldFileName) {
            console.log('no new name found, aborting');
            return;
        }

        await renameChat(oldFileName, newName);

        await delay(250);
        $('#option_select_chat').trigger('click');
        $('#options').hide();
    });

    $(document).on('click', '.exportChatButton, .exportRawChatButton', async function (e) {
        e.stopPropagation();
        const format = $(this).data('format') || 'txt';
        await saveChatConditional();
        const filenamefull = $(this).closest('.select_chat_block_wrapper').find('.select_chat_block_filename').text();
        console.log(`exporting ${filenamefull} in ${format} format`);

        const filename = filenamefull.replace('.jsonl', '');
        const body = {
            is_group: !!selected_group,
            avatar_url: characters[this_chid]?.avatar,
            file: `${filename}.jsonl`,
            exportfilename: `${filename}.${format}`,
            format: format,
        };
        console.log(body);
        try {
            const response = await fetch('/api/chats/export', {
                method: 'POST',
                body: JSON.stringify(body),
                headers: getRequestHeaders(),
            });
            const data = await response.json();
            if (!response.ok) {
                // display error message
                console.log(data.message);
                await delay(250);
                toastr.error(`Error: ${data.message}`);
                return;
            } else {
                const mimeType = format == 'txt' ? 'text/plain' : 'application/octet-stream';
                // success, handle response data
                console.log(data);
                await delay(250);
                toastr.success(data.message);
                download(data.result, body.exportfilename, mimeType);
            }
        } catch (error) {
            // display error message
            console.log(`An error has occurred: ${error.message}`);
            await delay(250);
            toastr.error(`Error: ${error.message}`);
        }
    });

    ///////////////////////////////////////////////////////////////////////////////////

    $('#api_button').click(function (e) {
        if ($('#api_url_text').val() != '') {
            let value = formatKoboldUrl(String($('#api_url_text').val()).trim());

            if (!value) {
                toastr.error('Please enter a valid URL.');
                return;
            }

            $('#api_url_text').val(value);
            api_server = value;
            startStatusLoading();

            main_api = 'kobold';
            saveSettingsDebounced();
            getStatusKobold();
        }
    });

    $('#api_button_textgenerationwebui').on('click', async function (e) {
        const keys = [
            { id: 'api_key_mancer', secret: SECRET_KEYS.MANCER },
            { id: 'api_key_vllm', secret: SECRET_KEYS.VLLM },
            { id: 'api_key_aphrodite', secret: SECRET_KEYS.APHRODITE },
            { id: 'api_key_tabby', secret: SECRET_KEYS.TABBY },
            { id: 'api_key_togetherai', secret: SECRET_KEYS.TOGETHERAI },
            { id: 'api_key_ooba', secret: SECRET_KEYS.OOBA },
            { id: 'api_key_infermaticai', secret: SECRET_KEYS.INFERMATICAI },
            { id: 'api_key_dreamgen', secret: SECRET_KEYS.DREAMGEN },
            { id: 'api_key_openrouter-tg', secret: SECRET_KEYS.OPENROUTER },
            { id: 'api_key_koboldcpp', secret: SECRET_KEYS.KOBOLDCPP },
            { id: 'api_key_llamacpp', secret: SECRET_KEYS.LLAMACPP },
        ];

        for (const key of keys) {
            const keyValue = String($(`#${key.id}`).val()).trim();
            if (keyValue.length) {
                await writeSecret(key.secret, keyValue);
            }
        }

        validateTextGenUrl();
        startStatusLoading();
        main_api = 'textgenerationwebui';
        saveSettingsDebounced();
        getStatusTextgen();
    });

    $('#api_button_novel').on('click', async function (e) {
        e.stopPropagation();
        const api_key_novel = String($('#api_key_novel').val()).trim();

        if (api_key_novel.length) {
            await writeSecret(SECRET_KEYS.NOVEL, api_key_novel);
        }

        if (!secret_state[SECRET_KEYS.NOVEL]) {
            console.log('No secret key saved for NovelAI');
            return;
        }

        startStatusLoading();
        // Check near immediately rather than waiting for up to 90s
        await getStatusNovel();
    });

    var button = $('#options_button');
    var menu = $('#options');

    function showMenu() {
        showBookmarksButtons();
        // menu.stop()
        menu.fadeIn(animation_duration);
        optionsPopper.update();
    }

    function hideMenu() {
        // menu.stop();
        menu.fadeOut(animation_duration);
        optionsPopper.update();
    }

    function isMouseOverButtonOrMenu() {
        return menu.is(':hover') || button.is(':hover');
    }

    button.on('click', function () {
        if (menu.is(':visible')) {
            hideMenu();
        } else {
            showMenu();
        }
    });
    button.on('blur', function () {
        //delay to prevent menu hiding when mouse leaves button into menu
        setTimeout(() => {
            if (!isMouseOverButtonOrMenu()) { hideMenu(); }
        }, 100);
    });
    menu.on('blur', function () {
        //delay to prevent menu hide when mouseleaves menu into button
        setTimeout(() => {
            if (!isMouseOverButtonOrMenu()) { hideMenu(); }
        }, 100);
    });
    $(document).on('click', function () {
        if (!isMouseOverButtonOrMenu() && menu.is(':visible')) { hideMenu(); }
    });

    /* $('#set_chat_scenario').on('click', setScenarioOverride); */

    ///////////// OPTIMIZED LISTENERS FOR LEFT SIDE OPTIONS POPUP MENU //////////////////////
    $('#options [id]').on('click', async function (event, customData) {
        const fromSlashCommand = customData?.fromSlashCommand || false;
        var id = $(this).attr('id');

        // Check whether a custom prompt was provided via custom data (for example through a slash command)
        const additionalPrompt = customData?.additionalPrompt?.trim() || undefined;
        const buildOrFillAdditionalArgs = (args = {}) => ({
            ...args,
            ...(additionalPrompt !== undefined && { quiet_prompt: additionalPrompt, quietToLoud: true }),
        });

        if (id == 'option_select_chat') {
            if ((selected_group && !is_group_generating) || (this_chid !== undefined && !is_send_press) || fromSlashCommand) {
                await displayPastChats();
                //this is just to avoid the shadow for past chat view when using /delchat
                //however, the dialog popup still gets one..
                if (!fromSlashCommand) {
                    console.log('displaying shadow');
                    $('#shadow_select_chat_popup').css('display', 'block');
                    $('#shadow_select_chat_popup').css('opacity', 0.0);
                    $('#shadow_select_chat_popup').transition({
                        opacity: 1.0,
                        duration: animation_duration,
                        easing: animation_easing,
                    });
                }
            }
        }

        else if (id == 'option_start_new_chat') {
            if ((selected_group || this_chid !== undefined) && !is_send_press) {
                callPopup(`
                    <h3>Start new chat?</h3><br>
                    <label for="del_chat_checkbox" class="checkbox_label justifyCenter"
                    title="If necessary, you can later restore this chat file from the /backups folder">
                        <input type="checkbox" id="del_chat_checkbox" />
                        <small>Also delete the current chat file</small>
                    </label><br>
                `, 'new_chat', '');
            }
        }

        else if (id == 'option_regenerate') {
            closeMessageEditor();
            if (is_send_press == false) {
                //hideSwipeButtons();

                if (selected_group) {
                    regenerateGroup();
                }
                else {
                    is_send_press = true;
                    Generate('regenerate', buildOrFillAdditionalArgs());
                }
            }
        }

        else if (id == 'option_impersonate') {
            if (is_send_press == false || fromSlashCommand) {
                is_send_press = true;
                Generate('impersonate', buildOrFillAdditionalArgs());
            }
        }

        else if (id == 'option_continue') {
            if (is_send_press == false || fromSlashCommand) {
                is_send_press = true;
                Generate('continue', buildOrFillAdditionalArgs());
            }
        }

        else if (id == 'option_delete_mes') {
            setTimeout(() => openMessageDelete(fromSlashCommand), animation_duration);
        }

        else if (id == 'option_close_chat') {
            if (is_send_press == false) {
                await clearChat();
                chat.length = 0;
                resetSelectedGroup();
                setCharacterId(undefined);
                setCharacterName('');
                setActiveCharacter(null);
                setActiveGroup(null);
                this_edit_mes_id = undefined;
                chat_metadata = {};
                selected_button = 'characters';
                $('#rm_button_selected_ch').children('h2').text('');
                select_rm_characters();
                sendSystemMessage(system_message_types.WELCOME);
                eventSource.emit(event_types.CHAT_CHANGED, getCurrentChatId());
                await getClientVersion();
            } else {
                toastr.info('Please stop the message generation first.');
            }
        }

        else if (id === 'option_settings') {
            //var checkBox = document.getElementById("waifuMode");
            var topBar = document.getElementById('top-bar');
            var topSettingsHolder = document.getElementById('top-settings-holder');
            var divchat = document.getElementById('chat');

            //if (checkBox.checked) {
            if (topBar.style.display === 'none') {
                topBar.style.display = ''; // or "inline-block" if that's the original display value
                topSettingsHolder.style.display = ''; // or "inline-block" if that's the original display value

                divchat.style.borderRadius = '';
                divchat.style.backgroundColor = '';

            } else {

                divchat.style.borderRadius = '10px'; // Adjust the value to control the roundness of the corners
                divchat.style.backgroundColor = ''; // Set the background color to your preference

                topBar.style.display = 'none';
                topSettingsHolder.style.display = 'none';
            }
            //}
        }
        hideMenu();
    });

    $('#newChatFromManageScreenButton').on('click', function () {
        setTimeout(() => {
            $('#option_start_new_chat').trigger('click');
        }, 1);
        setTimeout(() => {
            $('#dialogue_popup_ok').trigger('click');
        }, 1);
        $('#select_chat_cross').trigger('click');

    });

    //////////////////////////////////////////////////////////////////////////////////////////////

    //functionality for the cancel delete messages button, reverts to normal display of input form
    $('#dialogue_del_mes_cancel').click(function () {
        $('#dialogue_del_mes').css('display', 'none');
        $('#send_form').css('display', css_send_form_display);
        $('.del_checkbox').each(function () {
            $(this).css('display', 'none');
            $(this).parent().children('.for_checkbox').css('display', 'block');
            $(this).parent().removeClass('selected');
            $(this).prop('checked', false);
        });
        showSwipeButtons();
        this_del_mes = -1;
        is_delete_mode = false;
    });

    //confirms message deletion with the "ok" button
    $('#dialogue_del_mes_ok').click(async function () {
        $('#dialogue_del_mes').css('display', 'none');
        $('#send_form').css('display', css_send_form_display);
        $('.del_checkbox').each(function () {
            $(this).css('display', 'none');
            $(this).parent().children('.for_checkbox').css('display', 'block');
            $(this).parent().removeClass('selected');
            $(this).prop('checked', false);
        });

        if (this_del_mes >= 0) {
            $(`.mes[mesid="${this_del_mes}"]`).nextAll('div').remove();
            $(`.mes[mesid="${this_del_mes}"]`).remove();
            chat.length = this_del_mes;
            await saveChatConditional();
            chatElement.scrollTop(chatElement[0].scrollHeight);
            eventSource.emit(event_types.MESSAGE_DELETED, chat.length);
            $('#chat .mes').removeClass('last_mes');
            $('#chat .mes').last().addClass('last_mes');
        } else {
            console.log('this_del_mes is not >= 0, not deleting');
        }

        showSwipeButtons();
        this_del_mes = -1;
        is_delete_mode = false;
    });

    $('#settings_preset').change(function () {
        if ($('#settings_preset').find(':selected').val() != 'gui') {
            preset_settings = $('#settings_preset').find(':selected').text();
            const preset = koboldai_settings[koboldai_setting_names[preset_settings]];
            loadKoboldSettings(preset);
            setGenerationParamsFromPreset(preset);
            $('#kobold_api-settings').find('input').prop('disabled', false);
            $('#kobold_api-settings').css('opacity', 1.0);
            $('#kobold_order')
                .css('opacity', 1)
                .sortable('enable');
        } else {
            //$('.button').disableSelection();
            preset_settings = 'gui';

            $('#kobold_api-settings').find('input').prop('disabled', true);
            $('#kobold_api-settings').css('opacity', 0.5);

            $('#kobold_order')
                .css('opacity', 0.5)
                .sortable('disable');
        }
        saveSettingsDebounced();
    });

    $('#settings_preset_novel').change(function () {
        nai_settings.preset_settings_novel = $('#settings_preset_novel')
            .find(':selected')
            .text();

        const preset = novelai_settings[novelai_setting_names[nai_settings.preset_settings_novel]];
        loadNovelPreset(preset);
        amount_gen = Number($('#amount_gen').val());
        max_context = Number($('#max_context').val());

        saveSettingsDebounced();
    });

    $('#main_api').change(function () {
        cancelStatusCheck();
        changeMainAPI();
        saveSettingsDebounced();
    });

    ////////////////// OPTIMIZED RANGE SLIDER LISTENERS////////////////

    var sliderLocked = true;
    var sliderTimer;

    $('input[type=\'range\']').on('touchstart', function () {
        // Unlock the slider after 300ms
        setTimeout(function () {
            sliderLocked = false;
            $(this).css('background-color', 'var(--SmartThemeQuoteColor)');
        }.bind(this), 300);
    });

    $('input[type=\'range\']').on('touchend', function () {
        clearTimeout(sliderTimer);
        $(this).css('background-color', '');
        sliderLocked = true;
    });

    $('input[type=\'range\']').on('touchmove', function (event) {
        if (sliderLocked) {
            event.preventDefault();
        }
    });

    const sliders = [
        {
            sliderId: '#amount_gen',
            counterId: '#amount_gen_counter',
            format: (val) => `${val}`,
            setValue: (val) => { amount_gen = Number(val); },
        },
        {
            sliderId: '#max_context',
            counterId: '#max_context_counter',
            format: (val) => `${val}`,
            setValue: (val) => { max_context = Number(val); },
        },
    ];

    sliders.forEach(slider => {
        $(document).on('input', slider.sliderId, function () {
            const value = $(this).val();
            const formattedValue = slider.format(value);
            slider.setValue(value);
            $(slider.counterId).val(formattedValue);
            saveSettingsDebounced();
        });
    });

    //////////////////////////////////////////////////////////////

    $('#select_chat_cross').click(function () {
        $('#shadow_select_chat_popup').transition({
            opacity: 0,
            duration: animation_duration,
            easing: animation_easing,
        });
        setTimeout(function () { $('#shadow_select_chat_popup').css('display', 'none'); }, animation_duration);
        //$("#shadow_select_chat_popup").css("display", "none");
        $('#load_select_chat_div').css('display', 'block');
    });

    if (navigator.clipboard === undefined) {
        // No clipboard support
        $('.mes_copy').remove();
    }
    else {
        $(document).on('pointerup', '.mes_copy', function () {
            if (this_chid !== undefined || selected_group) {
                try {
                    const messageId = $(this).closest('.mes').attr('mesid');
                    const text = chat[messageId]['mes'];
                    navigator.clipboard.writeText(text);
                    toastr.info('Copied!', '', { timeOut: 2000 });
                } catch (err) {
                    console.error('Failed to copy: ', err);
                }
            }
        });
    }

    $(document).on('pointerup', '.mes_prompt', function () {
        let mesIdForItemization = $(this).closest('.mes').attr('mesId');
        console.log(`looking for mesID: ${mesIdForItemization}`);
        if (itemizedPrompts.length !== undefined && itemizedPrompts.length !== 0) {
            promptItemize(itemizedPrompts, mesIdForItemization);
        }
    });

    $(document).on('pointerup', '#copyPromptToClipboard', function () {
        let rawPrompt = itemizedPrompts[PromptArrayItemForRawPromptDisplay].rawPrompt;
        let rawPromptValues = rawPrompt;

        if (Array.isArray(rawPrompt)) {
            rawPromptValues = rawPrompt.map(x => x.content).join('\n');
        }

        navigator.clipboard.writeText(rawPromptValues);
        toastr.info('Copied!', '', { timeOut: 2000 });
    });

    $(document).on('pointerup', '#showRawPrompt', function () {
        //console.log(itemizedPrompts[PromptArrayItemForRawPromptDisplay].rawPrompt);
        console.log(PromptArrayItemForRawPromptDisplay);
        console.log(itemizedPrompts);
        console.log(itemizedPrompts[PromptArrayItemForRawPromptDisplay].rawPrompt);

        let rawPrompt = itemizedPrompts[PromptArrayItemForRawPromptDisplay].rawPrompt;
        let rawPromptValues = rawPrompt;

        if (Array.isArray(rawPrompt)) {
            rawPromptValues = rawPrompt.map(x => x.content).join('\n');
        }

        //let DisplayStringifiedPrompt = JSON.stringify(itemizedPrompts[PromptArrayItemForRawPromptDisplay].rawPrompt).replace(/\n+/g, '<br>');
        $('#rawPromptWrapper').text(rawPromptValues);
        rawPromptPopper.update();
        $('#rawPromptPopup').toggle();
    });

    //********************
    //***Message Editor***
    $(document).on('click', '.mes_edit', async function () {
        if (this_chid !== undefined || selected_group) {
            // Previously system messages we're allowed to be edited
            /*const message = $(this).closest(".mes");

            if (message.data("isSystem")) {
                return;
            }*/

            let chatScrollPosition = $('#chat').scrollTop();
            if (this_edit_mes_id !== undefined) {
                let mes_edited = $(`#chat [mesid="${this_edit_mes_id}"]`).find('.mes_edit_done');
                if (Number(edit_mes_id) == chat.length - 1) { //if the generating swipe (...)
                    let run_edit = true;
                    if (chat[edit_mes_id]['swipe_id'] !== undefined) {
                        if (chat[edit_mes_id]['swipes'].length === chat[edit_mes_id]['swipe_id']) {
                            run_edit = false;
                        }
                    }
                    if (run_edit) {
                        hideSwipeButtons();
                    }
                }
                await messageEditDone(mes_edited);
            }
            $(this).closest('.mes_block').find('.mes_text').empty();
            $(this).closest('.mes_block').find('.mes_buttons').css('display', 'none');
            $(this).closest('.mes_block').find('.mes_edit_buttons').css('display', 'inline-flex');
            var edit_mes_id = $(this).closest('.mes').attr('mesid');
            this_edit_mes_id = edit_mes_id;

            var text = chat[edit_mes_id]['mes'];
            if (chat[edit_mes_id]['is_user']) {
                this_edit_mes_chname = name1;
            } else if (chat[edit_mes_id]['force_avatar']) {
                this_edit_mes_chname = chat[edit_mes_id]['name'];
            } else {
                this_edit_mes_chname = name2;
            }
            if (power_user.trim_spaces) {
                text = text.trim();
            }
            $(this)
                .closest('.mes_block')
                .find('.mes_text')
                .append(
                    '<textarea id=\'curEditTextarea\' class=\'edit_textarea\' style=\'max-width:auto;\'></textarea>',
                );
            $('#curEditTextarea').val(text);
            let edit_textarea = $(this)
                .closest('.mes_block')
                .find('.edit_textarea');
            edit_textarea.height(0);
            edit_textarea.height(edit_textarea[0].scrollHeight);
            edit_textarea.focus();
            edit_textarea[0].setSelectionRange(     //this sets the cursor at the end of the text
                String(edit_textarea.val()).length,
                String(edit_textarea.val()).length,
            );
            if (Number(this_edit_mes_id) === chat.length - 1) {
                $('#chat').scrollTop(chatScrollPosition);
            }

            updateEditArrowClasses();
        }
    });

    $(document).on('input', '#curEditTextarea', function () {
        if (power_user.auto_save_msg_edits === true) {
            messageEditAuto($(this));
        }
    });

    $(document).on('click', '.extraMesButtonsHint', function (e) {
        const elmnt = e.target;
        $(elmnt).transition({
            opacity: 0,
            duration: animation_duration,
            easing: 'ease-in-out',
        });
        setTimeout(function () {
            $(elmnt).hide();
            $(elmnt).siblings('.extraMesButtons').css('opcacity', '0');
            $(elmnt).siblings('.extraMesButtons').css('display', 'flex');
            $(elmnt).siblings('.extraMesButtons').transition({
                opacity: 1,
                duration: animation_duration,
                easing: 'ease-in-out',
            });
        }, animation_duration);
    });

    $(document).on('click', function (e) {
        // Expanded options don't need to be closed
        if (power_user.expand_message_actions) {
            return;
        }

        // Check if the click was outside the relevant elements
        if (!$(e.target).closest('.extraMesButtons, .extraMesButtonsHint').length) {
            // Transition out the .extraMesButtons first
            $('.extraMesButtons:visible').transition({
                opacity: 0,
                duration: animation_duration,
                easing: 'ease-in-out',
                complete: function () {
                    $(this).hide(); // Hide the .extraMesButtons after the transition

                    // Transition the .extraMesButtonsHint back in
                    $('.extraMesButtonsHint:not(:visible)').show().transition({
                        opacity: .3,
                        duration: animation_duration,
                        easing: 'ease-in-out',
                        complete: function () {
                            $(this).css('opacity', '');
                        },
                    });
                },
            });
        }
    });

    $(document).on('click', '.mes_edit_cancel', function () {
        let text = chat[this_edit_mes_id]['mes'];

        $(this).closest('.mes_block').find('.mes_text').empty();
        $(this).closest('.mes_edit_buttons').css('display', 'none');
        $(this).closest('.mes_block').find('.mes_buttons').css('display', '');
        $(this)
            .closest('.mes_block')
            .find('.mes_text')
            .append(messageFormatting(
                text,
                this_edit_mes_chname,
                chat[this_edit_mes_id].is_system,
                chat[this_edit_mes_id].is_user,
                this_edit_mes_id,
            ));
        appendMediaToMessage(chat[this_edit_mes_id], $(this).closest('.mes'));
        addCopyToCodeBlocks($(this).closest('.mes'));
        this_edit_mes_id = undefined;
    });

    $(document).on('click', '.mes_edit_up', async function () {
        if (is_send_press || this_edit_mes_id <= 0) {
            return;
        }

        hideSwipeButtons();
        const targetId = Number(this_edit_mes_id) - 1;
        const target = $(`#chat .mes[mesid="${targetId}"]`);
        const root = $(this).closest('.mes');

        if (root.length === 0 || target.length === 0) {
            return;
        }

        root.insertBefore(target);

        target.attr('mesid', this_edit_mes_id);
        root.attr('mesid', targetId);

        const temp = chat[targetId];
        chat[targetId] = chat[this_edit_mes_id];
        chat[this_edit_mes_id] = temp;

        this_edit_mes_id = targetId;
        updateViewMessageIds();
        await saveChatConditional();
        showSwipeButtons();
    });

    $(document).on('click', '.mes_edit_down', async function () {
        if (is_send_press || this_edit_mes_id >= chat.length - 1) {
            return;
        }

        hideSwipeButtons();
        const targetId = Number(this_edit_mes_id) + 1;
        const target = $(`#chat .mes[mesid="${targetId}"]`);
        const root = $(this).closest('.mes');

        if (root.length === 0 || target.length === 0) {
            return;
        }

        root.insertAfter(target);

        target.attr('mesid', this_edit_mes_id);
        root.attr('mesid', targetId);

        const temp = chat[targetId];
        chat[targetId] = chat[this_edit_mes_id];
        chat[this_edit_mes_id] = temp;

        this_edit_mes_id = targetId;
        updateViewMessageIds();
        await saveChatConditional();
        showSwipeButtons();
    });

    $(document).on('click', '.mes_edit_copy', async function () {
        const confirmation = await callPopup('Create a copy of this message?', 'confirm');
        if (!confirmation) {
            return;
        }

        hideSwipeButtons();
        const oldScroll = chatElement[0].scrollTop;
        const clone = structuredClone(chat[this_edit_mes_id]);
        clone.send_date = Date.now();
        clone.mes = $(this).closest('.mes').find('.edit_textarea').val();

        if (power_user.trim_spaces) {
            clone.mes = clone.mes.trim();
        }

        chat.splice(Number(this_edit_mes_id) + 1, 0, clone);
        addOneMessage(clone, { insertAfter: this_edit_mes_id });

        updateViewMessageIds();
        await saveChatConditional();
        chatElement[0].scrollTop = oldScroll;
        showSwipeButtons();
    });

    $(document).on('click', '.mes_edit_delete', async function (event, customData) {
        const fromSlashCommand = customData?.fromSlashCommand || false;
        const swipeExists = (!Array.isArray(chat[this_edit_mes_id].swipes) || chat[this_edit_mes_id].swipes.length <= 1 || chat[this_edit_mes_id].is_user || parseInt(this_edit_mes_id) !== chat.length - 1);
        if (power_user.confirm_message_delete && fromSlashCommand !== true) {
            const confirmation = swipeExists ? await callPopup('Are you sure you want to delete this message?', 'confirm')
                : await callPopup('<h3>Delete this...</h3> <select id=\'del_type\'><option value=\'swipe\'>Swipe</option><option value=\'message\'>Message</option></select>', 'confirm');
            if (!confirmation) {
                return;
            }
        }

        const mes = $(this).closest('.mes');

        if (!mes) {
            return;
        }

        if ($('#del_type').val() === 'swipe') {
            const swipe_id = chat[this_edit_mes_id]['swipe_id'];
            chat[this_edit_mes_id]['swipes'].splice(swipe_id, 1);
            if (swipe_id > 0) {
                $('.swipe_left:last').click();
            } else {
                $('.swipe_right:last').click();
            }
        } else {
            chat.splice(this_edit_mes_id, 1);
            mes.remove();
        }

        let startFromZero = Number(this_edit_mes_id) === 0;

        this_edit_mes_id = undefined;

        updateViewMessageIds(startFromZero);
        saveChatDebounced();

        hideSwipeButtons();
        showSwipeButtons();

        await eventSource.emit(event_types.MESSAGE_DELETED, chat.length);
    });

    $(document).on('click', '.mes_edit_done', async function () {
        await messageEditDone($(this));
    });

    //Select chat

    //**************************CHARACTER IMPORT EXPORT*************************//
    $('#character_import_button').click(function () {
        $('#character_import_file').click();
    });

    $('#character_import_file').on('change', async function (e) {
        $('#rm_info_avatar').html('');

        if (!(e.target instanceof HTMLInputElement)) {
            return;
        }

        if (!e.target.files.length) {
            return;
        }

        for (const file of e.target.files) {
            await importCharacter(file);
        }
    });

    $('#export_button').on('click', function (e) {
        $('#export_format_popup').toggle();
        exportPopper.update();
    });

    $(document).on('click', '.export_format', async function () {
        const format = $(this).data('format');

        if (!format) {
            return;
        }

        // Save before exporting
        await createOrEditCharacter();
        const body = { format, avatar_url: characters[this_chid].avatar };

        const response = await fetch('/api/characters/export', {
            method: 'POST',
            headers: getRequestHeaders(),
            body: JSON.stringify(body),
        });

        if (response.ok) {
            const filename = characters[this_chid].avatar.replace('.png', `.${format}`);
            const blob = await response.blob();
            const a = document.createElement('a');
            a.href = URL.createObjectURL(blob);
            a.setAttribute('download', filename);
            document.body.appendChild(a);
            a.click();
            URL.revokeObjectURL(a.href);
            document.body.removeChild(a);
        }


        $('#export_format_popup').hide();
    });
    //**************************CHAT IMPORT EXPORT*************************//
    $('#chat_import_button').click(function () {
        $('#chat_import_file').click();
    });

    $('#chat_import_file').on('change', async function (e) {
        var file = e.target.files[0];

        if (!file) {
            return;
        }

        var ext = file.name.match(/\.(\w+)$/);
        if (
            !ext ||
            (ext[1].toLowerCase() != 'json' && ext[1].toLowerCase() != 'jsonl')
        ) {
            return;
        }

        if (selected_group && file.name.endsWith('.json')) {
            toastr.warning('Only SillyTavern\'s own format is supported for group chat imports. Sorry!');
            return;
        }

        var format = ext[1].toLowerCase();
        $('#chat_import_file_type').val(format);

        var formData = new FormData($('#form_import_chat').get(0));
        formData.append('user_name', name1);
        $('#select_chat_div').html('');
        $('#load_select_chat_div').css('display', 'block');

        if (selected_group) {
            await importGroupChat(formData);
        } else {
            await importCharacterChat(formData);
        }
    });

    $('#rm_button_group_chats').click(function () {
        selected_button = 'group_chats';
        select_group_chats();
    });

    $('#rm_button_back_from_group').click(function () {
        selected_button = 'characters';
        select_rm_characters();
    });

    $('#dupe_button').click(async function () {
        await DupeChar();
    });

    $(document).on('click', '.select_chat_block, .bookmark_link, .mes_bookmark', async function () {
        let file_name = $(this).hasClass('mes_bookmark')
            ? $(this).closest('.mes').attr('bookmark_link')
            : $(this).attr('file_name').replace('.jsonl', '');

        if (!file_name) {
            return;
        }

        try {
            showLoader();
            if (selected_group) {
                await openGroupChat(selected_group, file_name);
            } else {
                await openCharacterChat(file_name);
            }
        } finally {
            hideLoader();
        }

        $('#shadow_select_chat_popup').css('display', 'none');
        $('#load_select_chat_div').css('display', 'block');
    });

    $(document).on('click', '.mes_create_bookmark', async function () {
        var selected_mes_id = $(this).closest('.mes').attr('mesid');
        if (selected_mes_id !== undefined) {
            createNewBookmark(selected_mes_id);
        }
    });

    $(document).on('click', '.mes_create_branch', async function () {
        var selected_mes_id = $(this).closest('.mes').attr('mesid');
        if (selected_mes_id !== undefined) {
            branchChat(Number(selected_mes_id));
        }
    });

    $(document).on('click', '.mes_stop', function () {
        if (streamingProcessor) {
            streamingProcessor.onStopStreaming();
            streamingProcessor = null;
        }
        if (abortController) {
            abortController.abort('Clicked stop button');
            hideStopButton();
        }
        eventSource.emit(event_types.GENERATION_STOPPED);
    });

    $(document).on('click', '#form_sheld .stscript_continue', function () {
        pauseScriptExecution();
    });

    $(document).on('click', '#form_sheld .stscript_pause', function () {
        pauseScriptExecution();
    });

    $(document).on('click', '#form_sheld .stscript_stop', function () {
        stopScriptExecution();
    });

    $('.drawer-toggle').on('click', function () {
        var icon = $(this).find('.drawer-icon');
        var drawer = $(this).parent().find('.drawer-content');
        if (drawer.hasClass('resizing')) { return; }
        var drawerWasOpenAlready = $(this).parent().find('.drawer-content').hasClass('openDrawer');
        let targetDrawerID = $(this).parent().find('.drawer-content').attr('id');
        const pinnedDrawerClicked = drawer.hasClass('pinnedOpen');

        if (!drawerWasOpenAlready) { //to open the drawer
            $('.openDrawer').not('.pinnedOpen').addClass('resizing').slideToggle(200, 'swing', async function () {
                await delay(50); $(this).closest('.drawer-content').removeClass('resizing');
            });
            $('.openIcon').toggleClass('closedIcon openIcon');
            $('.openDrawer').not('.pinnedOpen').toggleClass('closedDrawer openDrawer');
            icon.toggleClass('openIcon closedIcon');
            drawer.toggleClass('openDrawer closedDrawer');

            //console.log(targetDrawerID);
            if (targetDrawerID === 'right-nav-panel') {
                $(this).closest('.drawer').find('.drawer-content').addClass('resizing').slideToggle({
                    duration: 200,
                    easing: 'swing',
                    start: function () {
                        jQuery(this).css('display', 'flex'); //flex needed to make charlist scroll
                    },
                    complete: async function () {
                        favsToHotswap();
                        await delay(50);
                        $(this).closest('.drawer-content').removeClass('resizing');
                        $('#rm_print_characters_block').trigger('scroll');
                    },
                });
            } else {
                $(this).closest('.drawer').find('.drawer-content').addClass('resizing').slideToggle(200, 'swing', async function () {
                    await delay(50); $(this).closest('.drawer-content').removeClass('resizing');
                });
            }

            // Set the height of "autoSetHeight" textareas within the drawer to their scroll height
            $(this).closest('.drawer').find('.drawer-content textarea.autoSetHeight').each(function () {
                resetScrollHeight($(this));
            });

        } else if (drawerWasOpenAlready) { //to close manually
            icon.toggleClass('closedIcon openIcon');

            if (pinnedDrawerClicked) {
                $(drawer).addClass('resizing').slideToggle(200, 'swing', async function () {
                    await delay(50); $(this).removeClass('resizing');
                });
            }
            else {
                $('.openDrawer').not('.pinnedOpen').addClass('resizing').slideToggle(200, 'swing', async function () {
                    await delay(50); $(this).closest('.drawer-content').removeClass('resizing');
                });
            }

            drawer.toggleClass('closedDrawer openDrawer');
        }
    });

    $('html').on('touchstart mousedown', function (e) {
        var clickTarget = $(e.target);

        if ($('#export_format_popup').is(':visible')
            && clickTarget.closest('#export_button').length == 0
            && clickTarget.closest('#export_format_popup').length == 0) {
            $('#export_format_popup').hide();
        }

        const forbiddenTargets = [
            '#character_cross',
            '#avatar-and-name-block',
            '#shadow_popup',
            '.shadow_popup',
            '#world_popup',
            '.ui-widget',
            '.text_pole',
            '#toast-container',
            '.select2-results',
        ];
        for (const id of forbiddenTargets) {
            if (clickTarget.closest(id).length > 0) {
                return;
            }
        }

        var targetParentHasOpenDrawer = clickTarget.parents('.openDrawer').length;
        if (clickTarget.hasClass('drawer-icon') == false && !clickTarget.hasClass('openDrawer')) {
            if ($('.openDrawer').length !== 0) {
                if (targetParentHasOpenDrawer === 0) {
                    //console.log($('.openDrawer').not('.pinnedOpen').length);
                    $('.openDrawer').not('.pinnedOpen').addClass('resizing').slideToggle(200, 'swing', function () {
                        $(this).closest('.drawer-content').removeClass('resizing');
                    });
                    $('.openIcon').toggleClass('closedIcon openIcon');
                    $('.openDrawer').not('.pinnedOpen').toggleClass('closedDrawer openDrawer');

                }
            }
        }
    });

    $(document).on('click', '.inline-drawer-toggle', function (e) {
        if ($(e.target).hasClass('text_pole')) {
            return;
        }
        var icon = $(this).find('.inline-drawer-icon');
        icon.toggleClass('down up');
        icon.toggleClass('fa-circle-chevron-down fa-circle-chevron-up');
        $(this).closest('.inline-drawer').find('.inline-drawer-content').stop().slideToggle();

        // Set the height of "autoSetHeight" textareas within the inline-drawer to their scroll height
        $(this).closest('.inline-drawer').find('.inline-drawer-content textarea.autoSetHeight').each(function () {
            resetScrollHeight($(this));
        });
    });

    $(document).on('click', '.inline-drawer-maximize', function () {
        const icon = $(this).find('.inline-drawer-icon, .floating_panel_maximize');
        icon.toggleClass('fa-window-maximize fa-window-restore');
        const drawerContent = $(this).closest('.drawer-content');
        drawerContent.toggleClass('maximized');
        const drawerId = drawerContent.attr('id');
        resetMovableStyles(drawerId);
    });

    $(document).on('click', '.mes .avatar', function () {
        const messageElement = $(this).closest('.mes');
        const thumbURL = $(this).children('img').attr('src');
        const charsPath = '/characters/';
        const targetAvatarImg = thumbURL.substring(thumbURL.lastIndexOf('=') + 1);
        const charname = targetAvatarImg.replace('.png', '');
        const isValidCharacter = characters.some(x => x.avatar === decodeURIComponent(targetAvatarImg));

        // Remove existing zoomed avatars for characters that are not the clicked character when moving UI is not enabled
        if (!power_user.movingUI) {
            $('.zoomed_avatar').each(function () {
                const currentForChar = $(this).attr('forChar');
                if (currentForChar !== charname && typeof currentForChar !== 'undefined') {
                    console.debug(`Removing zoomed avatar for character: ${currentForChar}`);
                    $(this).remove();
                }
            });
        }

        const avatarSrc = isDataURL(thumbURL) ? thumbURL : charsPath + targetAvatarImg;
        if ($(`.zoomed_avatar[forChar="${charname}"]`).length) {
            console.debug('removing container as it already existed');
            $(`.zoomed_avatar[forChar="${charname}"]`).fadeOut(animation_duration, () => {
                $(`.zoomed_avatar[forChar="${charname}"]`).remove();
            });
        } else {
            console.debug('making new container from template');
            const template = $('#zoomed_avatar_template').html();
            const newElement = $(template);
            newElement.attr('forChar', charname);
            newElement.attr('id', `zoomFor_${charname}`);
            newElement.addClass('draggable');
            newElement.find('.drag-grabber').attr('id', `zoomFor_${charname}header`);

            $('body').append(newElement);
            newElement.fadeIn(animation_duration);
            const zoomedAvatarImgElement = $(`.zoomed_avatar[forChar="${charname}"] img`);
            if (messageElement.attr('is_user') == 'true' || (messageElement.attr('is_system') == 'true' && !isValidCharacter)) { //handle user and system avatars
                zoomedAvatarImgElement.attr('src', thumbURL);
                zoomedAvatarImgElement.attr('data-izoomify-url', thumbURL);
            } else if (messageElement.attr('is_user') == 'false') { //handle char avatars
                zoomedAvatarImgElement.attr('src', avatarSrc);
                zoomedAvatarImgElement.attr('data-izoomify-url', avatarSrc);
            }
            loadMovingUIState();
            $(`.zoomed_avatar[forChar="${charname}"]`).css('display', 'flex');
            dragElement(newElement);

            if (power_user.zoomed_avatar_magnification) {
                $('.zoomed_avatar_container').izoomify();
            }

            $('.zoomed_avatar, .zoomed_avatar .dragClose').on('click touchend', (e) => {
                if (e.target.closest('.dragClose')) {
                    $(`.zoomed_avatar[forChar="${charname}"]`).fadeOut(animation_duration, () => {
                        $(`.zoomed_avatar[forChar="${charname}"]`).remove();
                    });
                }
            });

            zoomedAvatarImgElement.on('dragstart', (e) => {
                console.log('saw drag on avatar!');
                e.preventDefault();
                return false;
            });
        }
    });

    $(document).on('click', '#OpenAllWIEntries', function () {
        $('#world_popup_entries_list').children().find('.down').click();
    });
    $(document).on('click', '#CloseAllWIEntries', function () {
        $('#world_popup_entries_list').children().find('.up').click();
    });
    $(document).on('click', '.open_alternate_greetings', openAlternateGreetings);
    /* $('#set_character_world').on('click', openCharacterWorldPopup); */

    $(document).keyup(function (e) {
        if (e.key === 'Escape') {
            const isEditVisible = $('#curEditTextarea').is(':visible');
            if (isEditVisible && power_user.auto_save_msg_edits === false) {
                closeMessageEditor();
                $('#send_textarea').focus();
                return;
            }
            if (isEditVisible && power_user.auto_save_msg_edits === true) {
                $(`#chat .mes[mesid="${this_edit_mes_id}"] .mes_edit_done`).click();
                $('#send_textarea').focus();
                return;
            }
            if (!this_edit_mes_id && $('#mes_stop').is(':visible')) {
                $('#mes_stop').trigger('click');
                if (chat.length && Array.isArray(chat[chat.length - 1].swipes) && chat[chat.length - 1].swipe_id == chat[chat.length - 1].swipes.length) {
                    $('.last_mes .swipe_left').trigger('click');
                }
            }
        }
    });

    $('#char-management-dropdown').on('change', async (e) => {
        let target = $(e.target.selectedOptions).attr('id');
        switch (target) {
            case 'set_character_world':
                openCharacterWorldPopup();
                break;
            case 'set_chat_scenario':
                setScenarioOverride();
                break;
            case 'renameCharButton':
                renameCharacter();
                break;
            /*case 'dupe_button':
                DupeChar();
                break;
            case 'export_button':
                $('#export_format_popup').toggle();
                exportPopper.update();
                break;
            */
            case 'import_character_info':
                await importEmbeddedWorldInfo();
                saveCharacterDebounced();
                break;
            case 'character_source': {
                const source = getCharacterSource(this_chid);
                if (source && isValidUrl(source)) {
                    const url = new URL(source);
                    const confirm = await callPopup(`Open ${url.hostname} in a new tab?`, 'confirm');
                    if (confirm) {
                        window.open(source, '_blank');
                    }
                } else {
                    toastr.info('This character doesn\'t seem to have a source.');
                }
            } break;
            case 'replace_update': {
                const confirm = await callPopup('<p><b>Choose a new character card to replace this character with.</b></p><p>All chats, assets and group memberships will be preserved, but local changes to the character data will be lost.</p><p>Proceed?</p>', 'confirm', '');
                if (confirm) {
                    async function uploadReplacementCard(e) {
                        const file = e.target.files[0];

                        if (!file) {
                            return;
                        }

                        try {
                            const cloneFile = new File([file], characters[this_chid].avatar, { type: file.type });
                            const chatFile = characters[this_chid]['chat'];
                            await processDroppedFiles([cloneFile], true);
                            await openCharacterChat(chatFile);
                        } catch {
                            toastr.error('Failed to replace the character card.', 'Something went wrong');
                        }
                    }
                    $('#character_replace_file').off('change').on('change', uploadReplacementCard).trigger('click');
                }
            } break;
            case 'import_tags': {
                await importTags(characters[this_chid]);
            } break;
            /*case 'delete_button':
                popup_type = "del_ch";
                callPopup(`
                        <h3>Delete the character?</h3>
                        <b>THIS IS PERMANENT!<br><br>
                        THIS WILL ALSO DELETE ALL<br>
                        OF THE CHARACTER'S CHAT FILES.<br><br></b>`
                );
                break;*/
            default:
                eventSource.emit('charManagementDropdown', target);
        }
        $('#char-management-dropdown').prop('selectedIndex', 0);
    });

    $(window).on('beforeunload', () => {
        cancelTtsPlay();
        if (streamingProcessor) {
            console.log('Page reloaded. Aborting streaming...');
            streamingProcessor.onStopStreaming();
        }
    });


    var isManualInput = false;
    var valueBeforeManualInput;

    $('.range-block-counter input, .neo-range-input').on('click', function () {
        valueBeforeManualInput = $(this).val();
        console.log(valueBeforeManualInput);
    })
        .on('change', function (e) {
            e.target.focus();
            e.target.dispatchEvent(new Event('keyup'));
        })
        .on('keydown', function (e) {
            const masterSelector = '#' + $(this).data('for');
            const masterElement = $(masterSelector);
            if (e.key === 'Enter') {
                let manualInput = Number($(this).val());
                if (isManualInput) {
                    //disallow manual inputs outside acceptable range
                    if (manualInput >= Number($(this).attr('min')) && manualInput <= Number($(this).attr('max'))) {
                        //if value is ok, assign to slider and update handle text and position
                        //newSlider.val(manualInput)
                        //handleSlideEvent.call(newSlider, null, { value: parseFloat(manualInput) }, 'manual');
                        valueBeforeManualInput = manualInput;
                        $(masterElement).val($(this).val()).trigger('input');
                    } else {
                        //if value not ok, warn and reset to last known valid value
                        toastr.warning(`Invalid value. Must be between ${$(this).attr('min')} and ${$(this).attr('max')}`);
                        console.log(valueBeforeManualInput);
                        //newSlider.val(valueBeforeManualInput)
                        $(this).val(valueBeforeManualInput);
                    }
                }
            }
        })
        .on('keyup', function () {
            valueBeforeManualInput = $(this).val();
            console.log(valueBeforeManualInput);
            isManualInput = true;
        })
        //trigger slider changes when user clicks away
        .on('mouseup blur', function () {
            const masterSelector = '#' + $(this).data('for');
            const masterElement = $(masterSelector);
            let manualInput = Number($(this).val());
            if (isManualInput) {
                //if value is between correct range for the slider
                if (manualInput >= Number($(this).attr('min')) && manualInput <= Number($(this).attr('max'))) {
                    valueBeforeManualInput = manualInput;
                    //set the slider value to input value
                    $(masterElement).val($(this).val()).trigger('input');
                } else {
                    //if value not ok, warn and reset to last known valid value
                    toastr.warning(`Invalid value. Must be between ${$(this).attr('min')} and ${$(this).attr('max')}`);
                    console.log(valueBeforeManualInput);
                    $(this).val(valueBeforeManualInput);
                }
            }
            isManualInput = false;
        });

    $('.user_stats_button').on('click', function () {
        userStatsHandler();
    });

    $(document).on('click', '.external_import_button, #external_import_button', async () => {
        const html = await renderTemplateAsync('importCharacters');
        const input = await callGenericPopup(html, POPUP_TYPE.INPUT, '', { okButton: $('#shadow_popup_template').attr('popup_text_import'), rows: 4 });

        if (!input) {
            console.debug('Custom content import cancelled');
            return;
        }

        const url = input.trim();
        var request;

        if (isValidUrl(url)) {
            console.debug('Custom content import started for URL: ', url);
            request = await fetch('/api/content/importURL', {
                method: 'POST',
                headers: getRequestHeaders(),
                body: JSON.stringify({ url }),
            });
        } else {
            console.debug('Custom content import started for Char UUID: ', url);
            request = await fetch('/api/content/importUUID', {
                method: 'POST',
                headers: getRequestHeaders(),
                body: JSON.stringify({ url }),
            });
        }

        if (!request.ok) {
            toastr.info(request.statusText, 'Custom content import failed');
            console.error('Custom content import failed', request.status, request.statusText);
            return;
        }

        const data = await request.blob();
        const customContentType = request.headers.get('X-Custom-Content-Type');
        const fileName = request.headers.get('Content-Disposition').split('filename=')[1].replace(/"/g, '');
        const file = new File([data], fileName, { type: data.type });

        switch (customContentType) {
            case 'character':
                await processDroppedFiles([file]);
                break;
            case 'lorebook':
                await importWorldInfo(file);
                break;
            default:
                toastr.warning('Unknown content type');
                console.error('Unknown content type', customContentType);
                break;
        }
    });

    const $dropzone = $(document.body);

    $dropzone.on('dragover', (event) => {
        event.preventDefault();
        event.stopPropagation();
        $dropzone.addClass('dragover');
    });

    $dropzone.on('dragleave', (event) => {
        event.preventDefault();
        event.stopPropagation();
        $dropzone.removeClass('dragover');
    });

    $dropzone.on('drop', async (event) => {
        event.preventDefault();
        event.stopPropagation();
        $dropzone.removeClass('dragover');

        const files = Array.from(event.originalEvent.dataTransfer.files);
        if (!files.length) {
            await importFromURL(event.originalEvent.dataTransfer.items, files);
        }
        await processDroppedFiles(files);
    });


    $('#charListGridToggle').on('click', async () => {
        doCharListDisplaySwitch();
    });

    $('#hideCharPanelAvatarButton').on('click', () => {
        $('#avatar-and-name-block').slideToggle();
    });

    $(document).on('mouseup touchend', '#show_more_messages', () => {
        showMoreMessages();
    });

    $(document).on('click', '.open_characters_library', async function () {
        await getCharacters();
        eventSource.emit(event_types.OPEN_CHARACTER_LIBRARY);
    });

    // Added here to prevent execution before script.js is loaded and get rid of quirky timeouts
    await firstLoadInit();

    addDebugFunctions();

    eventSource.on(event_types.CHAT_DELETED, async (name) => {
        await deleteItemizedPrompts(name);
    });
    eventSource.on(event_types.GROUP_CHAT_DELETED, async (name) => {
        await deleteItemizedPrompts(name);
    });

    initCustomSelectedSamplers();
});<|MERGE_RESOLUTION|>--- conflicted
+++ resolved
@@ -683,11 +683,8 @@
             tables: true,
             parseImgDimensions: true,
             simpleLineBreaks: true,
-<<<<<<< HEAD
+            strikethrough: true,
             disableForced4SpacesIndentedSublists: true,
-=======
-            strikethrough: true,
->>>>>>> f5fccc03
             extensions: [
                 showdownKatex(
                     {
@@ -707,11 +704,8 @@
             tables: true,
             underline: true,
             simpleLineBreaks: true,
-<<<<<<< HEAD
+            strikethrough: true,
             disableForced4SpacesIndentedSublists: true,
-=======
-            strikethrough: true,
->>>>>>> f5fccc03
             extensions: [markdownUnderscoreExt()],
         });
     }
