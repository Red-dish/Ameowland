import {
    Generate,
    UNIQUE_APIS,
    activateSendButtons,
    addOneMessage,
    api_server,
    callPopup,
    characters,
    chat,
    chat_metadata,
    comment_avatar,
    deactivateSendButtons,
    default_avatar,
    deleteSwipe,
    eventSource,
    event_types,
    extension_prompt_roles,
    extension_prompt_types,
    extractMessageBias,
    generateQuietPrompt,
    generateRaw,
    getThumbnailUrl,
    is_send_press,
    main_api,
    name1,
    name2,
    neutralCharacterName,
    reloadCurrentChat,
    removeMacros,
    renameCharacter,
    saveChatConditional,
    sendMessageAsUser,
    sendSystemMessage,
    setActiveCharacter,
    setActiveGroup,
    setCharacterId,
    setCharacterName,
    setExtensionPrompt,
    setUserName,
    stopGeneration,
    substituteParams,
    system_avatar,
    system_message_types,
    this_chid,
} from '../script.js';
import { SlashCommandParser } from './slash-commands/SlashCommandParser.js';
import { SlashCommandParserError } from './slash-commands/SlashCommandParserError.js';
import { getMessageTimeStamp } from './RossAscends-mods.js';
import { hideChatMessageRange } from './chats.js';
import { getContext, saveMetadataDebounced } from './extensions.js';
import { getRegexedString, regex_placement } from './extensions/regex/engine.js';
import { findGroupMemberId, groups, is_group_generating, openGroupById, resetSelectedGroup, saveGroupChat, selected_group } from './group-chats.js';
import { chat_completion_sources, oai_settings, setupChatCompletionPromptManager } from './openai.js';
import { autoSelectPersona, retriggerFirstMessageOnEmptyChat, setPersonaLockState, togglePersonaLock, user_avatar } from './personas.js';
import { addEphemeralStoppingString, chat_styles, flushEphemeralStoppingStrings, power_user } from './power-user.js';
import { SERVER_INPUTS, textgen_types, textgenerationwebui_settings } from './textgen-settings.js';
import { decodeTextTokens, getAvailableTokenizers, getFriendlyTokenizerName, getTextTokens, getTokenCountAsync, selectTokenizer } from './tokenizers.js';
import { debounce, delay, equalsIgnoreCaseAndAccents, findChar, getCharIndex, isFalseBoolean, isTrueBoolean, showFontAwesomePicker, stringToRange, trimToEndSentence, trimToStartSentence, waitUntilCondition } from './utils.js';
import { registerVariableCommands, resolveVariable } from './variables.js';
import { background_settings } from './backgrounds.js';
import { SlashCommandClosure } from './slash-commands/SlashCommandClosure.js';
import { SlashCommandClosureResult } from './slash-commands/SlashCommandClosureResult.js';
import { ARGUMENT_TYPE, SlashCommandArgument, SlashCommandNamedArgument } from './slash-commands/SlashCommandArgument.js';
import { AutoComplete } from './autocomplete/AutoComplete.js';
import { SlashCommand } from './slash-commands/SlashCommand.js';
import { SlashCommandAbortController } from './slash-commands/SlashCommandAbortController.js';
import { SlashCommandNamedArgumentAssignment } from './slash-commands/SlashCommandNamedArgumentAssignment.js';
import { SlashCommandEnumValue, enumTypes } from './slash-commands/SlashCommandEnumValue.js';
import { POPUP_TYPE, Popup, callGenericPopup } from './popup.js';
import { commonEnumProviders, enumIcons } from './slash-commands/SlashCommandCommonEnumsProvider.js';
import { SlashCommandBreakController } from './slash-commands/SlashCommandBreakController.js';
import { SlashCommandExecutionError } from './slash-commands/SlashCommandExecutionError.js';
import { slashCommandReturnHelper } from './slash-commands/SlashCommandReturnHelper.js';
export {
    executeSlashCommands, executeSlashCommandsWithOptions, getSlashCommandsHelp, registerSlashCommand,
};

export const parser = new SlashCommandParser();
/**
 * @deprecated Use SlashCommandParser.addCommandObject() instead
 */
const registerSlashCommand = SlashCommandParser.addCommand.bind(SlashCommandParser);
const getSlashCommandsHelp = parser.getHelpString.bind(parser);

export function initDefaultSlashCommands() {
    SlashCommandParser.addCommandObject(SlashCommand.fromProps({
        name: '?',
        callback: helpCommandCallback,
        aliases: ['help'],
        unnamedArgumentList: [SlashCommandArgument.fromProps({
            description: 'help topic',
            typeList: [ARGUMENT_TYPE.STRING],
            enumList: [
                new SlashCommandEnumValue('slash', 'slash commands (STscript)', enumTypes.command, '/'),
                new SlashCommandEnumValue('macros', '{{macros}} (text replacement)', enumTypes.macro, enumIcons.macro),
                new SlashCommandEnumValue('format', 'chat/text formatting', enumTypes.name, '★'),
                new SlashCommandEnumValue('hotkeys', 'keyboard shortcuts', enumTypes.enum, '⏎'),
            ],
        })],
        helpString: 'Get help on macros, chat formatting and commands.',
    }));
    SlashCommandParser.addCommandObject(SlashCommand.fromProps({
        name: 'persona',
        callback: setNameCallback,
        aliases: ['name'],
        namedArgumentList: [
            new SlashCommandNamedArgument(
                'mode', 'The mode for persona selection. ("lookup" = search for existing persona, "temp" = create a temporary name, set a temporary name, "all" = allow both in the same command)',
                [ARGUMENT_TYPE.STRING], false, false, 'all', ['lookup', 'temp', 'all'],
            ),
        ],
        unnamedArgumentList: [
            SlashCommandArgument.fromProps({
                description: 'persona name',
                typeList: [ARGUMENT_TYPE.STRING],
                isRequired: true,
                enumProvider: commonEnumProviders.personas,
            }),
        ],
        helpString: 'Selects the given persona with its name and avatar (by name or avatar url). If no matching persona exists, applies a temporary name.',
    }));
    SlashCommandParser.addCommandObject(SlashCommand.fromProps({
        name: 'sync',
        callback: syncCallback,
        helpString: 'Syncs the user persona in user-attributed messages in the current chat.',
    }));
    SlashCommandParser.addCommandObject(SlashCommand.fromProps({
        name: 'lock',
        callback: lockPersonaCallback,
        aliases: ['bind'],
        helpString: 'Locks/unlocks a persona (name and avatar) to the current chat',
        unnamedArgumentList: [
            SlashCommandArgument.fromProps({
                description: 'state',
                typeList: [ARGUMENT_TYPE.STRING],
                isRequired: true,
                defaultValue: 'toggle',
                enumProvider: commonEnumProviders.boolean('onOffToggle'),
            }),
        ],
    }));
    SlashCommandParser.addCommandObject(SlashCommand.fromProps({
        name: 'bg',
        callback: setBackgroundCallback,
        aliases: ['background'],
        returns: 'the current background',
        unnamedArgumentList: [
            SlashCommandArgument.fromProps({
                description: 'background filename',
                typeList: [ARGUMENT_TYPE.STRING],
                enumProvider: () => [...document.querySelectorAll('.bg_example')]
                    .map(it => new SlashCommandEnumValue(it.getAttribute('bgfile')))
                    .filter(it => it.value?.length),
            }),
        ],
        helpString: `
        <div>
            Sets a background according to the provided filename. Partial names allowed.
        </div>
        <div>
            If no background is provided, this will return the currently selected background.
        </div>
        <div>
            <strong>Example:</strong>
            <ul>
                <li>
                    <pre><code>/bg beach.jpg</code></pre>
                </li>
                <li>
                    <pre><code>/bg</code></pre>
                </li>
            </ul>
        </div>
    `,
    }));
    SlashCommandParser.addCommandObject(SlashCommand.fromProps({
        name: 'char-find',
        aliases: ['findchar'],
        callback: (args, name) => {
            if (typeof name !== 'string') throw new Error('name must be a string');
            if (args.preferCurrent instanceof SlashCommandClosure || Array.isArray(args.preferCurrent)) throw new Error('preferCurrent cannot be a closure or array');
            if (args.quiet instanceof SlashCommandClosure || Array.isArray(args.quiet)) throw new Error('quiet cannot be a closure or array');

            const char = findChar({ name: name, filteredByTags: validateArrayArgString(args.tag, 'tag'), preferCurrentChar: !isFalseBoolean(args.preferCurrent), quiet: isTrueBoolean(args.quiet) });
            return char?.avatar ?? '';
        },
        returns: 'the avatar key (unique identifier) of the character',
        namedArgumentList: [
            SlashCommandNamedArgument.fromProps({
                name: 'tag',
                description: 'Supply one or more tags to filter down to the correct character for the provided name, if multiple characters have the same name.',
                typeList: [ARGUMENT_TYPE.STRING],
                enumProvider: commonEnumProviders.tags('assigned'),
                acceptsMultiple: true,
            }),
            SlashCommandNamedArgument.fromProps({
                name: 'preferCurrent',
                description: 'Prefer current character or characters in a group, if multiple characters match',
                typeList: [ARGUMENT_TYPE.BOOLEAN],
                defaultValue: 'true',
            }),
            SlashCommandNamedArgument.fromProps({
                name: 'quiet',
                description: 'Do not show warning if multiple charactrers are found',
                typeList: [ARGUMENT_TYPE.BOOLEAN],
                defaultValue: 'false',
                enumProvider: commonEnumProviders.boolean('trueFalse'),
            }),
        ],
        unnamedArgumentList: [
            SlashCommandArgument.fromProps({
                description: 'Character name - or unique character identifier (avatar key)',
                typeList: [ARGUMENT_TYPE.STRING],
                enumProvider: commonEnumProviders.characters('character'),
                forceEnum: false,
            }),
        ],
        helpString: `
        <div>
            Searches for a character and returns its avatar key.
        </div>
        <div>
            This can be used to choose the correct character for something like <code>/sendas</code> or other commands in need of a character name
            if you have multiple characters with the same name.
        </div>
        <div>
            <strong>Example:</strong>
            <ul>
                <li>
                    <pre><code>/char-find name="Chloe"</code></pre>
                    Returns the avatar key for "Chloe".
                </li>
                <li>
                    <pre><code>/search name="Chloe" tag="friend"</code></pre>
                    Returns the avatar key for the character "Chloe" that is tagged with "friend".
                    This is useful if you for example have multiple characters named "Chloe", and the others are "foe", "goddess", or anything else,
                    so you can actually select the character you are looking for.
                </li>
            </ul>
        </div>
        `,
    }));
    SlashCommandParser.addCommandObject(SlashCommand.fromProps({
        name: 'sendas',
        callback: sendMessageAs,
        returns: 'Optionally the text of the sent message, if specified in the "return" argument',
        namedArgumentList: [
            SlashCommandNamedArgument.fromProps({
                name: 'name',
                description: 'Character name - or unique character identifier (avatar key)',
                typeList: [ARGUMENT_TYPE.STRING],
                isRequired: true,
                enumProvider: commonEnumProviders.characters('character'),
                forceEnum: false,
            }),
            SlashCommandNamedArgument.fromProps({
                name: 'avatar',
                description: 'Character avatar override (Can be either avatar key or just the character name to pull the avatar from)',
                typeList: [ARGUMENT_TYPE.STRING],
                enumProvider: commonEnumProviders.characters('character'),
            }),
            SlashCommandNamedArgument.fromProps({
                name: 'compact',
                description: 'Use compact layout',
                typeList: [ARGUMENT_TYPE.BOOLEAN],
                defaultValue: 'false',
            }),
            SlashCommandNamedArgument.fromProps({
                name: 'at',
                description: 'position to insert the message (index-based, corresponding to message id). If not set, the message will be inserted at the end of the chat.\nNegative values are accepted and will work similarly to how \'depth\' usually works. For example, -1 will insert the message right before the last message in chat.',
                typeList: [ARGUMENT_TYPE.NUMBER],
                enumProvider: commonEnumProviders.messages({ allowIdAfter: true }),
            }),
            SlashCommandNamedArgument.fromProps({
                name: 'return',
                description: 'The way how you want the return value to be provided',
                typeList: [ARGUMENT_TYPE.STRING],
                defaultValue: 'none',
                enumList: slashCommandReturnHelper.enumList({ allowObject: true }),
                forceEnum: true,
            }),
        ],
        unnamedArgumentList: [
            new SlashCommandArgument(
                'text', [ARGUMENT_TYPE.STRING], true,
            ),
        ],
        helpString: `
        <div>
            Sends a message as a specific character. Uses the character avatar if it exists in the characters list.
        </div>
        <div>
            <strong>Example:</strong>
            <ul>
                <li>
                    <pre><code>/sendas name="Chloe" Hello, guys!</code></pre>
                    will send "Hello, guys!" from "Chloe".
                </li>
                <li>
                    <pre><code>/sendas name="Chloe" avatar="BigBadBoss" Hehehe, I am the big bad evil, fear me.</code></pre>
                    will send a message as the character "Chloe", but utilizing the avatar from a character named "BigBadBoss".
                </li>
            </ul>
        </div>
        <div>
            If "compact" is set to true, the message is sent using a compact layout.
        </div>
    `,
    }));
    SlashCommandParser.addCommandObject(SlashCommand.fromProps({
        name: 'sys',
        callback: sendNarratorMessage,
        aliases: ['nar'],
        returns: 'Optionally the text of the sent message, if specified in the "return" argument',
        namedArgumentList: [
            new SlashCommandNamedArgument(
                'compact',
                'compact layout',
                [ARGUMENT_TYPE.BOOLEAN],
                false,
                false,
                'false',
            ),
            SlashCommandNamedArgument.fromProps({
                name: 'at',
                description: 'position to insert the message (index-based, corresponding to message id). If not set, the message will be inserted at the end of the chat.\nNegative values are accepted and will work similarly to how \'depth\' usually works. For example, -1 will insert the message right before the last message in chat.',
                typeList: [ARGUMENT_TYPE.NUMBER],
                enumProvider: commonEnumProviders.messages({ allowIdAfter: true }),
            }),
            SlashCommandNamedArgument.fromProps({
                name: 'return',
                description: 'The way how you want the return value to be provided',
                typeList: [ARGUMENT_TYPE.STRING],
                defaultValue: 'none',
                enumList: slashCommandReturnHelper.enumList({ allowObject: true }),
                forceEnum: true,
            }),
        ],
        unnamedArgumentList: [
            new SlashCommandArgument(
                'text', [ARGUMENT_TYPE.STRING], true,
            ),
        ],
        helpString: `
        <div>
            Sends a message as a system narrator.
        </div>
        <div>
            If <code>compact</code> is set to <code>true</code>, the message is sent using a compact layout.
        </div>
        <div>
            <strong>Example:</strong>
            <ul>
                <li>
                    <pre><code>/sys The sun sets in the west.</code></pre>
                </li>
                <li>
                    <pre><code>/sys compact=true A brief note.</code></pre>
                </li>
            </ul>
        </div>
    `,
    }));
    SlashCommandParser.addCommandObject(SlashCommand.fromProps({
        name: 'sysname',
        callback: setNarratorName,
        unnamedArgumentList: [
            new SlashCommandArgument(
                'name', [ARGUMENT_TYPE.STRING], false,
            ),
        ],
        helpString: 'Sets a name for future system narrator messages in this chat (display only). Default: System. Leave empty to reset.',
    }));
    SlashCommandParser.addCommandObject(SlashCommand.fromProps({
        name: 'comment',
        callback: sendCommentMessage,
        returns: 'Optionally the text of the sent message, if specified in the "return" argument',
        namedArgumentList: [
            new SlashCommandNamedArgument(
                'compact',
                'Whether to use a compact layout',
                [ARGUMENT_TYPE.BOOLEAN],
                false,
                false,
                'false',
            ),
            SlashCommandNamedArgument.fromProps({
                name: 'at',
                description: 'position to insert the message (index-based, corresponding to message id). If not set, the message will be inserted at the end of the chat.\nNegative values are accepted and will work similarly to how \'depth\' usually works. For example, -1 will insert the message right before the last message in chat.',
                typeList: [ARGUMENT_TYPE.NUMBER],
                enumProvider: commonEnumProviders.messages({ allowIdAfter: true }),
            }),
            SlashCommandNamedArgument.fromProps({
                name: 'return',
                description: 'The way how you want the return value to be provided',
                typeList: [ARGUMENT_TYPE.STRING],
                defaultValue: 'none',
                enumList: slashCommandReturnHelper.enumList({ allowObject: true }),
                forceEnum: true,
            }),
        ],
        unnamedArgumentList: [
            new SlashCommandArgument(
                'text',
                [ARGUMENT_TYPE.STRING],
                true,
            ),
        ],
        helpString: `
        <div>
            Adds a note/comment message not part of the chat.
        </div>
        <div>
            If <code>compact</code> is set to <code>true</code>, the message is sent using a compact layout.
        </div>
        <div>
            <strong>Example:</strong>
            <ul>
                <li>
                    <pre><code>/comment This is a comment</code></pre>
                </li>
                <li>
                    <pre><code>/comment compact=true This is a compact comment</code></pre>
                </li>
            </ul>
        </div>
    `,
    }));
    SlashCommandParser.addCommandObject(SlashCommand.fromProps({
        name: 'single',
        callback: setStoryModeCallback,
        aliases: ['story'],
        helpString: 'Sets the message style to single document mode without names or avatars visible.',
    }));
    SlashCommandParser.addCommandObject(SlashCommand.fromProps({
        name: 'bubble',
        callback: setBubbleModeCallback,
        aliases: ['bubbles'],
        helpString: 'Sets the message style to bubble chat mode.',
    }));
    SlashCommandParser.addCommandObject(SlashCommand.fromProps({
        name: 'flat',
        callback: setFlatModeCallback,
        aliases: ['default'],
        helpString: 'Sets the message style to flat chat mode.',
    }));
    SlashCommandParser.addCommandObject(SlashCommand.fromProps({
        name: 'continue',
        callback: continueChatCallback,
        aliases: ['cont'],
        namedArgumentList: [
            new SlashCommandNamedArgument(
                'await',
                'Whether to await for the continued generation before proceeding',
                [ARGUMENT_TYPE.BOOLEAN],
                false,
                false,
                'false',
            ),
        ],
        unnamedArgumentList: [
            new SlashCommandArgument(
                'prompt', [ARGUMENT_TYPE.STRING], false,
            ),
        ],
        helpString: `
        <div>
            Continues the last message in the chat, with an optional additional prompt.
        </div>
        <div>
            If <code>await=true</code> named argument is passed, the command will await for the continued generation before proceeding.
        </div>
        <div>
            <strong>Example:</strong>
            <ul>
                <li>
                    <pre><code>/continue</code></pre>
                    Continues the chat with no additional prompt and immediately proceeds to the next command.
                </li>
                <li>
                    <pre><code>/continue await=true Let's explore this further...</code></pre>
                    Continues the chat with the provided prompt and waits for the generation to finish.
                </li>
            </ul>
        </div>
    `,
    }));
    SlashCommandParser.addCommandObject(SlashCommand.fromProps({
        name: 'go',
        callback: goToCharacterCallback,
        returns: 'The character/group name',
        unnamedArgumentList: [
            SlashCommandArgument.fromProps({
                description: 'Character name - or unique character identifier (avatar key)',
                typeList: [ARGUMENT_TYPE.STRING],
                isRequired: true,
                enumProvider: commonEnumProviders.characters('all'),
                forceEnum: true,
            }),
        ],
        helpString: 'Opens up a chat with the character or group by its name',
        aliases: ['char'],
    }));
    SlashCommandParser.addCommandObject(SlashCommand.fromProps({
        name: 'rename-char',
        /** @param {{silent: string, chats: string}} options @param {string} name */
        callback: async ({ silent = 'true', chats = null }, name) => {
            const renamed = await renameCharacter(name, { silent: isTrueBoolean(silent), renameChats: chats !== null ? isTrueBoolean(chats) : null });
            return String(renamed);
        },
        returns: 'true/false - Whether the rename was successful',
        namedArgumentList: [
            new SlashCommandNamedArgument(
                'silent', 'Hide any blocking popups. (if false, the name is optional. If not supplied, a popup asking for it will appear)', [ARGUMENT_TYPE.BOOLEAN], false, false, 'true',
            ),
            new SlashCommandNamedArgument(
                'chats', 'Rename char in all previous chats', [ARGUMENT_TYPE.BOOLEAN], false, false, '<null>',
            ),
        ],
        unnamedArgumentList: [
            new SlashCommandArgument(
                'new char name', [ARGUMENT_TYPE.STRING], true,
            ),
        ],
        helpString: 'Renames the current character.',
    }));
    SlashCommandParser.addCommandObject(SlashCommand.fromProps({
        name: 'sysgen',
        callback: generateSystemMessage,
        unnamedArgumentList: [
            new SlashCommandArgument(
                'prompt', [ARGUMENT_TYPE.STRING], true,
            ),
        ],
        helpString: 'Generates a system message using a specified prompt.',
    }));
    SlashCommandParser.addCommandObject(SlashCommand.fromProps({
        name: 'ask',
        callback: askCharacter,
        returns: 'Optionally the text of the sent message, if specified in the "return" argument',
        namedArgumentList: [
            SlashCommandNamedArgument.fromProps({
                name: 'name',
                description: 'Character name - or unique character identifier (avatar key)',
                typeList: [ARGUMENT_TYPE.STRING],
                isRequired: true,
                enumProvider: commonEnumProviders.characters('character'),
            }),
            SlashCommandNamedArgument.fromProps({
                name: 'return',
                description: 'The way how you want the return value to be provided',
                typeList: [ARGUMENT_TYPE.STRING],
                defaultValue: 'pipe',
                enumList: slashCommandReturnHelper.enumList({ allowObject: true }),
                forceEnum: true,
            }),
        ],
        unnamedArgumentList: [
            new SlashCommandArgument(
                'prompt', [ARGUMENT_TYPE.STRING], false, false,
            ),
        ],
        helpString: 'Asks a specified character card a prompt. Character name must be provided in a named argument.',
    }));
    SlashCommandParser.addCommandObject(SlashCommand.fromProps({
        name: 'delname',
        callback: deleteMessagesByNameCallback,
        namedArgumentList: [],
        unnamedArgumentList: [
            SlashCommandArgument.fromProps({
                description: 'Character name - or unique character identifier (avatar key)',
                typeList: [ARGUMENT_TYPE.STRING],
                isRequired: true,
                enumProvider: commonEnumProviders.characters('character'),
            }),
        ],
        aliases: ['cancel'],
        helpString: `
        <div>
            Deletes all messages attributed to a specified name.
        </div>
        <div>
            <strong>Example:</strong>
            <ul>
                <li>
                    <pre><code>/delname John</code></pre>
                </li>
            </ul>
        </div>
    `,
    }));
    SlashCommandParser.addCommandObject(SlashCommand.fromProps({
        name: 'send',
        callback: sendUserMessageCallback,
        returns: 'Optionally the text of the sent message, if specified in the "return" argument',
        namedArgumentList: [
            new SlashCommandNamedArgument(
                'compact',
                'whether to use a compact layout',
                [ARGUMENT_TYPE.BOOLEAN],
                false,
                false,
                'false',
            ),
            SlashCommandNamedArgument.fromProps({
                name: 'at',
                description: 'position to insert the message (index-based, corresponding to message id). If not set, the message will be inserted at the end of the chat.\nNegative values are accepted and will work similarly to how \'depth\' usually works. For example, -1 will insert the message right before the last message in chat.',
                typeList: [ARGUMENT_TYPE.NUMBER],
                enumProvider: commonEnumProviders.messages({ allowIdAfter: true }),
            }),
            SlashCommandNamedArgument.fromProps({
                name: 'name',
                description: 'display name',
                typeList: [ARGUMENT_TYPE.STRING],
                defaultValue: '{{user}}',
                enumProvider: commonEnumProviders.personas,
            }),
            SlashCommandNamedArgument.fromProps({
                name: 'return',
                description: 'The way how you want the return value to be provided',
                typeList: [ARGUMENT_TYPE.STRING],
                defaultValue: 'none',
                enumList: slashCommandReturnHelper.enumList({ allowObject: true }),
                forceEnum: true,
            }),
        ],
        unnamedArgumentList: [
            new SlashCommandArgument(
                'text',
                [ARGUMENT_TYPE.STRING],
                true,
            ),
        ],
        helpString: `
        <div>
            Adds a user message to the chat log without triggering a generation.
        </div>
        <div>
            If <code>compact</code> is set to <code>true</code>, the message is sent using a compact layout.
        </div>
        <div>
            If <code>name</code> is set, it will be displayed as the message sender. Can be an empty for no name.
        </div>
        <div>
            <strong>Example:</strong>
            <ul>
                <li>
                    <pre><code>/send Hello there!</code></pre>
                </li>
                <li>
                    <pre><code>/send compact=true Hi</code></pre>
                </li>
            </ul>
        </div>
    `,
    }));
    SlashCommandParser.addCommandObject(SlashCommand.fromProps({
        name: 'trigger',
        callback: triggerGenerationCallback,
        namedArgumentList: [
            new SlashCommandNamedArgument(
                'await',
                'Whether to await for the triggered generation before continuing',
                [ARGUMENT_TYPE.BOOLEAN],
                false,
                false,
                'false',
            ),
        ],
        unnamedArgumentList: [
            SlashCommandArgument.fromProps({
                description: 'group member index (starts with 0) or name',
                typeList: [ARGUMENT_TYPE.NUMBER, ARGUMENT_TYPE.STRING],
                isRequired: false,
                enumProvider: commonEnumProviders.groupMembers(),
            }),
        ],
        helpString: `
        <div>
            Triggers a message generation. If in group, can trigger a message for the specified group member index or name.
        </div>
        <div>
            If <code>await=true</code> named argument is passed, the command will await for the triggered generation before continuing.
        </div>
    `,
    }));
    SlashCommandParser.addCommandObject(SlashCommand.fromProps({
        name: 'hide',
        callback: hideMessageCallback,
        unnamedArgumentList: [
            SlashCommandArgument.fromProps({
                description: 'message index (starts with 0) or range',
                typeList: [ARGUMENT_TYPE.NUMBER, ARGUMENT_TYPE.RANGE],
                isRequired: true,
                enumProvider: commonEnumProviders.messages(),
            }),
        ],
        helpString: 'Hides a chat message from the prompt.',
    }));
    SlashCommandParser.addCommandObject(SlashCommand.fromProps({
        name: 'unhide',
        callback: unhideMessageCallback,
        unnamedArgumentList: [
            SlashCommandArgument.fromProps({
                description: 'message index (starts with 0) or range',
                typeList: [ARGUMENT_TYPE.NUMBER, ARGUMENT_TYPE.RANGE],
                isRequired: true,
                enumProvider: commonEnumProviders.messages(),
            }),
        ],
        helpString: 'Unhides a message from the prompt.',
    }));
    SlashCommandParser.addCommandObject(SlashCommand.fromProps({
        name: 'member-disable',
        callback: disableGroupMemberCallback,
        aliases: ['disable', 'disablemember', 'memberdisable'],
        unnamedArgumentList: [
            SlashCommandArgument.fromProps({
                description: 'member index (starts with 0) or name',
                typeList: [ARGUMENT_TYPE.NUMBER, ARGUMENT_TYPE.STRING],
                isRequired: true,
                enumProvider: commonEnumProviders.groupMembers(),
            }),
        ],
        helpString: 'Disables a group member from being drafted for replies.',
    }));
    SlashCommandParser.addCommandObject(SlashCommand.fromProps({
        name: 'member-enable',
        aliases: ['enable', 'enablemember', 'memberenable'],
        callback: enableGroupMemberCallback,
        unnamedArgumentList: [
            SlashCommandArgument.fromProps({
                description: 'member index (starts with 0) or name',
                typeList: [ARGUMENT_TYPE.NUMBER, ARGUMENT_TYPE.STRING],
                isRequired: true,
                enumProvider: commonEnumProviders.groupMembers(),
            }),
        ],
        helpString: 'Enables a group member to be drafted for replies.',
    }));
    SlashCommandParser.addCommandObject(SlashCommand.fromProps({
        name: 'member-add',
        callback: addGroupMemberCallback,
        aliases: ['addmember', 'memberadd'],
        unnamedArgumentList: [
            SlashCommandArgument.fromProps({
                description: 'Character name - or unique character identifier (avatar key)',
                typeList: [ARGUMENT_TYPE.STRING],
                isRequired: true,
                enumProvider: () => selected_group ? commonEnumProviders.characters('character')() : [],
            }),
        ],
        helpString: `
        <div>
            Adds a new group member to the group chat.
        </div>
        <div>
            <strong>Example:</strong>
            <ul>
                <li>
                    <pre><code>/member-add John Doe</code></pre>
                </li>
            </ul>
        </div>
    `,
    }));
    SlashCommandParser.addCommandObject(SlashCommand.fromProps({
        name: 'member-remove',
        callback: removeGroupMemberCallback,
        aliases: ['removemember', 'memberremove'],
        unnamedArgumentList: [
            SlashCommandArgument.fromProps({
                description: 'member index (starts with 0) or name',
                typeList: [ARGUMENT_TYPE.NUMBER, ARGUMENT_TYPE.STRING],
                isRequired: true,
                enumProvider: commonEnumProviders.groupMembers(),
            }),
        ],
        helpString: `
        <div>
            Removes a group member from the group chat.
        </div>
        <div>
            <strong>Example:</strong>
            <ul>
                <li>
                    <pre><code>/member-remove 2</code></pre>
                    <pre><code>/member-remove John Doe</code></pre>
                </li>
            </ul>
        </div>
    `,
    }));
    SlashCommandParser.addCommandObject(SlashCommand.fromProps({
        name: 'member-up',
        callback: moveGroupMemberUpCallback,
        aliases: ['upmember', 'memberup'],
        unnamedArgumentList: [
            SlashCommandArgument.fromProps({
                description: 'member index (starts with 0) or name',
                typeList: [ARGUMENT_TYPE.NUMBER, ARGUMENT_TYPE.STRING],
                isRequired: true,
                enumProvider: commonEnumProviders.groupMembers(),
            }),
        ],
        helpString: 'Moves a group member up in the group chat list.',
    }));
    SlashCommandParser.addCommandObject(SlashCommand.fromProps({
        name: 'member-down',
        callback: moveGroupMemberDownCallback,
        aliases: ['downmember', 'memberdown'],
        unnamedArgumentList: [
            SlashCommandArgument.fromProps({
                description: 'member index (starts with 0) or name',
                typeList: [ARGUMENT_TYPE.NUMBER, ARGUMENT_TYPE.STRING],
                isRequired: true,
                enumProvider: commonEnumProviders.groupMembers(),
            }),
        ],
        helpString: 'Moves a group member down in the group chat list.',
    }));
    SlashCommandParser.addCommandObject(SlashCommand.fromProps({
        name: 'peek',
        callback: peekCallback,
        unnamedArgumentList: [
            SlashCommandArgument.fromProps({
                description: 'member index (starts with 0) or name',
                typeList: [ARGUMENT_TYPE.NUMBER, ARGUMENT_TYPE.STRING],
                isRequired: true,
                enumProvider: commonEnumProviders.groupMembers(),
            }),
        ],
        helpString: `
        <div>
            Shows a group member character card without switching chats.
        </div>
        <div>
            <strong>Examples:</strong>
            <ul>
                <li>
                    <pre><code>/peek Gloria</code></pre>
                    Shows the character card for the character named "Gloria".
                </li>
            </ul>
        </div>
    `,
    }));
    SlashCommandParser.addCommandObject(SlashCommand.fromProps({
        name: 'delswipe',
        callback: deleteSwipeCallback,
        returns: 'the new, currently selected swipe id',
        aliases: ['swipedel'],
        unnamedArgumentList: [
            SlashCommandArgument.fromProps({
                description: '1-based swipe id',
                typeList: [ARGUMENT_TYPE.NUMBER],
                isRequired: true,
                enumProvider: () => Array.isArray(chat[chat.length - 1]?.swipes) ?
                    chat[chat.length - 1].swipes.map((/** @type {string} */ swipe, /** @type {number} */ i) => new SlashCommandEnumValue(String(i + 1), swipe, enumTypes.enum, enumIcons.message))
                    : [],
            }),
        ],
        helpString: `
        <div>
            Deletes a swipe from the last chat message. If swipe id is not provided, it deletes the current swipe.
        </div>
        <div>
            <strong>Example:</strong>
            <ul>
                <li>
                    <pre><code>/delswipe</code></pre>
                    Deletes the current swipe.
                </li>
                <li>
                    <pre><code>/delswipe 2</code></pre>
                    Deletes the second swipe from the last chat message.
                </li>
            </ul>
        </div>
    `,
    }));
    SlashCommandParser.addCommandObject(SlashCommand.fromProps({
        name: 'echo',
        callback: echoCallback,
        returns: 'the text',
        namedArgumentList: [
            new SlashCommandNamedArgument(
                'title', 'title of the toast message', [ARGUMENT_TYPE.STRING], false,
            ),
            SlashCommandNamedArgument.fromProps({
                name: 'severity',
                description: 'severity level of the toast message',
                typeList: [ARGUMENT_TYPE.STRING],
                defaultValue: 'info',
                enumProvider: () => [
                    new SlashCommandEnumValue('info', 'info', enumTypes.macro, 'ℹ️'),
                    new SlashCommandEnumValue('warning', 'warning', enumTypes.enum, '⚠️'),
                    new SlashCommandEnumValue('error', 'error', enumTypes.enum, '❗'),
                    new SlashCommandEnumValue('success', 'success', enumTypes.enum, '✅'),
                ],
            }),
            SlashCommandNamedArgument.fromProps({
                name: 'timeout',
                description: 'time in milliseconds to display the toast message. Set this and \'extendedTimeout\' to 0 to show indefinitely until dismissed.',
                typeList: [ARGUMENT_TYPE.NUMBER],
                defaultValue: `${toastr.options.timeOut}`,
            }),
            SlashCommandNamedArgument.fromProps({
                name: 'extendedTimeout',
                description: 'time in milliseconds to display the toast message. Set this and \'timeout\' to 0 to show indefinitely until dismissed.',
                typeList: [ARGUMENT_TYPE.NUMBER],
                defaultValue: `${toastr.options.extendedTimeOut}`,
            }),
            SlashCommandNamedArgument.fromProps({
                name: 'preventDuplicates',
                description: 'prevent duplicate toasts with the same message from being displayed.',
                typeList: [ARGUMENT_TYPE.BOOLEAN],
                defaultValue: 'false',
                enumList: commonEnumProviders.boolean('trueFalse')(),
            }),
            SlashCommandNamedArgument.fromProps({
                name: 'awaitDismissal',
                description: 'wait for the toast to be dismissed before continuing.',
                typeList: [ARGUMENT_TYPE.BOOLEAN],
                defaultValue: 'false',
                enumList: commonEnumProviders.boolean('trueFalse')(),
            }),
            SlashCommandNamedArgument.fromProps({
                name: 'cssClass',
                description: 'additional CSS class to add to the toast message (e.g. for custom styling)',
                typeList: [ARGUMENT_TYPE.STRING],
            }),
            SlashCommandNamedArgument.fromProps({
                name: 'color',
                description: 'custom CSS color of the toast message. Accepts all valid CSS color values (e.g. \'red\', \'#FF0000\', \'rgb(255, 0, 0)\').<br />>Can be more customizable with the \'cssClass\' argument and custom classes.',
            }),
            SlashCommandNamedArgument.fromProps({
                name: 'escapeHtml',
                description: 'whether to escape HTML in the toast message.',
                typeList: [ARGUMENT_TYPE.BOOLEAN],
                defaultValue: 'true',
                enumList: commonEnumProviders.boolean('trueFalse')(),
            }),
            SlashCommandNamedArgument.fromProps({
                name: 'onClick',
                description: 'a closure to call when the toast is clicked. This executed closure receives scope as provided in the script. Careful about possible side effects when manipulating variables and more.',
                typeList: [ARGUMENT_TYPE.CLOSURE],
            }),
        ],
        unnamedArgumentList: [
            new SlashCommandArgument(
                'text', [ARGUMENT_TYPE.STRING], true,
            ),
        ],
        helpString: `
        <div>
            Echoes the provided text to a toast message. Can be used to display informational messages or for pipes debugging.
        </div>
        <div>
            <strong>Example:</strong>
            <ul>
                <li>
                    <pre><code>/echo title="My Message" severity=warning This is a warning message</code></pre>
                </li>
                <li>
                    <pre><code>/echo color=purple This message is purple</code></pre>
                </li>
                <li>
                    <pre><code>/echo onClick={: /echo escapeHtml=false color=transparent cssClass=wider_dialogue_popup &lt;img src="/img/five.png" /&gt; :} timeout=5000 Clicking on this message within 5 seconds will open the image.</code></pre>
                </li>
            </ul>
        </div>
    `,
    }));
    SlashCommandParser.addCommandObject(SlashCommand.fromProps({
        name: 'gen',
        callback: generateCallback,
        returns: 'generated text',
        namedArgumentList: [
            new SlashCommandNamedArgument(
                'lock', 'lock user input during generation', [ARGUMENT_TYPE.BOOLEAN], false, false, null, commonEnumProviders.boolean('onOff')(),
            ),
            SlashCommandNamedArgument.fromProps({
                name: 'name',
                description: 'in-prompt character name for instruct mode (or unique character identifier (avatar key), which will be used as name)',
                typeList: [ARGUMENT_TYPE.STRING],
                defaultValue: 'System',
                enumProvider: () => [...commonEnumProviders.characters('character')(), new SlashCommandEnumValue('System', null, enumTypes.enum, enumIcons.assistant)],
                forceEnum: false,
            }),
            new SlashCommandNamedArgument(
                'length', 'API response length in tokens', [ARGUMENT_TYPE.NUMBER], false,
            ),
            SlashCommandNamedArgument.fromProps({
                name: 'as',
                description: 'role of the output prompt',
                typeList: [ARGUMENT_TYPE.STRING],
                enumList: [
                    new SlashCommandEnumValue('system', null, enumTypes.enum, enumIcons.assistant),
                    new SlashCommandEnumValue('char', null, enumTypes.enum, enumIcons.character),
                ],
            }),
        ],
        unnamedArgumentList: [
            new SlashCommandArgument(
                'prompt', [ARGUMENT_TYPE.STRING], true,
            ),
        ],
        helpString: `
        <div>
            Generates text using the provided prompt and passes it to the next command through the pipe, optionally locking user input while generating and allowing to configure the in-prompt name for instruct mode (default = "System").
        </div>
        <div>
            "as" argument controls the role of the output prompt: system (default) or char. If "length" argument is provided as a number in tokens, allows to temporarily override an API response length.
        </div>
    `,
    }));
    SlashCommandParser.addCommandObject(SlashCommand.fromProps({
        name: 'genraw',
        callback: generateRawCallback,
        returns: 'generated text',
        namedArgumentList: [
            new SlashCommandNamedArgument(
                'lock', 'lock user input during generation', [ARGUMENT_TYPE.BOOLEAN], false, false, null, commonEnumProviders.boolean('onOff')(),
            ),
            new SlashCommandNamedArgument(
                'instruct', 'use instruct mode', [ARGUMENT_TYPE.BOOLEAN], false, false, 'on', commonEnumProviders.boolean('onOff')(),
            ),
            new SlashCommandNamedArgument(
                'stop', 'one-time custom stop strings', [ARGUMENT_TYPE.LIST], false,
            ),
            SlashCommandNamedArgument.fromProps({
                name: 'as',
                description: 'role of the output prompt',
                typeList: [ARGUMENT_TYPE.STRING],
                enumList: [
                    new SlashCommandEnumValue('system', null, enumTypes.enum, enumIcons.assistant),
                    new SlashCommandEnumValue('char', null, enumTypes.enum, enumIcons.character),
                ],
            }),
            new SlashCommandNamedArgument(
                'system', 'system prompt at the start', [ARGUMENT_TYPE.STRING], false,
            ),
            new SlashCommandNamedArgument(
                'length', 'API response length in tokens', [ARGUMENT_TYPE.NUMBER], false,
            ),
        ],
        unnamedArgumentList: [
            new SlashCommandArgument(
                'prompt', [ARGUMENT_TYPE.STRING], true,
            ),
        ],
        helpString: `
        <div>
            Generates text using the provided prompt and passes it to the next command through the pipe, optionally locking user input while generating. Does not include chat history or character card.
        </div>
        <div>
            Use instruct=off to skip instruct formatting, e.g. <pre><code>/genraw instruct=off Why is the sky blue?</code></pre>
        </div>
        <div>
            Use stop=... with a JSON-serialized array to add one-time custom stop strings, e.g. <pre><code>/genraw stop=["\\n"] Say hi</code></pre>
        </div>
        <div>
            "as" argument controls the role of the output prompt: system (default) or char. "system" argument adds an (optional) system prompt at the start.
        </div>
        <div>
            If "length" argument is provided as a number in tokens, allows to temporarily override an API response length.
        </div>
    `,
    }));
    SlashCommandParser.addCommandObject(SlashCommand.fromProps({
        name: 'addswipe',
        callback: addSwipeCallback,
        returns: 'the new swipe id',
        aliases: ['swipeadd'],
        namedArgumentList: [
            SlashCommandNamedArgument.fromProps({
                name: 'switch',
                description: 'switch to the new swipe',
                typeList: [ARGUMENT_TYPE.BOOLEAN],
                enumList: commonEnumProviders.boolean()(),
            }),
        ],
        unnamedArgumentList: [
            new SlashCommandArgument(
                'text', [ARGUMENT_TYPE.STRING], true,
            ),
        ],
        helpString: `
        <div>
            Adds a swipe to the last chat message.
        </div>
        <div>
            Use switch=true to switch to directly switch to the new swipe.
        </div>`,
    }));
    SlashCommandParser.addCommandObject(SlashCommand.fromProps({
        name: 'stop',
        callback: () => {
            const stopped = stopGeneration();
            return String(stopped);
        },
        returns: 'true/false, whether the generation was running and got stopped',
        helpString: `
            <div>
                Stops the generation and any streaming if it is currently running.
            </div>
            <div>
                Note: This command cannot be executed from the chat input, as sending any message or script from there is blocked during generation.
                But it can be executed via automations or QR scripts/buttons.
            </div>
        `,
        aliases: ['generate-stop'],
    }));
    SlashCommandParser.addCommandObject(SlashCommand.fromProps({
        name: 'abort',
        callback: abortCallback,
        namedArgumentList: [
            SlashCommandNamedArgument.fromProps({
                name: 'quiet',
                description: 'Whether to suppress the toast message notifying about the /abort call.',
                typeList: [ARGUMENT_TYPE.BOOLEAN],
                defaultValue: 'true',
            }),
        ],
        unnamedArgumentList: [
            SlashCommandArgument.fromProps({
                description: 'The reason for aborting command execution. Shown when quiet=false',
                typeList: [ARGUMENT_TYPE.STRING],
            }),
        ],
        helpString: 'Aborts the slash command batch execution.',
    }));
    SlashCommandParser.addCommandObject(SlashCommand.fromProps({
        name: 'fuzzy',
        callback: fuzzyCallback,
        returns: 'matching item',
        namedArgumentList: [
            SlashCommandNamedArgument.fromProps({
                name: 'list',
                description: 'list of items to match against',
                acceptsMultiple: false,
                isRequired: true,
                typeList: [ARGUMENT_TYPE.LIST, ARGUMENT_TYPE.VARIABLE_NAME],
                enumProvider: commonEnumProviders.variables('all'),
            }),
            SlashCommandNamedArgument.fromProps({
                name: 'threshold',
                description: 'fuzzy match threshold (0.0 to 1.0)',
                typeList: [ARGUMENT_TYPE.NUMBER],
                isRequired: false,
                defaultValue: '0.4',
                acceptsMultiple: false,
            }),
            SlashCommandNamedArgument.fromProps({
                name: 'mode',
                description: 'fuzzy match mode',
                typeList: [ARGUMENT_TYPE.STRING],
                isRequired: false,
                defaultValue: 'first',
                acceptsMultiple: false,
                enumList: [
                    new SlashCommandEnumValue('first', 'first match below the threshold', enumTypes.enum, enumIcons.default),
                    new SlashCommandEnumValue('best', 'best match below the threshold', enumTypes.enum, enumIcons.default),
                ],
            }),
        ],
        unnamedArgumentList: [
            new SlashCommandArgument(
                'text to search', [ARGUMENT_TYPE.STRING], true,
            ),
        ],
        helpString: `
        <div>
            Performs a fuzzy match of each item in the <code>list</code> against the <code>text to search</code>.
            If any item matches, then its name is returned. If no item matches the text, no value is returned.
        </div>
        <div>
            The optional <code>threshold</code> (default is 0.4) allows control over the match strictness.
            A low value (min 0.0) means the match is very strict.
            At 1.0 (max) the match is very loose and will match anything.
        </div>
        <div>
            The optional <code>mode</code> argument allows to control the behavior when multiple items match the text.
            <ul>
                <li><code>first</code> (default) returns the first match below the threshold.</li>
                <li><code>best</code> returns the best match below the threshold.</li>
            </ul>
        </div>
        <div>
            The returned value passes to the next command through the pipe.
        </div>
        <div>
            <strong>Example:</strong>
            <ul>
                <li>
                    <pre><code>/fuzzy list=["a","b","c"] threshold=0.4 abc</code></pre>
                </li>
            </ul>
        </div>
    `,
    }));
    SlashCommandParser.addCommandObject(SlashCommand.fromProps({
        name: 'pass',
        callback: (_, arg) => {
            // We do not support arrays of closures. Arrays of strings will be send as JSON
            if (Array.isArray(arg) && arg.some(x => x instanceof SlashCommandClosure)) throw new Error('Command /pass does not support multiple closures');
            if (Array.isArray(arg)) return JSON.stringify(arg);
            return arg;
        },
        returns: 'the provided value',
        unnamedArgumentList: [
            new SlashCommandArgument(
                'text', [ARGUMENT_TYPE.STRING, ARGUMENT_TYPE.NUMBER, ARGUMENT_TYPE.BOOLEAN, ARGUMENT_TYPE.LIST, ARGUMENT_TYPE.DICTIONARY, ARGUMENT_TYPE.CLOSURE], true,
            ),
        ],
        aliases: ['return'],
        helpString: `
        <div>
            <pre><span class="monospace">/pass (text)</span> – passes the text to the next command through the pipe.</pre>
        </div>
        <div>
            <strong>Example:</strong>
            <ul>
                <li><pre><code>/pass Hello world</code></pre></li>
            </ul>
        </div>
    `,
    }));
    SlashCommandParser.addCommandObject(SlashCommand.fromProps({
        name: 'delay',
        callback: delayCallback,
        aliases: ['wait', 'sleep'],
        unnamedArgumentList: [
            new SlashCommandArgument(
                'milliseconds', [ARGUMENT_TYPE.NUMBER], true,
            ),
        ],
        helpString: `
        <div>
            Delays the next command in the pipe by the specified number of milliseconds.
        </div>
        <div>
            <strong>Example:</strong>
            <ul>
                <li>
                    <pre><code>/delay 1000</code></pre>
                </li>
            </ul>
        </div>
    `,
    }));
    SlashCommandParser.addCommandObject(SlashCommand.fromProps({
        name: 'input',
        aliases: ['prompt'],
        callback: inputCallback,
        returns: 'user input',
        namedArgumentList: [
            new SlashCommandNamedArgument(
                'default', 'default value of the input field', [ARGUMENT_TYPE.STRING], false, false, '"string"',
            ),
            new SlashCommandNamedArgument(
                'large', 'show large input field', [ARGUMENT_TYPE.BOOLEAN], false, false, 'off', commonEnumProviders.boolean('onOff')(),
            ),
            new SlashCommandNamedArgument(
                'wide', 'show wide input field', [ARGUMENT_TYPE.BOOLEAN], false, false, 'off', commonEnumProviders.boolean('onOff')(),
            ),
            new SlashCommandNamedArgument(
                'okButton', 'text for the ok button', [ARGUMENT_TYPE.STRING], false,
            ),
            new SlashCommandNamedArgument(
                'rows', 'number of rows for the input field', [ARGUMENT_TYPE.NUMBER], false,
            ),
        ],
        unnamedArgumentList: [
            new SlashCommandArgument(
                'text to display', [ARGUMENT_TYPE.STRING], false,
            ),
        ],
        helpString: `
        <div>
            Shows a popup with the provided text and an input field.
            The <code>default</code> argument is the default value of the input field, and the text argument is the text to display.
        </div>
    `,
    }));
    SlashCommandParser.addCommandObject(SlashCommand.fromProps({
        name: 'run',
        aliases: ['call', 'exec'],
        callback: runCallback,
        returns: 'result of the executed closure of QR',
        namedArgumentList: [
            new SlashCommandNamedArgument(
                'args', 'named arguments', [ARGUMENT_TYPE.STRING, ARGUMENT_TYPE.NUMBER, ARGUMENT_TYPE.BOOLEAN, ARGUMENT_TYPE.LIST, ARGUMENT_TYPE.DICTIONARY], false, true,
            ),
        ],
        unnamedArgumentList: [
            SlashCommandArgument.fromProps({
                description: 'scoped variable or qr label',
                typeList: [ARGUMENT_TYPE.VARIABLE_NAME, ARGUMENT_TYPE.STRING, ARGUMENT_TYPE.CLOSURE],
                isRequired: true,
                enumProvider: (executor, scope) => [
                    ...commonEnumProviders.variables('scope')(executor, scope),
                    ...(typeof window['qrEnumProviderExecutables'] === 'function') ? window['qrEnumProviderExecutables']() : [],
                ],
            }),
        ],
        helpString: `
        <div>
            Runs a closure from a scoped variable, or a Quick Reply with the specified name from a currently active preset or from another preset.
            Named arguments can be referenced in a QR with <code>{{arg::key}}</code>.
        </div>
    `,
    }));
    SlashCommandParser.addCommandObject(SlashCommand.fromProps({
        name: 'messages',
        callback: getMessagesCallback,
        aliases: ['message'],
        namedArgumentList: [
            new SlashCommandNamedArgument(
                'names', 'show message author names', [ARGUMENT_TYPE.BOOLEAN], false, false, 'off', commonEnumProviders.boolean('onOff')(),
            ),
            new SlashCommandNamedArgument(
                'hidden', 'include hidden messages', [ARGUMENT_TYPE.BOOLEAN], false, false, 'on', commonEnumProviders.boolean('onOff')(),
            ),
            SlashCommandNamedArgument.fromProps({
                name: 'role',
                description: 'filter messages by role',
                typeList: [ARGUMENT_TYPE.STRING],
                enumList: [
                    new SlashCommandEnumValue('system', null, enumTypes.enum, enumIcons.system),
                    new SlashCommandEnumValue('assistant', null, enumTypes.enum, enumIcons.assistant),
                    new SlashCommandEnumValue('user', null, enumTypes.enum, enumIcons.user),
                ],
            }),
        ],
        unnamedArgumentList: [
            SlashCommandArgument.fromProps({
                description: 'message index (starts with 0) or range',
                typeList: [ARGUMENT_TYPE.NUMBER, ARGUMENT_TYPE.RANGE],
                isRequired: true,
                enumProvider: commonEnumProviders.messages(),
            }),
        ],
        returns: 'the specified message or range of messages as a string',
        helpString: `
        <div>
            Returns the specified message or range of messages as a string.
        </div>
        <div>
            Use the <code>hidden=off</code> argument to exclude hidden messages.
        </div>
        <div>
            Use the <code>role</code> argument to filter messages by role. Possible values are: system, assistant, user.
        </div>
        <div>
            <strong>Examples:</strong>
            <ul>
                <li>
                    <pre><code>/messages 10</code></pre>
                    Returns the 10th message.
                </li>
                <li>
                    <pre><code>/messages names=on 5-10</code></pre>
                    Returns messages 5 through 10 with author names.
                </li>
            </ul>
        </div>
    `,
    }));
    SlashCommandParser.addCommandObject(SlashCommand.fromProps({
        name: 'setinput',
        callback: setInputCallback,
        unnamedArgumentList: [
            new SlashCommandArgument(
                'text', [ARGUMENT_TYPE.STRING], true,
            ),
        ],
        helpString: `
        <div>
            Sets the user input to the specified text and passes it to the next command through the pipe.
        </div>
        <div>
            <strong>Example:</strong>
            <ul>
                <li>
                    <pre><code>/setinput Hello world</code></pre>
                </li>
            </ul>
        </div>
    `,
    }));
    SlashCommandParser.addCommandObject(SlashCommand.fromProps({
        name: 'popup',
        callback: popupCallback,
        returns: 'popup text',
        namedArgumentList: [
            SlashCommandNamedArgument.fromProps({
                name: 'large',
                description: 'show large popup',
                typeList: [ARGUMENT_TYPE.BOOLEAN],
                enumList: commonEnumProviders.boolean('trueFalse')(),
                defaultValue: 'false',
            }),
            SlashCommandNamedArgument.fromProps({
                name: 'wide',
                description: 'show wide popup',
                typeList: [ARGUMENT_TYPE.BOOLEAN],
                enumList: commonEnumProviders.boolean('trueFalse')(),
                defaultValue: 'false',
            }),
            SlashCommandNamedArgument.fromProps({
                name: 'wider',
                description: 'show wider popup',
                typeList: [ARGUMENT_TYPE.BOOLEAN],
                enumList: commonEnumProviders.boolean('trueFalse')(),
                defaultValue: 'false',
            }),
            SlashCommandNamedArgument.fromProps({
                name: 'transparent',
                description: 'show transparent popup',
                typeList: [ARGUMENT_TYPE.BOOLEAN],
                enumList: commonEnumProviders.boolean('trueFalse')(),
                defaultValue: 'false',
            }),
            SlashCommandNamedArgument.fromProps({
                name: 'okButton',
                description: 'text for the OK button',
                typeList: [ARGUMENT_TYPE.STRING],
                defaultValue: 'OK',
            }),
            SlashCommandNamedArgument.fromProps({
                name: 'cancelButton',
                description: 'text for the Cancel button',
                typeList: [ARGUMENT_TYPE.STRING],
            }),
            SlashCommandNamedArgument.fromProps({
                name: 'result',
                description: 'if enabled, returns the popup result (as an integer) instead of the popup text. Resolves to 1 for OK and 0 cancel button, empty string for exiting out.',
                typeList: [ARGUMENT_TYPE.BOOLEAN],
                enumList: commonEnumProviders.boolean('trueFalse')(),
                defaultValue: 'false',
            }),
        ],
        unnamedArgumentList: [
            SlashCommandArgument.fromProps({
                description: 'popup text',
                typeList: [ARGUMENT_TYPE.STRING],
                isRequired: true,
            }),
        ],
        helpString: `
        <div>
            Shows a blocking popup with the specified text and buttons.
            Returns the popup text.
        </div>
        <div>
            <strong>Example:</strong>
            <ul>
                <li>
                    <pre><code>/popup large=on wide=on okButton="Confirm" Please confirm this action.</code></pre>
                </li>
                <li>
                    <pre><code>/popup okButton="Left" cancelButton="Right" result=true Do you want to go left or right? | /echo 0 means right, 1 means left. Choice: {{pipe}}</code></pre>
                </li>
            </ul>
        </div>
    `,
    }));
    SlashCommandParser.addCommandObject(SlashCommand.fromProps({
        name: 'buttons',
        callback: buttonsCallback,
        returns: 'clicked button label',
        namedArgumentList: [
            new SlashCommandNamedArgument(
                'labels', 'button labels', [ARGUMENT_TYPE.LIST], true,
            ),
        ],
        unnamedArgumentList: [
            new SlashCommandArgument(
                'text', [ARGUMENT_TYPE.STRING], true,
            ),
        ],
        helpString: `
        <div>
            Shows a blocking popup with the specified text and buttons.
            Returns the clicked button label into the pipe or empty string if canceled.
        </div>
        <div>
            <strong>Example:</strong>
            <ul>
                <li>
                    <pre><code>/buttons labels=["Yes","No"] Do you want to continue?</code></pre>
                </li>
            </ul>
        </div>
    `,
    }));
    SlashCommandParser.addCommandObject(SlashCommand.fromProps({
        name: 'trimtokens',
        callback: trimTokensCallback,
        returns: 'trimmed text',
        namedArgumentList: [
            new SlashCommandNamedArgument(
                'limit', 'number of tokens to keep', [ARGUMENT_TYPE.NUMBER], true,
            ),
            SlashCommandNamedArgument.fromProps({
                name: 'direction',
                description: 'trim direction',
                typeList: [ARGUMENT_TYPE.STRING],
                isRequired: true,
                enumList: [
                    new SlashCommandEnumValue('start', null, enumTypes.enum, '⏪'),
                    new SlashCommandEnumValue('end', null, enumTypes.enum, '⏩'),
                ],
            }),
        ],
        unnamedArgumentList: [
            new SlashCommandArgument(
                'text', [ARGUMENT_TYPE.STRING], false,
            ),
        ],
        helpString: `
        <div>
            Trims the start or end of text to the specified number of tokens.
        </div>
        <div>
            <strong>Example:</strong>
            <ul>
                <li>
                    <pre><code>/trimtokens limit=5 direction=start This is a long sentence with many words</code></pre>
                </li>
            </ul>
        </div>
    `,
    }));
    SlashCommandParser.addCommandObject(SlashCommand.fromProps({
        name: 'trimstart',
        callback: trimStartCallback,
        returns: 'trimmed text',
        unnamedArgumentList: [
            new SlashCommandArgument(
                'text', [ARGUMENT_TYPE.STRING], true,
            ),
        ],
        helpString: `
        <div>
            Trims the text to the start of the first full sentence.
        </div>
        <div>
            <strong>Example:</strong>
            <ul>
                <li>
                    <pre><code>/trimstart This is a sentence. And here is another sentence.</code></pre>
                </li>
            </ul>
        </div>
    `,
    }));
    SlashCommandParser.addCommandObject(SlashCommand.fromProps({
        name: 'trimend',
        callback: trimEndCallback,
        returns: 'trimmed text',
        unnamedArgumentList: [
            new SlashCommandArgument(
                'text', [ARGUMENT_TYPE.STRING], true,
            ),
        ],
        helpString: 'Trims the text to the end of the last full sentence.',
    }));
    SlashCommandParser.addCommandObject(SlashCommand.fromProps({
        name: 'inject',
        callback: injectCallback,
        namedArgumentList: [
            SlashCommandNamedArgument.fromProps({
                name: 'id',
                description: 'injection ID or variable name pointing to ID',
                typeList: [ARGUMENT_TYPE.STRING],
                isRequired: true,
                enumProvider: commonEnumProviders.injects,
            }),
            new SlashCommandNamedArgument(
                'position', 'injection position', [ARGUMENT_TYPE.STRING], false, false, 'after', ['before', 'after', 'chat', 'none'],
            ),
            new SlashCommandNamedArgument(
                'depth', 'injection depth', [ARGUMENT_TYPE.NUMBER], false, false, '4',
            ),
            new SlashCommandNamedArgument(
                'scan', 'include injection content into World Info scans', [ARGUMENT_TYPE.BOOLEAN], false, false, 'false',
            ),
            SlashCommandNamedArgument.fromProps({
                name: 'role',
                description: 'role for in-chat injections',
                typeList: [ARGUMENT_TYPE.STRING],
                isRequired: false,
                enumList: [
                    new SlashCommandEnumValue('system', null, enumTypes.enum, enumIcons.system),
                    new SlashCommandEnumValue('assistant', null, enumTypes.enum, enumIcons.assistant),
                    new SlashCommandEnumValue('user', null, enumTypes.enum, enumIcons.user),
                ],
            }),
            new SlashCommandNamedArgument(
                'ephemeral', 'remove injection after generation', [ARGUMENT_TYPE.BOOLEAN], false, false, 'false',
            ),
        ],
        unnamedArgumentList: [
            new SlashCommandArgument(
                'text', [ARGUMENT_TYPE.STRING], false,
            ),
        ],
        helpString: 'Injects a text into the LLM prompt for the current chat. Requires a unique injection ID. Positions: "before" main prompt, "after" main prompt, in-"chat", hidden with "none" (default: after). Depth: injection depth for the prompt (default: 4). Role: role for in-chat injections (default: system). Scan: include injection content into World Info scans (default: false). Hidden injects in "none" position are not inserted into the prompt but can be used for triggering WI entries.',
    }));
    SlashCommandParser.addCommandObject(SlashCommand.fromProps({
        name: 'listinjects',
        callback: listInjectsCallback,
        helpString: 'Lists all script injections for the current chat. Displays injects in a popup by default. Use the <code>return</code> argument to change the return type.',
        returns: 'Optionalls the JSON object of script injections',
        namedArgumentList: [
            SlashCommandNamedArgument.fromProps({
                name: 'return',
                description: 'The way how you want the return value to be provided',
                typeList: [ARGUMENT_TYPE.STRING],
                defaultValue: 'popup-html',
                enumList: slashCommandReturnHelper.enumList({ allowPipe: false, allowObject: true, allowChat: true, allowPopup: true, allowTextVersion: false }),
                forceEnum: true,
            }),
            // TODO remove some day
            SlashCommandNamedArgument.fromProps({
                name: 'format',
                description: '!!! DEPRECATED - use "return" instead !!! output format',
                typeList: [ARGUMENT_TYPE.STRING],
                isRequired: true,
                forceEnum: true,
                enumList: [
                    new SlashCommandEnumValue('popup', 'Show injects in a popup.', enumTypes.enum, enumIcons.default),
                    new SlashCommandEnumValue('chat', 'Post a system message to the chat.', enumTypes.enum, enumIcons.default),
                    new SlashCommandEnumValue('none', 'Just return the injects as a JSON object.', enumTypes.enum, enumIcons.default),
                ],
            }),
        ],
    }));
    SlashCommandParser.addCommandObject(SlashCommand.fromProps({
        name: 'flushinject',
        aliases: ['flushinjects'],
        unnamedArgumentList: [
            SlashCommandArgument.fromProps({
                description: 'injection ID or a variable name pointing to ID',
                typeList: [ARGUMENT_TYPE.STRING],
                defaultValue: '',
                enumProvider: commonEnumProviders.injects,
            }),
        ],
        callback: flushInjectsCallback,
        helpString: 'Removes a script injection for the current chat. If no ID is provided, removes all script injections.',
    }));
    SlashCommandParser.addCommandObject(SlashCommand.fromProps({
        name: 'tokens',
        callback: (_, text) => {
            if (text instanceof SlashCommandClosure || Array.isArray(text)) throw new Error('Unnamed argument cannot be a closure for command /tokens');
            return getTokenCountAsync(text).then(count => String(count));
        },
        returns: 'number of tokens',
        unnamedArgumentList: [
            new SlashCommandArgument(
                'text', [ARGUMENT_TYPE.STRING], true,
            ),
        ],
        helpString: 'Counts the number of tokens in the provided text.',
    }));
    SlashCommandParser.addCommandObject(SlashCommand.fromProps({
        name: 'model',
        callback: modelCallback,
        returns: 'current model',
        namedArgumentList: [
            SlashCommandNamedArgument.fromProps({
                name: 'quiet',
                description: 'suppress the toast message on model change',
                typeList: [ARGUMENT_TYPE.BOOLEAN],
                defaultValue: 'false',
                enumList: commonEnumProviders.boolean('trueFalse')(),
            }),
        ],
        unnamedArgumentList: [
            SlashCommandArgument.fromProps({
                description: 'model name',
                typeList: [ARGUMENT_TYPE.STRING],
                enumProvider: () => getModelOptions(true)?.options?.map(option => new SlashCommandEnumValue(option.value, option.value !== option.text ? option.text : null)) ?? [],
            }),
        ],
        helpString: 'Sets the model for the current API. Gets the current model name if no argument is provided.',
    }));
    SlashCommandParser.addCommandObject(SlashCommand.fromProps({
        name: 'setpromptentry',
        aliases: ['setpromptentries'],
        callback: setPromptEntryCallback,
        namedArgumentList: [
            SlashCommandNamedArgument.fromProps({
                name: 'identifier',
                description: 'Prompt entry identifier(s) to target',
                typeList: [ARGUMENT_TYPE.STRING, ARGUMENT_TYPE.LIST],
                acceptsMultiple: true,
                enumProvider: () => {
                    const promptManager = setupChatCompletionPromptManager(oai_settings);
                    const prompts = promptManager.serviceSettings.prompts;
                    return prompts.map(prompt => new SlashCommandEnumValue(prompt.identifier, prompt.name, enumTypes.enum));
                },
            }),
            SlashCommandNamedArgument.fromProps({
                name: 'name',
                description: 'Prompt entry name(s) to target',
                typeList: [ARGUMENT_TYPE.STRING, ARGUMENT_TYPE.LIST],
                acceptsMultiple: true,
                enumProvider: () => {
                    const promptManager = setupChatCompletionPromptManager(oai_settings);
                    const prompts = promptManager.serviceSettings.prompts;
                    return prompts.map(prompt => new SlashCommandEnumValue(prompt.name, prompt.identifier, enumTypes.enum));
                },
            }),
        ],
        unnamedArgumentList: [
            SlashCommandArgument.fromProps({
                description: 'Set entry/entries on or off',
                typeList: [ARGUMENT_TYPE.STRING],
                isRequired: true,
                acceptsMultiple: false,
                defaultValue: 'toggle', // unnamed arguments don't support default values yet
                enumList: commonEnumProviders.boolean('onOffToggle')(),
            }),
        ],
        helpString: 'Sets the specified prompt manager entry/entries on or off.',
    }));
    SlashCommandParser.addCommandObject(SlashCommand.fromProps({
        name: 'pick-icon',
        callback: async () => ((await showFontAwesomePicker()) ?? false).toString(),
        returns: 'The chosen icon name or false if cancelled.',
        helpString: `
                <div>Opens a popup with all the available Font Awesome icons and returns the selected icon's name.</div>
                <div>
                    <strong>Example:</strong>
                    <ul>
                        <li>
                            <pre><code>/pick-icon |\n/if left={{pipe}} rule=eq right=false\n\telse={: /echo chosen icon: "{{pipe}}" :}\n\t{: /echo cancelled icon selection :}\n|</code></pre>
                        </li>
                    </ul>
                </div>
            `,
    }));
    SlashCommandParser.addCommandObject(SlashCommand.fromProps({
        name: 'api-url',
        callback: setApiUrlCallback,
        returns: 'the current API url',
        aliases: ['server'],
        namedArgumentList: [
            SlashCommandNamedArgument.fromProps({
                name: 'api',
                description: 'API to set/get the URL for - if not provided, current API is used',
                typeList: [ARGUMENT_TYPE.STRING],
                enumList: [
                    new SlashCommandEnumValue('custom', 'custom OpenAI-compatible', enumTypes.getBasedOnIndex(UNIQUE_APIS.findIndex(x => x === 'openai')), 'O'),
                    new SlashCommandEnumValue('kobold', 'KoboldAI Classic', enumTypes.getBasedOnIndex(UNIQUE_APIS.findIndex(x => x === 'kobold')), 'K'),
                    ...Object.values(textgen_types).map(api => new SlashCommandEnumValue(api, null, enumTypes.getBasedOnIndex(UNIQUE_APIS.findIndex(x => x === 'textgenerationwebui')), 'T')),
                ],
            }),
            SlashCommandNamedArgument.fromProps({
                name: 'connect',
                description: 'Whether to auto-connect to the API after setting the URL',
                typeList: [ARGUMENT_TYPE.BOOLEAN],
                defaultValue: 'true',
                enumList: commonEnumProviders.boolean('trueFalse')(),
            }),
            SlashCommandNamedArgument.fromProps({
                name: 'quiet',
                description: 'suppress the toast message on API change',
                typeList: [ARGUMENT_TYPE.BOOLEAN],
                defaultValue: 'false',
                enumList: commonEnumProviders.boolean('trueFalse')(),
            }),
        ],
        unnamedArgumentList: [
            SlashCommandArgument.fromProps({
                description: 'API url to connect to',
                typeList: [ARGUMENT_TYPE.STRING],
            }),
        ],
        helpString: `
            <div>
                Set the API url / server url for the currently selected API, including the port. If no argument is provided, it will return the current API url.
            </div>
            <div>
                If a manual API is provided to <b>set</b> the URL, make sure to set <code>connect=false</code>, as auto-connect only works for the currently selected API,
                or consider switching to it with <code>/api</code> first.
            </div>
            <div>
                This slash command works for most of the Text Completion sources, KoboldAI Classic, and also Custom OpenAI compatible for the Chat Completion sources. If unsure which APIs are supported,
                check the auto-completion of the optional <code>api</code> argument of this command.
            </div>
        `,
    }));
    SlashCommandParser.addCommandObject(SlashCommand.fromProps({
        name: 'tokenizer',
        callback: selectTokenizerCallback,
        returns: 'current tokenizer',
        unnamedArgumentList: [
            SlashCommandArgument.fromProps({
                description: 'tokenizer name',
                typeList: [ARGUMENT_TYPE.STRING],
                enumList: getAvailableTokenizers().map(tokenizer =>
                    new SlashCommandEnumValue(tokenizer.tokenizerKey, tokenizer.tokenizerName, enumTypes.enum, enumIcons.default)),
            }),
        ],
        helpString: `
            <div>
                Selects tokenizer by name. Gets the current tokenizer if no name is provided.
            </div>
            <div>
                <strong>Available tokenizers:</strong>
                <pre><code>${getAvailableTokenizers().map(t => t.tokenizerKey).join(', ')}</code></pre>
            </div>
        `,
    }));

    registerVariableCommands();
}

const NARRATOR_NAME_KEY = 'narrator_name';
const NARRATOR_NAME_DEFAULT = 'System';
export const COMMENT_NAME_DEFAULT = 'Note';
const SCRIPT_PROMPT_KEY = 'script_inject_';

function injectCallback(args, value) {
    const positions = {
        'before': extension_prompt_types.BEFORE_PROMPT,
        'after': extension_prompt_types.IN_PROMPT,
        'chat': extension_prompt_types.IN_CHAT,
        'none': extension_prompt_types.NONE,
    };
    const roles = {
        'system': extension_prompt_roles.SYSTEM,
        'user': extension_prompt_roles.USER,
        'assistant': extension_prompt_roles.ASSISTANT,
    };

    const id = args?.id;
    const ephemeral = isTrueBoolean(args?.ephemeral);

    if (!id) {
        console.warn('WARN: No ID provided for /inject command');
        toastr.warning('No ID provided for /inject command');
        return '';
    }

    const defaultPosition = 'after';
    const defaultDepth = 4;
    const positionValue = args?.position ?? defaultPosition;
    const position = positions[positionValue] ?? positions[defaultPosition];
    const depthValue = Number(args?.depth) ?? defaultDepth;
    const depth = isNaN(depthValue) ? defaultDepth : depthValue;
    const roleValue = typeof args?.role === 'string' ? args.role.toLowerCase().trim() : Number(args?.role ?? extension_prompt_roles.SYSTEM);
    const role = roles[roleValue] ?? roles[extension_prompt_roles.SYSTEM];
    const scan = isTrueBoolean(args?.scan);
    value = value || '';

    const prefixedId = `${SCRIPT_PROMPT_KEY}${id}`;

    if (!chat_metadata.script_injects) {
        chat_metadata.script_injects = {};
    }

    if (value) {
        const inject = { value, position, depth, scan, role };
        chat_metadata.script_injects[id] = inject;
    } else {
        delete chat_metadata.script_injects[id];
    }

    setExtensionPrompt(prefixedId, value, position, depth, scan, role);
    saveMetadataDebounced();

    if (ephemeral) {
        let deleted = false;
        const unsetInject = () => {
            if (deleted) {
                return;
            }
            console.log('Removing ephemeral script injection', id);
            delete chat_metadata.script_injects[id];
            setExtensionPrompt(prefixedId, '', position, depth, scan, role);
            saveMetadataDebounced();
            deleted = true;
        };
        eventSource.once(event_types.GENERATION_ENDED, unsetInject);
        eventSource.once(event_types.GENERATION_STOPPED, unsetInject);
    }

    return '';
}

async function listInjectsCallback(args) {
    /** @type {import('./slash-commands/SlashCommandReturnHelper.js').SlashCommandReturnType} */
    let returnType = args.return;

    // Old legacy return type handling
    if (args.format) {
        toastr.warning(`Legacy argument 'format' with value '${args.format}' is deprecated. Please use 'return' instead. Routing to the correct return type...`, 'Deprecation warning');
        const type = String(args?.format).toLowerCase().trim();
        if (!chat_metadata.script_injects || !Object.keys(chat_metadata.script_injects).length) {
            type !== 'none' && toastr.info('No script injections for the current chat');
        }
        switch (type) {
            case 'none':
                returnType = 'none';
                break;
            case 'chat':
                returnType = 'chat-html';
                break;
            case 'popup':
            default:
                returnType = 'popup-html';
                break;
        }
    }

    // Now the actual new return type handling
    const buildTextValue = (injects) => {
        const injectsStr = Object.entries(injects)
            .map(([id, inject]) => {
                const position = Object.entries(extension_prompt_types);
                const positionName = position.find(([_, value]) => value === inject.position)?.[0] ?? 'unknown';
                return `* **${id}**: <code>${inject.value}</code> (${positionName}, depth: ${inject.depth}, scan: ${inject.scan ?? false}, role: ${inject.role ?? extension_prompt_roles.SYSTEM})`;
            })
            .join('\n');
        return `### Script injections:\n${injectsStr}`;
    };

    return await slashCommandReturnHelper.doReturn(returnType ?? 'popup-html', chat_metadata.script_injects, { objectToStringFunc: buildTextValue });
}

/**
 * Flushes script injections for the current chat.
 * @param {import('./slash-commands/SlashCommand.js').NamedArguments} _ Named arguments
 * @param {string} value Unnamed argument
 * @returns {string} Empty string
 */
function flushInjectsCallback(_, value) {
    if (!chat_metadata.script_injects) {
        return '';
    }

    const idArgument = value;

    for (const [id, inject] of Object.entries(chat_metadata.script_injects)) {
        if (idArgument && id !== idArgument) {
            continue;
        }

        const prefixedId = `${SCRIPT_PROMPT_KEY}${id}`;
        setExtensionPrompt(prefixedId, '', inject.position, inject.depth, inject.scan, inject.role);
        delete chat_metadata.script_injects[id];
    }

    saveMetadataDebounced();
    return '';
}

export function processChatSlashCommands() {
    const context = getContext();

    if (!(context.chatMetadata.script_injects)) {
        return;
    }

    for (const id of Object.keys(context.extensionPrompts)) {
        if (!id.startsWith(SCRIPT_PROMPT_KEY)) {
            continue;
        }

        console.log('Removing script injection', id);
        delete context.extensionPrompts[id];
    }

    for (const [id, inject] of Object.entries(context.chatMetadata.script_injects)) {
        const prefixedId = `${SCRIPT_PROMPT_KEY}${id}`;
        console.log('Adding script injection', id);
        setExtensionPrompt(prefixedId, inject.value, inject.position, inject.depth, inject.scan, inject.role);
    }
}

function setInputCallback(_, value) {
    $('#send_textarea').val(value || '')[0].dispatchEvent(new Event('input', { bubbles: true }));
    return value;
}

function trimStartCallback(_, value) {
    if (!value) {
        return '';
    }

    return trimToStartSentence(value);
}

function trimEndCallback(_, value) {
    if (!value) {
        return '';
    }

    return trimToEndSentence(value);
}

async function trimTokensCallback(arg, value) {
    if (!value) {
        console.warn('WARN: No argument provided for /trimtokens command');
        return '';
    }

    const limit = Number(resolveVariable(arg.limit));

    if (isNaN(limit)) {
        console.warn(`WARN: Invalid limit provided for /trimtokens command: ${limit}`);
        return value;
    }

    if (limit <= 0) {
        return '';
    }

    const direction = arg.direction || 'end';
    const tokenCount = await getTokenCountAsync(value);

    // Token count is less than the limit, do nothing
    if (tokenCount <= limit) {
        return value;
    }

    const { tokenizerName, tokenizerId } = getFriendlyTokenizerName(main_api);
    console.debug('Requesting tokenization for /trimtokens command', tokenizerName);

    try {
        const textTokens = getTextTokens(tokenizerId, value);

        if (!Array.isArray(textTokens) || !textTokens.length) {
            console.warn('WARN: No tokens returned for /trimtokens command, falling back to estimation');
            const percentage = limit / tokenCount;
            const trimIndex = Math.floor(value.length * percentage);
            const trimmedText = direction === 'start' ? value.substring(trimIndex) : value.substring(0, value.length - trimIndex);
            return trimmedText;
        }

        const sliceTokens = direction === 'start' ? textTokens.slice(0, limit) : textTokens.slice(-limit);
        const { text } = decodeTextTokens(tokenizerId, sliceTokens);
        return text;
    } catch (error) {
        console.warn('WARN: Tokenization failed for /trimtokens command, returning original', error);
        return value;
    }
}

async function buttonsCallback(args, text) {
    try {
        /** @type {string[]} */
        const buttons = JSON.parse(resolveVariable(args?.labels));

        if (!Array.isArray(buttons) || !buttons.length) {
            console.warn('WARN: Invalid labels provided for /buttons command');
            return '';
        }

        // Map custom buttons to results. Start at 2 because 1 and 0 are reserved for ok and cancel
        const resultToButtonMap = new Map(buttons.map((button, index) => [index + 2, button]));

        return new Promise(async (resolve) => {
            const safeValue = DOMPurify.sanitize(text || '');

            /** @type {Popup} */
            let popup;

            const buttonContainer = document.createElement('div');
            buttonContainer.classList.add('flex-container', 'flexFlowColumn', 'wide100p', 'm-t-1');

            for (const [result, button] of resultToButtonMap) {
                const buttonElement = document.createElement('div');
                buttonElement.classList.add('menu_button', 'result-control', 'wide100p');
                buttonElement.dataset.result = String(result);
                buttonElement.addEventListener('click', async () => {
                    await popup.complete(result);
                });
                buttonElement.innerText = button;
                buttonContainer.appendChild(buttonElement);
            }

            const popupContainer = document.createElement('div');
            popupContainer.innerHTML = safeValue;
            popupContainer.appendChild(buttonContainer);

            popup = new Popup(popupContainer, POPUP_TYPE.TEXT, '', { okButton: 'Cancel' });
            popup.show()
                .then((result => resolve(typeof result === 'number' ? resultToButtonMap.get(result) ?? '' : '')))
                .catch(() => resolve(''));
        });
    } catch {
        return '';
    }
}

async function popupCallback(args, value) {
    const safeBody = DOMPurify.sanitize(value || '');
    const safeHeader = args?.header && typeof args?.header === 'string' ? DOMPurify.sanitize(args.header) : null;
    const requestedResult = isTrueBoolean(args?.result);

    /** @type {import('./popup.js').PopupOptions} */
    const popupOptions = {
        large: isTrueBoolean(args?.large),
        wide: isTrueBoolean(args?.wide),
        wider: isTrueBoolean(args?.wider),
        transparent: isTrueBoolean(args?.transparent),
        okButton: args?.okButton !== undefined && typeof args?.okButton === 'string' ? args.okButton : 'Ok',
        cancelButton: args?.cancelButton !== undefined && typeof args?.cancelButton === 'string' ? args.cancelButton : null,
    };
    const result = await Popup.show.text(safeHeader, safeBody, popupOptions);
    return String(requestedResult ? result ?? '' : value);
}

async function getMessagesCallback(args, value) {
    const includeNames = !isFalseBoolean(args?.names);
    const includeHidden = isTrueBoolean(args?.hidden);
    const role = args?.role;
    const range = stringToRange(value, 0, chat.length - 1);

    if (!range) {
        console.warn(`WARN: Invalid range provided for /messages command: ${value}`);
        return '';
    }

    const filterByRole = (mes) => {
        if (!role) {
            return true;
        }

        const isNarrator = mes.extra?.type === system_message_types.NARRATOR;

        if (role === 'system') {
            return isNarrator && !mes.is_user;
        }

        if (role === 'assistant') {
            return !isNarrator && !mes.is_user;
        }

        if (role === 'user') {
            return !isNarrator && mes.is_user;
        }

        throw new Error(`Invalid role provided. Expected one of: system, assistant, user. Got: ${role}`);
    };

    const processMessage = async (mesId) => {
        const msg = chat[mesId];
        if (!msg) {
            console.warn(`WARN: No message found with ID ${mesId}`);
            return null;
        }

        if (role && !filterByRole(msg)) {
            console.debug(`/messages: Skipping message with ID ${mesId} due to role filter`);
            return null;
        }

        if (!includeHidden && msg.is_system) {
            console.debug(`/messages: Skipping hidden message with ID ${mesId}`);
            return null;
        }

        return includeNames ? `${msg.name}: ${msg.mes}` : msg.mes;
    };

    const messagePromises = [];

    for (let rInd = range.start; rInd <= range.end; ++rInd)
        messagePromises.push(processMessage(rInd));

    const messages = await Promise.all(messagePromises);

    return messages.filter(m => m !== null).join('\n\n');
}

async function runCallback(args, name) {
    if (!name) {
        throw new Error('No name provided for /run command');
    }

    if (name instanceof SlashCommandClosure) {
        name.breakController = new SlashCommandBreakController();
        return (await name.execute())?.pipe;
    }

    /**@type {SlashCommandScope} */
    const scope = args._scope;
    if (scope.existsVariable(name)) {
        const closure = scope.getVariable(name);
        if (!(closure instanceof SlashCommandClosure)) {
            throw new Error(`"${name}" is not callable.`);
        }
        closure.scope.parent = scope;
        closure.breakController = new SlashCommandBreakController();
        if (args._debugController && !closure.debugController) {
            closure.debugController = args._debugController;
        }
        while (closure.providedArgumentList.pop());
        closure.argumentList.forEach(arg => {
            if (Object.keys(args).includes(arg.name)) {
                const providedArg = new SlashCommandNamedArgumentAssignment();
                providedArg.name = arg.name;
                providedArg.value = args[arg.name];
                closure.providedArgumentList.push(providedArg);
            }
        });
        const result = await closure.execute();
        return result.pipe;
    }

    if (typeof window['executeQuickReplyByName'] !== 'function') {
        throw new Error('Quick Reply extension is not loaded');
    }

    try {
        name = name.trim();
        /**@type {ExecuteSlashCommandsOptions} */
        const options = {
            abortController: args._abortController,
            debugController: args._debugController,
        };
        return await window['executeQuickReplyByName'](name, args, options);
    } catch (error) {
        throw new Error(`Error running Quick Reply "${name}": ${error.message}`);
    }
}

/**
 *
 * @param {import('./slash-commands/SlashCommand.js').NamedArguments} param0
 * @param {string} [reason]
 */
function abortCallback({ _abortController, quiet }, reason) {
    if (quiet instanceof SlashCommandClosure) throw new Error('argument \'quiet\' cannot be a closure for command /abort');
    _abortController.abort((reason ?? '').toString().length == 0 ? '/abort command executed' : reason, !isFalseBoolean(quiet ?? 'true'));
    return '';
}

async function delayCallback(_, amount) {
    if (!amount) {
        console.warn('WARN: No amount provided for /delay command');
        return '';
    }

    amount = Number(amount);
    if (isNaN(amount)) {
        amount = 0;
    }

    await delay(amount);
    return '';
}

async function inputCallback(args, prompt) {
    const safeValue = DOMPurify.sanitize(prompt || '');
    const defaultInput = args?.default !== undefined && typeof args?.default === 'string' ? args.default : '';
    const popupOptions = {
        large: isTrueBoolean(args?.large),
        wide: isTrueBoolean(args?.wide),
        okButton: args?.okButton !== undefined && typeof args?.okButton === 'string' ? args.okButton : 'Ok',
        rows: args?.rows !== undefined && typeof args?.rows === 'string' ? isNaN(Number(args.rows)) ? 4 : Number(args.rows) : 4,
    };
    // Do not remove this delay, otherwise the prompt will not show up
    await delay(1);
    const result = await callGenericPopup(safeValue, POPUP_TYPE.INPUT, defaultInput, popupOptions);
    await delay(1);
    return String(result || '');
}

/**
 * Each item in "args.list" is searched within "search_item" using fuzzy search. If any matches it returns the matched "item".
 * @param {FuzzyCommandArgs} args - arguments containing "list" (JSON array) and optionaly "threshold" (float between 0.0 and 1.0)
 * @param {string} searchInValue - the string where items of list are searched
 * @returns {string} - the matched item from the list
 * @typedef {{list: string, threshold: string, mode:string}} FuzzyCommandArgs - arguments for /fuzzy command
 * @example /fuzzy list=["down","left","up","right"] "he looks up" | /echo // should return "up"
 * @link https://www.fusejs.io/
 */
function fuzzyCallback(args, searchInValue) {
    if (!searchInValue) {
        console.warn('WARN: No argument provided for /fuzzy command');
        return '';
    }

    if (!args.list) {
        console.warn('WARN: No list argument provided for /fuzzy command');
        return '';
    }

    try {
        const list = JSON.parse(resolveVariable(args.list));
        if (!Array.isArray(list)) {
            console.warn('WARN: Invalid list argument provided for /fuzzy command');
            return '';
        }

        const params = {
            includeScore: true,
            findAllMatches: true,
            ignoreLocation: true,
            threshold: 0.4,
        };
        // threshold determines how strict is the match, low threshold value is very strict, at 1 (nearly?) everything matches
        if ('threshold' in args) {
            params.threshold = parseFloat(args.threshold);
            if (isNaN(params.threshold)) {
                console.warn('WARN: \'threshold\' argument must be a float between 0.0 and 1.0 for /fuzzy command');
                return '';
            }
            if (params.threshold < 0) {
                params.threshold = 0;
            }
            if (params.threshold > 1) {
                params.threshold = 1;
            }
        }

        function getFirstMatch() {
            const fuse = new Fuse([searchInValue], params);
            // each item in the "list" is searched within "search_item", if any matches it returns the matched "item"
            for (const searchItem of list) {
                const result = fuse.search(searchItem);
                console.debug('/fuzzy: result', result);
                if (result.length > 0) {
                    console.info('/fuzzy: first matched', searchItem);
                    return searchItem;
                }
            }

            console.info('/fuzzy: no match');
            return '';
        }

        function getBestMatch() {
            const fuse = new Fuse(list, params);
            const result = fuse.search(searchInValue);
            console.debug('/fuzzy: result', result);
            if (result.length > 0) {
                console.info('/fuzzy: best matched', result[0].item);
                return result[0].item;
            }

            console.info('/fuzzy: no match');
            return '';
        }

        switch (String(args.mode).trim().toLowerCase()) {
            case 'best':
                return getBestMatch();
            case 'first':
            default:
                return getFirstMatch();
        }
    } catch {
        console.warn('WARN: Invalid list argument provided for /fuzzy command');
        return '';
    }
}

function setEphemeralStopStrings(value) {
    if (typeof value === 'string' && value.length) {
        try {
            const stopStrings = JSON.parse(value);
            if (Array.isArray(stopStrings)) {
                stopStrings.forEach(stopString => addEphemeralStoppingString(stopString));
            }
        } catch {
            // Do nothing
        }
    }
}

async function generateRawCallback(args, value) {
    if (!value) {
        console.warn('WARN: No argument provided for /genraw command');
        return '';
    }

    // Prevent generate recursion
    $('#send_textarea').val('')[0].dispatchEvent(new Event('input', { bubbles: true }));
    const lock = isTrueBoolean(args?.lock);
    const as = args?.as || 'system';
    const quietToLoud = as === 'char';
    const systemPrompt = resolveVariable(args?.system) || '';
    const length = Number(resolveVariable(args?.length) ?? 0) || 0;

    try {
        if (lock) {
            deactivateSendButtons();
        }

        setEphemeralStopStrings(resolveVariable(args?.stop));
        const result = await generateRaw(value, '', isFalseBoolean(args?.instruct), quietToLoud, systemPrompt, length);
        return result;
    } catch (err) {
        console.error('Error on /genraw generation', err);
        toastr.error(err.message, 'API Error', { preventDuplicates: true });
    } finally {
        if (lock) {
            activateSendButtons();
        }
        flushEphemeralStoppingStrings();
    }
    return '';
}

/**
 * Callback for the /gen command
 * @param {object} args Named arguments
 * @param {string} value Unnamed argument
 * @returns {Promise<string>} The generated text
 */
async function generateCallback(args, value) {
    // Prevent generate recursion
    $('#send_textarea').val('')[0].dispatchEvent(new Event('input', { bubbles: true }));
    const lock = isTrueBoolean(args?.lock);
    const as = args?.as || 'system';
    const quietToLoud = as === 'char';
    const length = Number(resolveVariable(args?.length) ?? 0) || 0;

    try {
        if (lock) {
            deactivateSendButtons();
        }

        setEphemeralStopStrings(resolveVariable(args?.stop));
        const name = args?.name;
        const char = findChar({ name: name });
        const result = await generateQuietPrompt(value, quietToLoud, false, '', char?.name ?? name, length);
        return result;
    } catch (err) {
        console.error('Error on /gen generation', err);
        toastr.error(err.message, 'API Error', { preventDuplicates: true });
    } finally {
        if (lock) {
            activateSendButtons();
        }
        flushEphemeralStoppingStrings();
    }
    return '';
}

/**
 *
 * @param {{title?: string, severity?: string, timeout?: string, extendedTimeout?: string, preventDuplicates?: string, awaitDismissal?: string, cssClass?: string, color?: string, escapeHtml?: string, onClick?: SlashCommandClosure}} args - named arguments from the slash command
 * @param {string} value - The string to echo (unnamed argument from the slash command)
 * @returns {Promise<string>} The text that was echoed
 */
async function echoCallback(args, value) {
    // Note: We don't need to sanitize input, as toastr is set up by default to escape HTML via toastr options
    if (value === '') {
        console.warn('WARN: No argument provided for /echo command');
        return '';
    }

    if (args.severity && !['error', 'warning', 'success', 'info'].includes(args.severity)) {
        toastr.warning(`Invalid severity provided for /echo command: ${args.severity}`);
        args.severity = null;
    }

    // Make sure that the value is a string
    value = String(value);

    let title = args.title ? args.title : undefined;
    const severity = args.severity ? args.severity : 'info';

    /** @type {ToastrOptions} */
    const options = {};
    if (args.timeout && !isNaN(parseInt(args.timeout))) options.timeOut = parseInt(args.timeout);
    if (args.extendedTimeout && !isNaN(parseInt(args.extendedTimeout))) options.extendedTimeOut = parseInt(args.extendedTimeout);
    if (isTrueBoolean(args.preventDuplicates)) options.preventDuplicates = true;
    if (args.cssClass) options.toastClass = args.cssClass;
    options.escapeHtml = args.escapeHtml !== undefined ? isTrueBoolean(args.escapeHtml) : true;

    // Prepare possible await handling
    let awaitDismissal = isTrueBoolean(args.awaitDismissal);
    let resolveToastDismissal;

    if (awaitDismissal) {
        options.onHidden = () => resolveToastDismissal(value);
    }
    if (args.onClick) {
        if (args.onClick instanceof SlashCommandClosure) {
            options.onclick = async () => {
                // Execute the slash command directly, with its internal scope and everything. Clear progress handler so it doesn't interfere with command execution progress.
                args.onClick.onProgress = null;
                await args.onClick.execute();
            };
        } else {
            toastr.warning('Invalid onClick provided for /echo command. This is not a closure');
        }
    }

    // If we allow HTML, we need to sanitize it to prevent security risks
    if (!options.escapeHtml) {
        if (title) title = DOMPurify.sanitize(title, { FORBID_TAGS: ['style'] });
        value = DOMPurify.sanitize(value, { FORBID_TAGS: ['style'] });
    }

    let toast;
    switch (severity) {
        case 'error':
            toast = toastr.error(value, title, options);
            break;
        case 'warning':
            toast = toastr.warning(value, title, options);
            break;
        case 'success':
            toast = toastr.success(value, title, options);
            break;
        case 'info':
        default:
            toast = toastr.info(value, title, options);
            break;
    }

    if (args.color) {
        toast.css('background-color', args.color);
    }

    if (awaitDismissal) {
        return new Promise((resolve) => {
            resolveToastDismissal = resolve;
        });
    } else {
        return value;
    }
}

/**
 * @param {{switch?: string}} args - named arguments
 * @param {string} value - The swipe text to add (unnamed argument)
 */
async function addSwipeCallback(args, value) {
    const lastMessage = chat[chat.length - 1];

    if (!lastMessage) {
        toastr.warning('No messages to add swipes to.');
        return '';
    }

    if (!value) {
        console.warn('WARN: No argument provided for /addswipe command');
        return '';
    }

    if (lastMessage.is_user) {
        toastr.warning('Can\'t add swipes to user messages.');
        return '';
    }

    if (lastMessage.is_system) {
        toastr.warning('Can\'t add swipes to system messages.');
        return '';
    }

    if (lastMessage.extra?.image) {
        toastr.warning('Can\'t add swipes to message containing an image.');
        return '';
    }

    if (!Array.isArray(lastMessage.swipes)) {
        lastMessage.swipes = [lastMessage.mes];
        lastMessage.swipe_info = [{}];
        lastMessage.swipe_id = 0;
    }
    if (!Array.isArray(lastMessage.swipe_info)) {
        lastMessage.swipe_info = lastMessage.swipes.map(() => ({}));
    }

    lastMessage.swipes.push(value);
    lastMessage.swipe_info.push({
        send_date: getMessageTimeStamp(),
        gen_started: null,
        gen_finished: null,
        extra: {
            bias: extractMessageBias(value),
            gen_id: Date.now(),
            api: 'manual',
            model: 'slash command',
        },
    });

    const newSwipeId = lastMessage.swipes.length - 1;

    if (isTrueBoolean(args.switch)) {
        lastMessage.swipe_id = newSwipeId;
        lastMessage.mes = lastMessage.swipes[newSwipeId];
    }

    await saveChatConditional();
    await reloadCurrentChat();

    return String(newSwipeId);
}

async function deleteSwipeCallback(_, arg) {
    // Take the provided argument. Null if none provided, which will target the current swipe.
    const swipeId = arg && !isNaN(Number(arg)) ? (Number(arg) - 1) : null;

    const newSwipeId = await deleteSwipe(swipeId);

    return String(newSwipeId);
}

async function askCharacter(args, text) {
    // Prevent generate recursion
    $('#send_textarea').val('')[0].dispatchEvent(new Event('input', { bubbles: true }));

    // Not supported in group chats
    // TODO: Maybe support group chats?
    if (selected_group) {
        toastr.warning('Cannot run /ask command in a group chat!');
        return '';
    }

    if (!args.name) {
        toastr.warning('You must specify a name of the character to ask.');
        return '';
    }

    const prevChId = this_chid;

    // Find the character
<<<<<<< HEAD
    const chId = characters.findIndex((e) => e.name === name || e.avatar === name);
    if (!characters[chId] || chId === -1) {
        toastr.warning('Character not found.');
=======
    const character = findChar({ name: args?.name });
    if (!character) {
        toastr.error('Character not found.');
>>>>>>> 63c74468
        return '';
    }

    const chId = getCharIndex(character);

    if (text) {
        const mesText = getRegexedString(text.trim(), regex_placement.SLASH_COMMAND);
        // Sending a message implicitly saves the chat, so this needs to be done before changing the character
        // Otherwise, a corruption will occur
        await sendMessageAsUser(mesText, '');
    }

    // Override character and send a user message
    setCharacterId(String(chId));

    const { name, force_avatar, original_avatar } = getNameAndAvatarForMessage(character, args?.name);

    setCharacterName(name);

    const restoreCharacter = () => {
        if (String(this_chid) !== String(chId)) {
            return;
        }

        if (prevChId !== undefined) {
            setCharacterId(prevChId);
            setCharacterName(characters[prevChId].name);
        } else {
            setCharacterId(undefined);
            setCharacterName(neutralCharacterName);
        }

        // Only force the new avatar if the character name is the same
        // This skips if an error was fired
        const lastMessage = chat[chat.length - 1];
        if (lastMessage && lastMessage?.name === name) {
            lastMessage.force_avatar = force_avatar;
            lastMessage.original_avatar = original_avatar;
        }
    };

    let askResult = '';

    // Run generate and restore previous character
    try {
        eventSource.once(event_types.MESSAGE_RECEIVED, restoreCharacter);
        toastr.info(`Asking ${name} something...`);
        askResult = await Generate('ask_command');
    } catch (error) {
        restoreCharacter();
        console.error('Error running /ask command', error);
    } finally {
        if (String(this_chid) === String(prevChId)) {
            await saveChatConditional();
        } else {
            toastr.error('It is strongly recommended to reload the page.', 'Something went wrong');
        }
    }

    const message = askResult ? chat[chat.length - 1] : null;

    return await slashCommandReturnHelper.doReturn(args.return ?? 'pipe', message, { objectToStringFunc: x => x.mes });
}

async function hideMessageCallback(_, arg) {
    if (!arg) {
        console.warn('WARN: No argument provided for /hide command');
        return '';
    }

    const range = stringToRange(arg, 0, chat.length - 1);

    if (!range) {
        console.warn(`WARN: Invalid range provided for /hide command: ${arg}`);
        return '';
    }

    await hideChatMessageRange(range.start, range.end, false);
    return '';
}

async function unhideMessageCallback(_, arg) {
    if (!arg) {
        console.warn('WARN: No argument provided for /unhide command');
        return '';
    }

    const range = stringToRange(arg, 0, chat.length - 1);

    if (!range) {
        console.warn(`WARN: Invalid range provided for /unhide command: ${arg}`);
        return '';
    }

    await hideChatMessageRange(range.start, range.end, true);
    return '';
}

/**
 * Copium for running group actions when the member is offscreen.
 * @param {number} chid - character ID
 * @param {string} action - one of 'enable', 'disable', 'up', 'down', 'view', 'remove'
 * @returns {void}
 */
function performGroupMemberAction(chid, action) {
    const memberSelector = `.group_member[chid="${chid}"]`;
    // Do not optimize. Paginator gets recreated on every action
    const paginationSelector = '#rm_group_members_pagination';
    const pageSizeSelector = '#rm_group_members_pagination select';
    let wasOffscreen = false;
    let paginationValue = null;
    let pageValue = null;

    if ($(memberSelector).length === 0) {
        wasOffscreen = true;
        paginationValue = Number($(pageSizeSelector).val());
        pageValue = $(paginationSelector).pagination('getCurrentPageNum');
        $(pageSizeSelector).val($(pageSizeSelector).find('option').last().val()).trigger('change');
    }

    $(memberSelector).find(`[data-action="${action}"]`).trigger('click');

    if (wasOffscreen) {
        $(pageSizeSelector).val(paginationValue).trigger('change');
        if ($(paginationSelector).length) {
            $(paginationSelector).pagination('go', pageValue);
        }
    }
}

async function disableGroupMemberCallback(_, arg) {
    if (!selected_group) {
        toastr.warning('Cannot run /disable command outside of a group chat.');
        return '';
    }

    const chid = findGroupMemberId(arg);

    if (chid === undefined) {
        console.warn(`WARN: No group member found for argument ${arg}`);
        return '';
    }

    performGroupMemberAction(chid, 'disable');
    return '';
}

async function enableGroupMemberCallback(_, arg) {
    if (!selected_group) {
        toastr.warning('Cannot run /enable command outside of a group chat.');
        return '';
    }

    const chid = findGroupMemberId(arg);

    if (chid === undefined) {
        console.warn(`WARN: No group member found for argument ${arg}`);
        return '';
    }

    performGroupMemberAction(chid, 'enable');
    return '';
}

async function moveGroupMemberUpCallback(_, arg) {
    if (!selected_group) {
        toastr.warning('Cannot run /memberup command outside of a group chat.');
        return '';
    }

    const chid = findGroupMemberId(arg);

    if (chid === undefined) {
        console.warn(`WARN: No group member found for argument ${arg}`);
        return '';
    }

    performGroupMemberAction(chid, 'up');
    return '';
}

async function moveGroupMemberDownCallback(_, arg) {
    if (!selected_group) {
        toastr.warning('Cannot run /memberdown command outside of a group chat.');
        return '';
    }

    const chid = findGroupMemberId(arg);

    if (chid === undefined) {
        console.warn(`WARN: No group member found for argument ${arg}`);
        return '';
    }

    performGroupMemberAction(chid, 'down');
    return '';
}

async function peekCallback(_, arg) {
    if (!selected_group) {
        toastr.warning('Cannot run /peek command outside of a group chat.');
        return '';
    }

    if (is_group_generating) {
        toastr.warning('Cannot run /peek command while the group reply is generating.');
        return '';
    }

    const chid = findGroupMemberId(arg);

    if (chid === undefined) {
        console.warn(`WARN: No group member found for argument ${arg}`);
        return '';
    }

    performGroupMemberAction(chid, 'view');
    return '';
}

async function removeGroupMemberCallback(_, arg) {
    if (!selected_group) {
        toastr.warning('Cannot run /memberremove command outside of a group chat.');
        return '';
    }

    if (is_group_generating) {
        toastr.warning('Cannot run /memberremove command while the group reply is generating.');
        return '';
    }

    const chid = findGroupMemberId(arg);

    if (chid === undefined) {
        console.warn(`WARN: No group member found for argument ${arg}`);
        return '';
    }

    performGroupMemberAction(chid, 'remove');
    return '';
}

async function addGroupMemberCallback(_, name) {
    if (!selected_group) {
        toastr.warning('Cannot run /memberadd command outside of a group chat.');
        return '';
    }

    if (!name) {
        console.warn('WARN: No argument provided for /memberadd command');
        return '';
    }

    const character = findChar({ name: name, preferCurrentChar: false });
    if (!character) {
        console.warn(`WARN: No character found for argument ${name}`);
        return '';
    }

    const group = groups.find(x => x.id === selected_group);

    if (!group || !Array.isArray(group.members)) {
        console.warn(`WARN: No group found for ID ${selected_group}`);
        return '';
    }

    const avatar = character.avatar;

    if (group.members.includes(avatar)) {
        toastr.warning(`${character.name} is already a member of this group.`);
        return '';
    }

    group.members.push(avatar);
    await saveGroupChat(selected_group, true);

    // Trigger to reload group UI
    $('#rm_button_selected_ch').trigger('click');
    return character.name;
}

async function triggerGenerationCallback(args, value) {
    const shouldAwait = isTrueBoolean(args?.await);
    const outerPromise = new Promise((outerResolve) => setTimeout(async () => {
        try {
            await waitUntilCondition(() => !is_send_press && !is_group_generating, 10000, 100);
        } catch {
            console.warn('Timeout waiting for generation unlock');
            toastr.warning('Cannot run /trigger command while the reply is being generated.');
            outerResolve(Promise.resolve(''));
            return '';
        }

        // Prevent generate recursion
        $('#send_textarea').val('')[0].dispatchEvent(new Event('input', { bubbles: true }));

        let chid = undefined;

        if (selected_group && value) {
            chid = findGroupMemberId(value);

            if (chid === undefined) {
                console.warn(`WARN: No group member found for argument ${value}`);
            }
        }

        outerResolve(new Promise(innerResolve => setTimeout(() => innerResolve(Generate('normal', { force_chid: chid })), 100)));
    }, 1));

    if (shouldAwait) {
        const innerPromise = await outerPromise;
        await innerPromise;
    }

    return '';
}
/**
 * Find persona by name.
 * @param {string} name Name to search for
 * @returns {string} Persona name
 */
function findPersonaByName(name) {
    if (!name) {
        return null;
    }

    for (const persona of Object.entries(power_user.personas)) {
        if (equalsIgnoreCaseAndAccents(persona[1], name)) {
            return persona[0];
        }
    }
    return null;
}

async function sendUserMessageCallback(args, text) {
    if (!text) {
        toastr.warning('You must specify text to send');
        return;
    }

    text = text.trim();
    const compact = isTrueBoolean(args?.compact);
    const bias = extractMessageBias(text);

    let insertAt = Number(args?.at);

    // Convert possible depth parameter to index
    if (!isNaN(insertAt) && (insertAt < 0 || insertAt === Number(-0))) {
        // Negative value means going back from current chat length. (E.g.: 8 messages, Depth 1 means insert at index 7)
        insertAt = chat.length + insertAt;
    }

    let message;
    if ('name' in args) {
        const name = args.name || '';
        const avatar = findPersonaByName(name) || user_avatar;
        message = await sendMessageAsUser(text, bias, insertAt, compact, name, avatar);
    }
    else {
        message = await sendMessageAsUser(text, bias, insertAt, compact);
    }

    return await slashCommandReturnHelper.doReturn(args.return ?? 'none', message, { objectToStringFunc: x => x.mes });
}

async function deleteMessagesByNameCallback(_, name) {
    if (!name) {
        console.warn('WARN: No name provided for /delname command');
        return;
    }

    // Search for a matching character to get the real name, or take the name provided
    const character = findChar({ name: name });
    name = character?.name || name;

    const messagesToDelete = [];
    chat.forEach((value) => {
        if (value.name === name) {
            messagesToDelete.push(value);
        }
    });

    if (!messagesToDelete.length) {
        console.debug('/delname: Nothing to delete');
        return;
    }

    for (const message of messagesToDelete) {
        const index = chat.indexOf(message);
        if (index !== -1) {
            console.debug(`/delname: Deleting message #${index}`, message);
            chat.splice(index, 1);
        }
    }

    await saveChatConditional();
    await reloadCurrentChat();

    toastr.info(`Deleted ${messagesToDelete.length} messages from ${name}`);
    return '';
}

async function goToCharacterCallback(_, name) {
    if (!name) {
        console.warn('WARN: No character name provided for /go command');
        return;
    }

    const character = findChar({ name: name });
    if (character) {
        const chid = getCharIndex(character);
        await openChat(new String(chid));
        setActiveCharacter(character.avatar);
        setActiveGroup(null);
        return character.name;
    }
    const group = groups.find(it => equalsIgnoreCaseAndAccents(it.name, name));
    if (group) {
        await openGroupById(group.id);
        setActiveCharacter(null);
        setActiveGroup(group.id);
        return group.name;
    }
    console.warn(`No matches found for name "${name}"`);
    return '';
}

async function openChat(chid) {
    resetSelectedGroup();
    setCharacterId(chid);
    await delay(1);
    await reloadCurrentChat();
}

async function continueChatCallback(args, prompt) {
    const shouldAwait = isTrueBoolean(args?.await);

    const outerPromise = new Promise(async (resolve, reject) => {
        try {
            await waitUntilCondition(() => !is_send_press && !is_group_generating, 10000, 100);
        } catch {
            console.warn('Timeout waiting for generation unlock');
            toastr.warning('Cannot run /continue command while the reply is being generated.');
            return reject();
        }

        try {
            // Prevent infinite recursion
            $('#send_textarea').val('')[0].dispatchEvent(new Event('input', { bubbles: true }));

            const options = prompt?.trim() ? { quiet_prompt: prompt.trim(), quietToLoud: true } : {};
            await Generate('continue', options);

            resolve();
        } catch (error) {
            console.error('Error running /continue command:', error);
            reject();
        }
    });

    if (shouldAwait) {
        await outerPromise;
    }

    return '';
}

export async function generateSystemMessage(_, prompt) {
    $('#send_textarea').val('')[0].dispatchEvent(new Event('input', { bubbles: true }));

    if (!prompt) {
        console.warn('WARN: No prompt provided for /sysgen command');
        toastr.warning('You must provide a prompt for the system message');
        return '';
    }

    // Generate and regex the output if applicable
    toastr.info('Please wait', 'Generating...');
    let message = await generateQuietPrompt(prompt, false, false);
    message = getRegexedString(message, regex_placement.SLASH_COMMAND);

    sendNarratorMessage(_, message);
    return '';
}

function syncCallback() {
    $('#sync_name_button').trigger('click');
    return '';
}

async function lockPersonaCallback(_args, value) {
    if (['toggle', 't', ''].includes(value.trim().toLowerCase())) {
        await togglePersonaLock();
        return '';
    }

    if (isTrueBoolean(value)) {
        await setPersonaLockState(true);
        return '';
    }

    if (isFalseBoolean(value)) {
        await setPersonaLockState(false);
        return '';

    }

    return '';
}

function setStoryModeCallback() {
    $('#chat_display').val(chat_styles.DOCUMENT).trigger('change');
    return '';
}

function setBubbleModeCallback() {
    $('#chat_display').val(chat_styles.BUBBLES).trigger('change');
    return '';
}

function setFlatModeCallback() {
    $('#chat_display').val(chat_styles.DEFAULT).trigger('change');
    return '';
}

/**
 * Sets a persona name and optionally an avatar.
 * @param {{mode: 'lookup' | 'temp' | 'all'}} namedArgs Named arguments
 * @param {string} name Name to set
 * @returns {string}
 */
function setNameCallback({ mode = 'all' }, name) {
    if (!name) {
        toastr.warning('You must specify a name to change to');
        return '';
    }

    if (!['lookup', 'temp', 'all'].includes(mode)) {
        toastr.warning('Mode must be one of "lookup", "temp" or "all"');
        return '';
    }

    name = name.trim();

    // If the name matches a persona avatar, or a name, auto-select it
    if (['lookup', 'all'].includes(mode)) {
        let persona = Object.entries(power_user.personas).find(([avatar, _]) => avatar === name)?.[1];
        if (!persona) persona = Object.entries(power_user.personas).find(([_, personaName]) => personaName.toLowerCase() === name.toLowerCase())?.[1];
        if (persona) {
            autoSelectPersona(persona);
            retriggerFirstMessageOnEmptyChat();
            return '';
        } else if (mode === 'lookup') {
            toastr.warning(`Persona ${name} not found`);
            return '';
        }
    }

    if (['temp', 'all'].includes(mode)) {
        // Otherwise, set just the name
        setUserName(name); //this prevented quickReply usage
        retriggerFirstMessageOnEmptyChat();
    }

    return '';
}

async function setNarratorName(_, text) {
    const name = text || NARRATOR_NAME_DEFAULT;
    chat_metadata[NARRATOR_NAME_KEY] = name;
    toastr.info(`System narrator name set to ${name}`);
    await saveChatConditional();
    return '';
}

/**
 * Checks if an argument is a string array (or undefined), and if not, throws an error
 * @param {string|SlashCommandClosure|(string|SlashCommandClosure)[]|undefined} arg The named argument to check
 * @param {string} name The name of the argument for the error message
 * @param {object} [options={}] - The optional arguments
 * @param {boolean} [options.allowUndefined=false] - Whether the argument can be undefined
 * @throws {Error} If the argument is not an array
 * @returns {string[]}
 */
export function validateArrayArgString(arg, name, { allowUndefined = true } = {}) {
    if (arg === undefined) {
        if (allowUndefined) return undefined;
        throw new Error(`Argument "${name}" is undefined, but must be a string array`);
    }
    if (!Array.isArray(arg)) throw new Error(`Argument "${name}" must be an array`);
    if (!arg.every(x => typeof x === 'string')) throw new Error(`Argument "${name}" must be an array of strings`);
    return arg;
}

/**
 * Checks if an argument is a string or closure array (or undefined), and if not, throws an error
 * @param {string|SlashCommandClosure|(string|SlashCommandClosure)[]|undefined} arg The named argument to check
 * @param {string} name The name of the argument for the error message
 * @param {object} [options={}] - The optional arguments
 * @param {boolean} [options.allowUndefined=false] - Whether the argument can be undefined
 * @throws {Error} If the argument is not an array of strings or closures
 * @returns {(string|SlashCommandClosure)[]}
 */
export function validateArrayArg(arg, name, { allowUndefined = true } = {}) {
    if (arg === undefined) {
        if (allowUndefined) return [];
        throw new Error(`Argument "${name}" is undefined, but must be an array of strings or closures`);
    }
    if (!Array.isArray(arg)) throw new Error(`Argument "${name}" must be an array`);
    if (!arg.every(x => typeof x === 'string' || x instanceof SlashCommandClosure)) throw new Error(`Argument "${name}" must be an array of strings or closures`);
    return arg;
}


/**
 * Retrieves the name and avatar information for a message
 *
 * The name of the character will always have precendence over the one given as argument. If you want to specify a different name for the message,
 * explicitly implement this in the code using this.
 *
 * @param {object?} character - The character object to get the avatar data for
 * @param {string?} name - The name to get the avatar data for
 * @returns {{name: string, force_avatar: string, original_avatar: string}} An object containing the name for the message, forced avatar URL, and original avatar
 */
export function getNameAndAvatarForMessage(character, name = null) {
    const isNeutralCharacter = !character && name2 === neutralCharacterName && name === neutralCharacterName;
    const currentChar = characters[this_chid];

    let force_avatar, original_avatar;
    if (character?.avatar === currentChar?.avatar || isNeutralCharacter) {
        // If the targeted character is the currently selected one in a solo chat, we don't need to force any avatars
    }
    else if (character && character.avatar !== 'none') {
        force_avatar = getThumbnailUrl('avatar', character.avatar);
        original_avatar = character.avatar;
    }
    else {
        force_avatar = default_avatar;
        original_avatar = default_avatar;
    }

    return {
        name: character?.name || name,
        force_avatar: force_avatar,
        original_avatar: original_avatar,
    };
}

export async function sendMessageAs(args, text) {
    if (!text) {
        toastr.warning('You must specify text to send as');
        return '';
    }

    let name = args.name?.trim();
    let mesText;

    if (!name) {
        const namelessWarningKey = 'sendAsNamelessWarningShown';
        if (localStorage.getItem(namelessWarningKey) !== 'true') {
            toastr.warning('To avoid confusion, please use /sendas name="Character Name"', 'Name defaulted to {{char}}', { timeOut: 10000 });
            localStorage.setItem(namelessWarningKey, 'true');
        }
        name = name2;
    }

    mesText = text.trim();

    // Requires a regex check after the slash command is pushed to output
    mesText = getRegexedString(mesText, regex_placement.SLASH_COMMAND, { characterOverride: name });

    // Messages that do nothing but set bias will be hidden from the context
    const bias = extractMessageBias(mesText);
    const isSystem = bias && !removeMacros(mesText).length;
    const compact = isTrueBoolean(args?.compact);

    const character = findChar({ name: name });

    const avatarCharacter = args.avatar ? findChar({ name: args.avatar }) : character;
    if (args.avatar && !avatarCharacter) {
        toastr.warning(`Character for avatar ${args.avatar} not found`);
        return '';
    }

    const { name: avatarCharName, force_avatar, original_avatar } = getNameAndAvatarForMessage(avatarCharacter, name);

    const message = {
        name: character?.name || name || avatarCharName,
        is_user: false,
        is_system: isSystem,
        send_date: getMessageTimeStamp(),
        mes: substituteParams(mesText),
        force_avatar: force_avatar,
        original_avatar: original_avatar,
        extra: {
            bias: bias.trim().length ? bias : null,
            gen_id: Date.now(),
            isSmallSys: compact,
            api: 'manual',
            model: 'slash command',
        },
    };

    message.swipe_id = 0;
    message.swipes = [message.mes];
    message.swipes_info = [{
        send_date: message.send_date,
        gen_started: null,
        gen_finished: null,
        extra: {
            bias: message.extra.bias,
            gen_id: message.extra.gen_id,
            isSmallSys: compact,
            api: 'manual',
            model: 'slash command',
        },
    }];

    let insertAt = Number(args.at);

    // Convert possible depth parameter to index
    if (!isNaN(insertAt) && (insertAt < 0 || insertAt === Number(-0))) {
        // Negative value means going back from current chat length. (E.g.: 8 messages, Depth 1 means insert at index 7)
        insertAt = chat.length + insertAt;
    }

    if (!isNaN(insertAt) && insertAt >= 0 && insertAt <= chat.length) {
        chat.splice(insertAt, 0, message);
        await saveChatConditional();
        await eventSource.emit(event_types.MESSAGE_RECEIVED, insertAt);
        await reloadCurrentChat();
        await eventSource.emit(event_types.CHARACTER_MESSAGE_RENDERED, insertAt);
    } else {
        chat.push(message);
        await eventSource.emit(event_types.MESSAGE_RECEIVED, (chat.length - 1));
        addOneMessage(message);
        await eventSource.emit(event_types.CHARACTER_MESSAGE_RENDERED, (chat.length - 1));
        await saveChatConditional();
    }

    return await slashCommandReturnHelper.doReturn(args.return ?? 'none', message, { objectToStringFunc: x => x.mes });
}

export async function sendNarratorMessage(args, text) {
    if (!text) {
        toastr.warning('You must specify text to send');
        return '';
    }

    const name = chat_metadata[NARRATOR_NAME_KEY] || NARRATOR_NAME_DEFAULT;
    // Messages that do nothing but set bias will be hidden from the context
    const bias = extractMessageBias(text);
    const isSystem = bias && !removeMacros(text).length;
    const compact = isTrueBoolean(args?.compact);

    const message = {
        name: name,
        is_user: false,
        is_system: isSystem,
        send_date: getMessageTimeStamp(),
        mes: substituteParams(text.trim()),
        force_avatar: system_avatar,
        extra: {
            type: system_message_types.NARRATOR,
            bias: bias.trim().length ? bias : null,
            gen_id: Date.now(),
            isSmallSys: compact,
            api: 'manual',
            model: 'slash command',
        },
    };

    let insertAt = Number(args.at);

    // Convert possible depth parameter to index
    if (!isNaN(insertAt) && (insertAt < 0 || insertAt === Number(-0))) {
        // Negative value means going back from current chat length. (E.g.: 8 messages, Depth 1 means insert at index 7)
        insertAt = chat.length + insertAt;
    }

    if (!isNaN(insertAt) && insertAt >= 0 && insertAt <= chat.length) {
        chat.splice(insertAt, 0, message);
        await saveChatConditional();
        await eventSource.emit(event_types.MESSAGE_SENT, insertAt);
        await reloadCurrentChat();
        await eventSource.emit(event_types.USER_MESSAGE_RENDERED, insertAt);
    } else {
        chat.push(message);
        await eventSource.emit(event_types.MESSAGE_SENT, (chat.length - 1));
        addOneMessage(message);
        await eventSource.emit(event_types.USER_MESSAGE_RENDERED, (chat.length - 1));
        await saveChatConditional();
    }

    return await slashCommandReturnHelper.doReturn(args.return ?? 'none', message, { objectToStringFunc: x => x.mes });
}

export async function promptQuietForLoudResponse(who, text) {

    let character_id = getContext().characterId;
    if (who === 'sys') {
        text = 'System: ' + text;
    } else if (who === 'user') {
        text = name1 + ': ' + text;
    } else if (who === 'char') {
        text = characters[character_id].name + ': ' + text;
    } else if (who === 'raw') {
        // We don't need to modify the text
    }

    //text = `${text}${power_user.instruct.enabled ? '' : '\n'}${(power_user.always_force_name2 && who != 'raw') ? characters[character_id].name + ":" : ""}`

    let reply = await generateQuietPrompt(text, true, false);
    text = await getRegexedString(reply, regex_placement.SLASH_COMMAND);

    const message = {
        name: characters[character_id].name,
        is_user: false,
        is_name: true,
        is_system: false,
        send_date: getMessageTimeStamp(),
        mes: substituteParams(text.trim()),
        extra: {
            type: system_message_types.COMMENT,
            gen_id: Date.now(),
            api: 'manual',
            model: 'slash command',
        },
    };

    chat.push(message);
    await eventSource.emit(event_types.MESSAGE_SENT, (chat.length - 1));
    addOneMessage(message);
    await eventSource.emit(event_types.USER_MESSAGE_RENDERED, (chat.length - 1));
    await saveChatConditional();

}

async function sendCommentMessage(args, text) {
    if (!text) {
        toastr.warning('You must specify text to send');
        return '';
    }

    const compact = isTrueBoolean(args?.compact);
    const message = {
        name: COMMENT_NAME_DEFAULT,
        is_user: false,
        is_system: true,
        send_date: getMessageTimeStamp(),
        mes: substituteParams(text.trim()),
        force_avatar: comment_avatar,
        extra: {
            type: system_message_types.COMMENT,
            gen_id: Date.now(),
            isSmallSys: compact,
            api: 'manual',
            model: 'slash command',
        },
    };

    let insertAt = Number(args.at);

    // Convert possible depth parameter to index
    if (!isNaN(insertAt) && (insertAt < 0 || insertAt === Number(-0))) {
        // Negative value means going back from current chat length. (E.g.: 8 messages, Depth 1 means insert at index 7)
        insertAt = chat.length + insertAt;
    }

    if (!isNaN(insertAt) && insertAt >= 0 && insertAt <= chat.length) {
        chat.splice(insertAt, 0, message);
        await saveChatConditional();
        await eventSource.emit(event_types.MESSAGE_SENT, insertAt);
        await reloadCurrentChat();
        await eventSource.emit(event_types.USER_MESSAGE_RENDERED, insertAt);
    } else {
        chat.push(message);
        await eventSource.emit(event_types.MESSAGE_SENT, (chat.length - 1));
        addOneMessage(message);
        await eventSource.emit(event_types.USER_MESSAGE_RENDERED, (chat.length - 1));
        await saveChatConditional();
    }

    return await slashCommandReturnHelper.doReturn(args.return ?? 'none', message, { objectToStringFunc: x => x.mes });
}

/**
 * Displays a help message from the slash command
 * @param {any} _ Unused
 * @param {string} type Type of help to display
 */
function helpCommandCallback(_, type) {
    switch (type?.trim()?.toLowerCase()) {
        case 'slash':
        case 'commands':
        case 'slashes':
        case 'slash commands':
        case '1':
            sendSystemMessage(system_message_types.SLASH_COMMANDS);
            break;
        case 'format':
        case 'formatting':
        case 'formats':
        case 'chat formatting':
        case '2':
            sendSystemMessage(system_message_types.FORMATTING);
            break;
        case 'hotkeys':
        case 'hotkey':
        case '3':
            sendSystemMessage(system_message_types.HOTKEYS);
            break;
        case 'macros':
        case 'macro':
        case '4':
            sendSystemMessage(system_message_types.MACROS);
            break;
        default:
            sendSystemMessage(system_message_types.HELP);
            break;
    }

    return '';
}

$(document).on('click', '[data-displayHelp]', function (e) {
    e.preventDefault();
    const page = String($(this).data('displayhelp'));
    helpCommandCallback(null, page);
});

function setBackgroundCallback(_, bg) {
    if (!bg) {
        // allow reporting of the background name if called without args
        // for use in ST Scripts via pipe
        return background_settings.name;
    }

    console.log('Set background to ' + bg);

    const bgElements = Array.from(document.querySelectorAll('.bg_example')).map((x) => ({ element: x, bgfile: x.getAttribute('bgfile') }));

    const fuse = new Fuse(bgElements, { keys: ['bgfile'] });
    const result = fuse.search(bg);

    if (!result.length) {
        toastr.error(`No background found with name "${bg}"`);
        return '';
    }

    const bgElement = result[0].item.element;

    if (bgElement instanceof HTMLElement) {
        bgElement.click();
    }

    return '';
}

/**
 * Retrieves the available model options based on the currently selected main API and its subtype
 * @param {boolean} quiet - Whether to suppress toasts
 *
 * @returns {{control: HTMLSelectElement, options: HTMLOptionElement[]}?} An array of objects representing the available model options, or null if not supported
 */
function getModelOptions(quiet) {
    const nullResult = { control: null, options: null };
    const modelSelectMap = [
        { id: 'model_togetherai_select', api: 'textgenerationwebui', type: textgen_types.TOGETHERAI },
        { id: 'openrouter_model', api: 'textgenerationwebui', type: textgen_types.OPENROUTER },
        { id: 'model_infermaticai_select', api: 'textgenerationwebui', type: textgen_types.INFERMATICAI },
        { id: 'model_dreamgen_select', api: 'textgenerationwebui', type: textgen_types.DREAMGEN },
        { id: 'mancer_model', api: 'textgenerationwebui', type: textgen_types.MANCER },
        { id: 'vllm_model', api: 'textgenerationwebui', type: textgen_types.VLLM },
        { id: 'aphrodite_model', api: 'textgenerationwebui', type: textgen_types.APHRODITE },
        { id: 'ollama_model', api: 'textgenerationwebui', type: textgen_types.OLLAMA },
        { id: 'tabby_model', api: 'textgenerationwebui', type: textgen_types.TABBY },
        { id: 'model_openai_select', api: 'openai', type: chat_completion_sources.OPENAI },
        { id: 'model_claude_select', api: 'openai', type: chat_completion_sources.CLAUDE },
        { id: 'model_windowai_select', api: 'openai', type: chat_completion_sources.WINDOWAI },
        { id: 'model_openrouter_select', api: 'openai', type: chat_completion_sources.OPENROUTER },
        { id: 'model_ai21_select', api: 'openai', type: chat_completion_sources.AI21 },
        { id: 'model_google_select', api: 'openai', type: chat_completion_sources.MAKERSUITE },
        { id: 'model_mistralai_select', api: 'openai', type: chat_completion_sources.MISTRALAI },
        { id: 'model_custom_select', api: 'openai', type: chat_completion_sources.CUSTOM },
        { id: 'model_cohere_select', api: 'openai', type: chat_completion_sources.COHERE },
        { id: 'model_perplexity_select', api: 'openai', type: chat_completion_sources.PERPLEXITY },
        { id: 'model_groq_select', api: 'openai', type: chat_completion_sources.GROQ },
        { id: 'model_01ai_select', api: 'openai', type: chat_completion_sources.ZEROONEAI },
        { id: 'model_blockentropy_select', api: 'openai', type: chat_completion_sources.BLOCKENTROPY },
        { id: 'model_novel_select', api: 'novel', type: null },
        { id: 'horde_model', api: 'koboldhorde', type: null },
    ];

    function getSubType() {
        switch (main_api) {
            case 'textgenerationwebui':
                return textgenerationwebui_settings.type;
            case 'openai':
                return oai_settings.chat_completion_source;
            default:
                return null;
        }
    }

    const apiSubType = getSubType();
    const modelSelectItem = modelSelectMap.find(x => x.api == main_api && x.type == apiSubType)?.id;

    if (!modelSelectItem) {
        !quiet && toastr.info('Setting a model for your API is not supported or not implemented yet.');
        return nullResult;
    }

    const modelSelectControl = document.getElementById(modelSelectItem);

    if (!(modelSelectControl instanceof HTMLSelectElement)) {
        !quiet && toastr.error(`Model select control not found: ${main_api}[${apiSubType}]`);
        return nullResult;
    }

    const options = Array.from(modelSelectControl.options).filter(x => x.value);
    return { control: modelSelectControl, options };
}

/**
 * Sets a model for the current API.
 * @param {object} args Named arguments
 * @param {string} model New model name
 * @returns {string} New or existing model name
 */
function modelCallback(args, model) {
    const quiet = isTrueBoolean(args?.quiet);
    const { control: modelSelectControl, options } = getModelOptions(quiet);

    // If no model was found, the reason was already logged, we just return here
    if (options === null) {
        return '';
    }

    if (!options.length) {
        !quiet && toastr.warning('No model options found. Check your API settings.');
        return '';
    }

    model = String(model || '').trim();

    if (!model) {
        return modelSelectControl.value;
    }

    console.log('Set model to ' + model);

    let newSelectedOption = null;

    const fuse = new Fuse(options, { keys: ['text', 'value'] });
    const fuzzySearchResult = fuse.search(model);

    const exactValueMatch = options.find(x => x.value.trim().toLowerCase() === model.trim().toLowerCase());
    const exactTextMatch = options.find(x => x.text.trim().toLowerCase() === model.trim().toLowerCase());

    if (exactValueMatch) {
        newSelectedOption = exactValueMatch;
    } else if (exactTextMatch) {
        newSelectedOption = exactTextMatch;
    } else if (fuzzySearchResult.length) {
        newSelectedOption = fuzzySearchResult[0].item;
    }

    if (newSelectedOption) {
        modelSelectControl.value = newSelectedOption.value;
        $(modelSelectControl).trigger('change');
        !quiet && toastr.success(`Model set to "${newSelectedOption.text}"`);
        return newSelectedOption.value;
    } else {
        !quiet && toastr.warning(`No model found with name "${model}"`);
        return '';
    }
}

/**
 * Sets state of prompt entries (toggles) either via identifier/uuid or name.
 * @param {object} args Object containing arguments
 * @param {string} args.identifier Select prompt entry using an identifier (uuid)
 * @param {string} args.name Select prompt entry using name
 * @param {string} targetState The targeted state of the entry/entries
 * @returns {String} empty string
 */
function setPromptEntryCallback(args, targetState) {
    // needs promptManager to manipulate prompt entries
    const promptManager = setupChatCompletionPromptManager(oai_settings);
    const prompts = promptManager.serviceSettings.prompts;

    function parseArgs(arg) {
        // Arg is already an array
        if (Array.isArray(arg)) {
            return arg;
        }
        const list = [];
        try {
            // Arg is a JSON-stringified array
            const parsedArg = JSON.parse(arg);
            list.push(...Array.isArray(parsedArg) ? parsedArg : [arg]);
        } catch {
            // Arg is a string
            list.push(arg);
        }
        return list;
    }

    let identifiersList = parseArgs(args.identifier);
    let nameList = parseArgs(args.name);

    // Check if identifiers exists in prompt, else remove from list
    if (identifiersList.length !== 0) {
        identifiersList = identifiersList.filter(identifier => prompts.some(prompt => prompt.identifier === identifier));
    }

    if (nameList.length !== 0) {
        nameList.forEach(name => {
            // one name could potentially have multiple entries, find all identifiers that match given name
            let identifiers = [];
            prompts.forEach(entry => {
                if (entry.name === name) {
                    identifiers.push(entry.identifier);
                }
            });
            identifiersList = identifiersList.concat(identifiers);
        });
    }

    // Remove duplicates to allow consistent 'toggle'
    identifiersList = [...new Set(identifiersList)];
    if (identifiersList.length === 0) return '';

    // logic adapted from PromptManager.js, handleToggle
    const getPromptOrderEntryState = (promptOrderEntry) => {
        if (['toggle', 't', ''].includes(targetState.trim().toLowerCase())) {
            return !promptOrderEntry.enabled;
        }

        if (isTrueBoolean(targetState)) {
            return true;
        }

        if (isFalseBoolean(targetState)) {
            return false;
        }

        return promptOrderEntry.enabled;
    };

    identifiersList.forEach(promptID => {
        const promptOrderEntry = promptManager.getPromptOrderEntry(promptManager.activeCharacter, promptID);
        const counts = promptManager.tokenHandler.getCounts();

        counts[promptID] = null;
        promptOrderEntry.enabled = getPromptOrderEntryState(promptOrderEntry);
    });

    // no need to render for each identifier
    promptManager.render();
    promptManager.saveServiceSettings();
    return '';
}

/**
 * Sets the API URL and triggers the text generation web UI button click.
 *
 * @param {object} args - named args
 * @param {string?} [args.api=null] - the API name to set/get the URL for
 * @param {string?} [args.connect=true] - whether to connect to the API after setting
 * @param {string?} [args.quiet=false] - whether to suppress toasts
 * @param {string} url - the API URL to set
 * @returns {Promise<string>}
 */
async function setApiUrlCallback({ api = null, connect = 'true', quiet = 'false' }, url) {
    const isQuiet = isTrueBoolean(quiet);
    const autoConnect = isTrueBoolean(connect);

    // Special handling for Chat Completion Custom OpenAI compatible, that one can also support API url handling
    const isCurrentlyCustomOpenai = main_api === 'openai' && oai_settings.chat_completion_source === chat_completion_sources.CUSTOM;
    if (api === chat_completion_sources.CUSTOM || (!api && isCurrentlyCustomOpenai)) {
        if (!url) {
            return oai_settings.custom_url ?? '';
        }

        if (!isCurrentlyCustomOpenai && autoConnect) {
            toastr.warning('Custom OpenAI API is not the currently selected API, so we cannot do an auto-connect. Consider switching to it via /api beforehand.');
            return '';
        }

        $('#custom_api_url_text').val(url).trigger('input');

        if (autoConnect) {
            $('#api_button_openai').trigger('click');
        }

        return url;
    }

    // Special handling for Kobold Classic API
    const isCurrentlyKoboldClassic = main_api === 'kobold';
    if (api === 'kobold' || (!api && isCurrentlyKoboldClassic)) {
        if (!url) {
            return api_server ?? '';
        }

        if (!isCurrentlyKoboldClassic && autoConnect) {
            toastr.warning('Kobold Classic API is not the currently selected API, so we cannot do an auto-connect. Consider switching to it via /api beforehand.');
            return '';
        }

        $('#api_url_text').val(url).trigger('input');
        // trigger blur debounced, so we hide the autocomplete menu
        setTimeout(() => $('#api_url_text').trigger('blur'), 1);

        if (autoConnect) {
            $('#api_button').trigger('click');
        }

        return api_server ?? '';
    }

    // Do some checks and get the api type we are targeting with this command
    if (api && !Object.values(textgen_types).includes(api)) {
        !isQuiet && toastr.warning(`API '${api}' is not a valid text_gen API.`);
        return '';
    }
    if (!api && !Object.values(textgen_types).includes(textgenerationwebui_settings.type)) {
        !isQuiet && toastr.warning(`API '${textgenerationwebui_settings.type}' is not a valid text_gen API.`);
        return '';
    }
    if (!api && main_api !== 'textgenerationwebui') {
        !isQuiet && toastr.warning(`API type '${main_api}' does not support setting the server URL.`);
        return '';
    }
    if (api && url && autoConnect && api !== textgenerationwebui_settings.type) {
        !isQuiet && toastr.warning(`API '${api}' is not the currently selected API, so we cannot do an auto-connect. Consider switching to it via /api beforehand.`);
        return '';
    }
    const type = api || textgenerationwebui_settings.type;

    const inputSelector = SERVER_INPUTS[type];
    if (!inputSelector) {
        !isQuiet && toastr.warning(`API '${type}' does not have a server url input.`);
        return '';
    }

    // If no url was provided, return the current one
    if (!url) {
        return textgenerationwebui_settings.server_urls[type] ?? '';
    }

    // else, we want to actually set the url
    $(inputSelector).val(url).trigger('input');
    // trigger blur debounced, so we hide the autocomplete menu
    setTimeout(() => $(inputSelector).trigger('blur'), 1);

    // Trigger the auto connect via connect button, if requested
    if (autoConnect) {
        $('#api_button_textgenerationwebui').trigger('click');
    }

    // We still re-acquire the value, as it might have been modified by the validation on connect
    return textgenerationwebui_settings.server_urls[type] ?? '';
}

async function selectTokenizerCallback(_, name) {
    if (!name) {
        return getAvailableTokenizers().find(tokenizer => tokenizer.tokenizerId === power_user.tokenizer)?.tokenizerKey ?? '';
    }

    const tokenizers = getAvailableTokenizers();
    const fuse = new Fuse(tokenizers, { keys: ['tokenizerKey', 'tokenizerName'] });
    const result = fuse.search(name);

    if (result.length === 0) {
        toastr.warning(`Tokenizer "${name}" not found`);
        return '';
    }

    /** @type {import('./tokenizers.js').Tokenizer} */
    const foundTokenizer = result[0].item;
    selectTokenizer(foundTokenizer.tokenizerId);

    return foundTokenizer.tokenizerKey;
}

export let isExecutingCommandsFromChatInput = false;
export let commandsFromChatInputAbortController;

/**
 * Show command execution pause/stop buttons next to chat input.
 */
export function activateScriptButtons() {
    document.querySelector('#form_sheld').classList.add('isExecutingCommandsFromChatInput');
}

/**
 * Hide command execution pause/stop buttons next to chat input.
 */
export function deactivateScriptButtons() {
    document.querySelector('#form_sheld').classList.remove('isExecutingCommandsFromChatInput');
}

/**
 * Toggle pause/continue command execution. Only for commands executed via chat input.
 */
export function pauseScriptExecution() {
    if (commandsFromChatInputAbortController) {
        if (commandsFromChatInputAbortController.signal.paused) {
            commandsFromChatInputAbortController.continue('Clicked pause button');
            document.querySelector('#form_sheld').classList.remove('script_paused');
        } else {
            commandsFromChatInputAbortController.pause('Clicked pause button');
            document.querySelector('#form_sheld').classList.add('script_paused');
        }
    }
}

/**
 * Stop command execution. Only for commands executed via chat input.
 */
export function stopScriptExecution() {
    commandsFromChatInputAbortController?.abort('Clicked stop button');
}

/**
 * Clear up command execution progress bar above chat input.
 * @returns Promise<void>
 */
async function clearCommandProgress() {
    if (isExecutingCommandsFromChatInput) return;
    document.querySelector('#send_textarea').style.setProperty('--progDone', '1');
    await delay(250);
    if (isExecutingCommandsFromChatInput) return;
    document.querySelector('#send_textarea').style.transition = 'none';
    await delay(1);
    document.querySelector('#send_textarea').style.setProperty('--prog', '0%');
    document.querySelector('#send_textarea').style.setProperty('--progDone', '0');
    document.querySelector('#form_sheld').classList.remove('script_success');
    document.querySelector('#form_sheld').classList.remove('script_error');
    document.querySelector('#form_sheld').classList.remove('script_aborted');
    await delay(1);
    document.querySelector('#send_textarea').style.transition = null;
}
/**
 * Debounced version of clearCommandProgress.
 */
const clearCommandProgressDebounced = debounce(clearCommandProgress);

/**
 * @typedef ExecuteSlashCommandsOptions
 * @prop {boolean} [handleParserErrors] (true) Whether to handle parser errors (show toast on error) or throw.
 * @prop {SlashCommandScope} [scope] (null) The scope to be used when executing the commands.
 * @prop {boolean} [handleExecutionErrors] (false) Whether to handle execution errors (show toast on error) or throw
 * @prop {{[id:PARSER_FLAG]:boolean}} [parserFlags] (null) Parser flags to apply
 * @prop {SlashCommandAbortController} [abortController] (null) Controller used to abort or pause command execution
 * @prop {SlashCommandDebugController} [debugController] (null) Controller used to control debug execution
 * @prop {(done:number, total:number)=>void} [onProgress] (null) Callback to handle progress events
 * @prop {string} [source] (null) String indicating where the code come from (e.g., QR name)
 */

/**
 * @typedef ExecuteSlashCommandsOnChatInputOptions
 * @prop {SlashCommandScope} [scope] (null) The scope to be used when executing the commands.
 * @prop {{[id:PARSER_FLAG]:boolean}} [parserFlags] (null) Parser flags to apply
 * @prop {boolean} [clearChatInput] (false) Whether to clear the chat input textarea
 * @prop {string} [source] (null) String indicating where the code come from (e.g., QR name)
 */

/**
 * Execute slash commands while showing progress indicator and pause/stop buttons on
 * chat input.
 * @param {string} text Slash command text
 * @param {ExecuteSlashCommandsOnChatInputOptions} options
 */
export async function executeSlashCommandsOnChatInput(text, options = {}) {
    if (isExecutingCommandsFromChatInput) return null;

    options = Object.assign({
        scope: null,
        parserFlags: null,
        clearChatInput: false,
        source: null,
    }, options);

    isExecutingCommandsFromChatInput = true;
    commandsFromChatInputAbortController?.abort('processCommands was called');
    activateScriptButtons();

    /**@type {HTMLTextAreaElement}*/
    const ta = document.querySelector('#send_textarea');

    if (options.clearChatInput) {
        ta.value = '';
        ta.dispatchEvent(new Event('input', { bubbles: true }));
    }

    document.querySelector('#send_textarea').style.setProperty('--prog', '0%');
    document.querySelector('#send_textarea').style.setProperty('--progDone', '0');
    document.querySelector('#form_sheld').classList.remove('script_success');
    document.querySelector('#form_sheld').classList.remove('script_error');
    document.querySelector('#form_sheld').classList.remove('script_aborted');

    /**@type {SlashCommandClosureResult} */
    let result = null;
    let currentProgress = 0;
    try {
        commandsFromChatInputAbortController = new SlashCommandAbortController();
        result = await executeSlashCommandsWithOptions(text, {
            abortController: commandsFromChatInputAbortController,
            onProgress: (done, total) => {
                const newProgress = done / total;
                if (newProgress > currentProgress) {
                    currentProgress = newProgress;
                    ta.style.setProperty('--prog', `${newProgress * 100}%`);
                }
            },
            parserFlags: options.parserFlags,
            scope: options.scope,
            source: options.source,
        });
        if (commandsFromChatInputAbortController.signal.aborted) {
            document.querySelector('#form_sheld').classList.add('script_aborted');
        } else {
            document.querySelector('#form_sheld').classList.add('script_success');
        }
    } catch (e) {
        document.querySelector('#form_sheld').classList.add('script_error');
        result = new SlashCommandClosureResult();
        result.isError = true;
        result.errorMessage = e.message || 'An unknown error occurred';
        if (e.cause !== 'abort') {
            if (e instanceof SlashCommandExecutionError) {
                /**@type {SlashCommandExecutionError}*/
                const ex = e;
                const toast = `
                    <div>${ex.message}</div>
                    <div>Line: ${ex.line} Column: ${ex.column}</div>
                    <pre style="text-align:left;">${ex.hint}</pre>
                    `;
                const clickHint = '<p>Click to see details</p>';
                toastr.error(
                    `${toast}${clickHint}`,
                    'SlashCommandExecutionError',
                    { escapeHtml: false, timeOut: 10000, onclick: () => callPopup(toast, 'text') },
                );
            } else {
                toastr.error(result.errorMessage);
            }
        }
    } finally {
        delay(1000).then(() => clearCommandProgressDebounced());

        commandsFromChatInputAbortController = null;
        deactivateScriptButtons();
        isExecutingCommandsFromChatInput = false;
    }
    return result;
}

/**
 *
 * @param {string} text Slash command text
 * @param {ExecuteSlashCommandsOptions} [options]
 * @returns {Promise<SlashCommandClosureResult>}
 */
async function executeSlashCommandsWithOptions(text, options = {}) {
    if (!text) {
        return null;
    }
    options = Object.assign({
        handleParserErrors: true,
        scope: null,
        handleExecutionErrors: false,
        parserFlags: null,
        abortController: null,
        debugController: null,
        onProgress: null,
        source: null,
    }, options);

    let closure;
    try {
        closure = parser.parse(text, true, options.parserFlags, options.abortController ?? new SlashCommandAbortController());
        closure.scope.parent = options.scope;
        closure.onProgress = options.onProgress;
        closure.debugController = options.debugController;
        closure.source = options.source;
    } catch (e) {
        if (options.handleParserErrors && e instanceof SlashCommandParserError) {
            /**@type {SlashCommandParserError}*/
            const ex = e;
            const toast = `
                <div>${ex.message}</div>
                <div>Line: ${ex.line} Column: ${ex.column}</div>
                <pre style="text-align:left;">${ex.hint}</pre>
                `;
            const clickHint = '<p>Click to see details</p>';
            toastr.error(
                `${toast}${clickHint}`,
                'SlashCommandParserError',
                { escapeHtml: false, timeOut: 10000, onclick: () => callPopup(toast, 'text') },
            );
            const result = new SlashCommandClosureResult();
            return result;
        } else {
            throw e;
        }
    }

    try {
        const result = await closure.execute();
        if (result.isAborted && !result.isQuietlyAborted) {
            toastr.warning(result.abortReason, 'Command execution aborted');
            closure.abortController.signal.isQuiet = true;
        }
        return result;
    } catch (e) {
        if (options.handleExecutionErrors) {
            if (e instanceof SlashCommandExecutionError) {
                /**@type {SlashCommandExecutionError}*/
                const ex = e;
                const toast = `
                    <div>${ex.message}</div>
                    <div>Line: ${ex.line} Column: ${ex.column}</div>
                    <pre style="text-align:left;">${ex.hint}</pre>
                    `;
                const clickHint = '<p>Click to see details</p>';
                toastr.error(
                    `${toast}${clickHint}`,
                    'SlashCommandExecutionError',
                    { escapeHtml: false, timeOut: 10000, onclick: () => callPopup(toast, 'text') },
                );
            } else {
                toastr.error(e.message);
            }
            const result = new SlashCommandClosureResult();
            result.isError = true;
            result.errorMessage = e.message;
            return result;
        } else {
            throw e;
        }
    }
}
/**
 * Executes slash commands in the provided text
 * @deprecated Use executeSlashCommandWithOptions instead
 * @param {string} text Slash command text
 * @param {boolean} handleParserErrors Whether to handle parser errors (show toast on error) or throw
 * @param {SlashCommandScope} scope The scope to be used when executing the commands.
 * @param {boolean} handleExecutionErrors Whether to handle execution errors (show toast on error) or throw
 * @param {{[id:PARSER_FLAG]:boolean}} parserFlags Parser flags to apply
 * @param {SlashCommandAbortController} abortController Controller used to abort or pause command execution
 * @param {(done:number, total:number)=>void} onProgress Callback to handle progress events
 * @returns {Promise<SlashCommandClosureResult>}
 */
async function executeSlashCommands(text, handleParserErrors = true, scope = null, handleExecutionErrors = false, parserFlags = null, abortController = null, onProgress = null) {
    return executeSlashCommandsWithOptions(text, {
        handleParserErrors,
        scope,
        handleExecutionErrors,
        parserFlags,
        abortController,
        onProgress,
    });
}

/**
 *
 * @param {HTMLTextAreaElement} textarea The textarea to receive autocomplete
 * @param {Boolean} isFloating Whether to show the auto complete as a floating window (e.g., large QR editor)
 * @returns {Promise<AutoComplete>}
 */
export async function setSlashCommandAutoComplete(textarea, isFloating = false) {
    function canUseNegativeLookbehind() {
        try {
            new RegExp('(?<!_)');
            return true;
        } catch (e) {
            return false;
        }
    }

    if (!canUseNegativeLookbehind()) {
        console.warn('Cannot use negative lookbehind in this browser');
        return;
    }

    const parser = new SlashCommandParser();
    const ac = new AutoComplete(
        textarea,
        () => ac.text[0] == '/',
        async (text, index) => await parser.getNameAt(text, index),
        isFloating,
    );
    return ac;
}
/**@type {HTMLTextAreaElement} */
const sendTextarea = document.querySelector('#send_textarea');
setSlashCommandAutoComplete(sendTextarea);
sendTextarea.addEventListener('input', () => {
    if (sendTextarea.value[0] == '/') {
        sendTextarea.style.fontFamily = 'monospace';
    } else {
        sendTextarea.style.fontFamily = null;
    }
});<|MERGE_RESOLUTION|>--- conflicted
+++ resolved
@@ -2631,15 +2631,9 @@
     const prevChId = this_chid;
 
     // Find the character
-<<<<<<< HEAD
-    const chId = characters.findIndex((e) => e.name === name || e.avatar === name);
-    if (!characters[chId] || chId === -1) {
-        toastr.warning('Character not found.');
-=======
     const character = findChar({ name: args?.name });
     if (!character) {
         toastr.error('Character not found.');
->>>>>>> 63c74468
         return '';
     }
 
