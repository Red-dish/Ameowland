--- conflicted
+++ resolved
@@ -172,11 +172,7 @@
             strategy: 'global',
             dummyId: 100000
         },
-<<<<<<< HEAD
-        draggable: true,
-=======
         sortableDelay: 30,
->>>>>>> 0084ea24
         warningTokenThreshold: 1500,
         dangerTokenThreshold: 500,
         defaultPrompts: {
@@ -185,10 +181,7 @@
             jailbreak: '',
             enhanceDefinitions: ''
         }
-    }
-
-    // Either 0 for done or 1 for rendering
-    this.renderState = 0;
+    };
 
     // Chatcompletion configuration object
     this.serviceSettings = null;
@@ -595,22 +588,12 @@
  * @param afterTryGenerate - Whether a dry run should be attempted before rendering
  */
 PromptManagerModule.prototype.render = function (afterTryGenerate = true) {
-    if (main_api !== 'openai' ||
-        null === this.activeCharacter ||
-    1 === this.renderState) return;
-
-    this.renderState = 1;
+    if (main_api !== 'openai') return;
+
+    if (null === this.activeCharacter) return;
     this.error = null;
 
-    const stopPropagation = (event) => {
-        event.stopPropagation();
-    }
-
-    const configurationContainer = document.getElementById('ai_response_configuration');
-    try {
-        // Lock configuration during render
-        configurationContainer.addEventListener('click', stopPropagation, true);
-
+    waitUntilCondition(() => !is_send_press && !is_group_generating, 1024 * 1024, 100).then(() => {
         if (true === afterTryGenerate) {
             // Executed during dry-run for determining context composition
             this.profileStart('filling context');
@@ -630,15 +613,9 @@
             this.makeDraggable();
             this.profileEnd('render');
         }
-    } catch (error) {
-        this.log('----- Unexpected error while rendering prompt manager -----');
-        this.log(error);
-        this.log(error.stack);
-        this.log('-----------------------------------------------------------');
-    } finally {
-        this.renderState = 0;
-        configurationContainer.removeEventListener('click', stopPropagation, true);
-    }
+    }).catch(() => {
+        console.log('Timeout while waiting for send press to be false');
+    });
 }
 
 /**
