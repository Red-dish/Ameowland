<<<<<<< HEAD
import { SlashCommandExecutor } from './SlashCommandExecutor.js';
import { SlashCommandScope } from './SlashCommandScope.js';
=======

/**
 * @typedef {'enum' | 'command' | 'namedArgument' | 'variable' | 'qr' | 'macro' | 'number' | 'name'} EnumType
 */

/**
 * Collection of the enum types that can be used with `SlashCommandEnumValue`
 *
 * Contains documentation on which color this will result to
 */
export const enumTypes = {
    /** 'enum' - [string] - light orange @type {EnumType} */
    enum: 'enum',
    /** 'command' - [cmd] - light yellow @type {EnumType} */
    command: 'command',
    /** 'namedArgument' - [argName] - sky blue @type {EnumType} */
    namedArgument: 'namedArgument',
    /** 'variable' - [punctuationL1] - pink @type {EnumType} */
    variable: 'variable',
    /** 'qr' - [variable] - light blue @type {EnumType} */
    qr: 'qr',
    /** 'macro' - [variableLanguage] - blue @type {EnumType} */
    macro: 'macro',
    /** 'number' - [number] - light green @type {EnumType} */
    number: 'number',
    /** 'name' - [type] - forest green @type {EnumType} */
    name: 'name',

    /**
     * Gets the value of the enum type based on the provided index
     *
     * Can be used to get differing colors or even random colors, by providing the index of a unique set
     *
     * @param {number?} index - The index used to retrieve the enum type
     * @return {EnumType} The enum type corresponding to the index
     */
    getBasedOnIndex(index) {
        const keys = Object.keys(this);
        return this[keys[(index ?? 0) % keys.length]];
    }
}
>>>>>>> fa9ae4c9

export class SlashCommandEnumValue {
    /**@type {string}*/ value;
    /**@type {string}*/ description;
    /**@type {EnumType}*/ type = 'enum';
    /**@type {string}*/ typeIcon = '◊';
    /**@type {(input:string)=>boolean}*/ matchProvider;
    /**@type {(input:string)=>string}*/ valueProvider;

<<<<<<< HEAD
    constructor(value, description = null, type = 'enum', typeIcon = '◊', matchProvider, valueProvider) {
=======
    /**
     * A constructor for creating a SlashCommandEnumValue instance.
     *
     * @param {string} value - The value
     * @param {string?} description - Optional description, displayed in a second line
     * @param {EnumType?} type - type of the enum (defining its color)
     * @param {string} typeIcon - The icon to display (Can be pulled from `enumIcons` for common ones)
     */
    constructor(value, description = null, type = 'enum', typeIcon = '◊') {
>>>>>>> fa9ae4c9
        this.value = value;
        this.description = description;
        this.type = type ?? 'enum';
        this.typeIcon = typeIcon;
        this.matchProvider = matchProvider;
        this.valueProvider = valueProvider;
    }

    toString() {
        return this.value;
    }
}<|MERGE_RESOLUTION|>--- conflicted
+++ resolved
@@ -1,7 +1,6 @@
-<<<<<<< HEAD
 import { SlashCommandExecutor } from './SlashCommandExecutor.js';
 import { SlashCommandScope } from './SlashCommandScope.js';
-=======
+
 
 /**
  * @typedef {'enum' | 'command' | 'namedArgument' | 'variable' | 'qr' | 'macro' | 'number' | 'name'} EnumType
@@ -43,7 +42,6 @@
         return this[keys[(index ?? 0) % keys.length]];
     }
 }
->>>>>>> fa9ae4c9
 
 export class SlashCommandEnumValue {
     /**@type {string}*/ value;
@@ -53,9 +51,6 @@
     /**@type {(input:string)=>boolean}*/ matchProvider;
     /**@type {(input:string)=>string}*/ valueProvider;
 
-<<<<<<< HEAD
-    constructor(value, description = null, type = 'enum', typeIcon = '◊', matchProvider, valueProvider) {
-=======
     /**
      * A constructor for creating a SlashCommandEnumValue instance.
      *
@@ -64,8 +59,7 @@
      * @param {EnumType?} type - type of the enum (defining its color)
      * @param {string} typeIcon - The icon to display (Can be pulled from `enumIcons` for common ones)
      */
-    constructor(value, description = null, type = 'enum', typeIcon = '◊') {
->>>>>>> fa9ae4c9
+    constructor(value, description = null, type = 'enum', typeIcon = '◊', matchProvider, valueProvider) {
         this.value = value;
         this.description = description;
         this.type = type ?? 'enum';
