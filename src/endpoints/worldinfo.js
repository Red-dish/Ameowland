import fs from 'node:fs';
import path from 'node:path';

import express from 'express';
import sanitize from 'sanitize-filename';
import { sync as writeFileAtomicSync } from 'write-file-atomic';

/**
 * Reads a World Info file and returns its contents
 * @param {import('../users.js').UserDirectoryList} directories User directories
 * @param {string} worldInfoName Name of the World Info file
 * @param {boolean} allowDummy If true, returns an empty object if the file doesn't exist
 * @returns {object} World Info file contents
 */
export function readWorldInfoFile(directories, worldInfoName, allowDummy) {
    const dummyObject = allowDummy ? { entries: {} } : null;

    if (!worldInfoName) {
        return dummyObject;
    }

    const filename = `${worldInfoName}.json`;
    const pathToWorldInfo = path.join(directories.worlds, filename);

    if (!fs.existsSync(pathToWorldInfo)) {
        console.error(`World info file ${filename} doesn't exist.`);
        return dummyObject;
    }

    const worldInfoText = fs.readFileSync(pathToWorldInfo, 'utf8');
    const worldInfo = JSON.parse(worldInfoText);
    return worldInfo;
}

export const router = express.Router();

router.post('/get', (request, response) => {
    if (!request.body?.name) {
        return response.sendStatus(400);
    }

    const file = readWorldInfoFile(request.user.directories, request.body.name, true);

    return response.send(file);
});

router.post('/delete', (request, response) => {
    if (!request.body?.name) {
        return response.sendStatus(400);
    }

    const worldInfoName = request.body.name;
    const filename = sanitize(`${worldInfoName}.json`);
    const pathToWorldInfo = path.join(request.user.directories.worlds, filename);

    if (!fs.existsSync(pathToWorldInfo)) {
        throw new Error(`World info file ${filename} doesn't exist.`);
    }

    fs.unlinkSync(pathToWorldInfo);

    return response.sendStatus(200);
});

router.post('/import', (request, response) => {
    if (!request.file) return response.sendStatus(400);

    const filename = `${path.parse(sanitize(request.file.originalname)).name}.json`;

    let fileContents = null;

    if (request.body.convertedData) {
        fileContents = request.body.convertedData;
    } else {
        const pathToUpload = path.join(request.file.destination, request.file.filename);
        fileContents = fs.readFileSync(pathToUpload, 'utf8');
        fs.unlinkSync(pathToUpload);
    }

    try {
        const worldContent = JSON.parse(fileContents);
        if (!('entries' in worldContent)) {
            throw new Error('File must contain a world info entries list');
        }
    } catch (err) {
        return response.status(400).send('Is not a valid world info file');
    }

    const pathToNewFile = path.join(request.user.directories.worlds, filename);
    const worldName = path.parse(pathToNewFile).name;

    if (!worldName) {
        return response.status(400).send('World file must have a name');
    }

    writeFileAtomicSync(pathToNewFile, fileContents);
    return response.send({ name: worldName });
});

router.post('/edit', (request, response) => {
    if (!request.body) {
        return response.sendStatus(400);
    }

    if (!request.body.name) {
        return response.status(400).send('World file must have a name');
    }

    try {
        if (!('entries' in request.body.data)) {
            throw new Error('World info must contain an entries list');
        }
    } catch (err) {
        return response.status(400).send('Is not a valid world info file');
    }

    const filename = `${sanitize(request.body.name)}.json`;
    const pathToFile = path.join(request.user.directories.worlds, filename);

    writeFileAtomicSync(pathToFile, JSON.stringify(request.body.data, null, 4));

    return response.send({ ok: true });
<<<<<<< HEAD
});

=======
});
>>>>>>> fa463701
<|MERGE_RESOLUTION|>--- conflicted
+++ resolved
@@ -1,128 +1,134 @@
-import fs from 'node:fs';
-import path from 'node:path';
-
-import express from 'express';
-import sanitize from 'sanitize-filename';
-import { sync as writeFileAtomicSync } from 'write-file-atomic';
-
-/**
- * Reads a World Info file and returns its contents
- * @param {import('../users.js').UserDirectoryList} directories User directories
- * @param {string} worldInfoName Name of the World Info file
- * @param {boolean} allowDummy If true, returns an empty object if the file doesn't exist
- * @returns {object} World Info file contents
- */
-export function readWorldInfoFile(directories, worldInfoName, allowDummy) {
-    const dummyObject = allowDummy ? { entries: {} } : null;
-
-    if (!worldInfoName) {
-        return dummyObject;
-    }
-
-    const filename = `${worldInfoName}.json`;
-    const pathToWorldInfo = path.join(directories.worlds, filename);
-
-    if (!fs.existsSync(pathToWorldInfo)) {
-        console.error(`World info file ${filename} doesn't exist.`);
-        return dummyObject;
-    }
-
-    const worldInfoText = fs.readFileSync(pathToWorldInfo, 'utf8');
-    const worldInfo = JSON.parse(worldInfoText);
-    return worldInfo;
-}
-
-export const router = express.Router();
-
-router.post('/get', (request, response) => {
-    if (!request.body?.name) {
-        return response.sendStatus(400);
-    }
-
-    const file = readWorldInfoFile(request.user.directories, request.body.name, true);
-
-    return response.send(file);
-});
-
-router.post('/delete', (request, response) => {
-    if (!request.body?.name) {
-        return response.sendStatus(400);
-    }
-
-    const worldInfoName = request.body.name;
-    const filename = sanitize(`${worldInfoName}.json`);
-    const pathToWorldInfo = path.join(request.user.directories.worlds, filename);
-
-    if (!fs.existsSync(pathToWorldInfo)) {
-        throw new Error(`World info file ${filename} doesn't exist.`);
-    }
-
-    fs.unlinkSync(pathToWorldInfo);
-
-    return response.sendStatus(200);
-});
-
-router.post('/import', (request, response) => {
-    if (!request.file) return response.sendStatus(400);
-
-    const filename = `${path.parse(sanitize(request.file.originalname)).name}.json`;
-
-    let fileContents = null;
-
-    if (request.body.convertedData) {
-        fileContents = request.body.convertedData;
-    } else {
-        const pathToUpload = path.join(request.file.destination, request.file.filename);
-        fileContents = fs.readFileSync(pathToUpload, 'utf8');
-        fs.unlinkSync(pathToUpload);
-    }
-
-    try {
-        const worldContent = JSON.parse(fileContents);
-        if (!('entries' in worldContent)) {
-            throw new Error('File must contain a world info entries list');
-        }
-    } catch (err) {
-        return response.status(400).send('Is not a valid world info file');
-    }
-
-    const pathToNewFile = path.join(request.user.directories.worlds, filename);
-    const worldName = path.parse(pathToNewFile).name;
-
-    if (!worldName) {
-        return response.status(400).send('World file must have a name');
-    }
-
-    writeFileAtomicSync(pathToNewFile, fileContents);
-    return response.send({ name: worldName });
-});
-
-router.post('/edit', (request, response) => {
-    if (!request.body) {
-        return response.sendStatus(400);
-    }
-
-    if (!request.body.name) {
-        return response.status(400).send('World file must have a name');
-    }
-
-    try {
-        if (!('entries' in request.body.data)) {
-            throw new Error('World info must contain an entries list');
-        }
-    } catch (err) {
-        return response.status(400).send('Is not a valid world info file');
-    }
-
-    const filename = `${sanitize(request.body.name)}.json`;
-    const pathToFile = path.join(request.user.directories.worlds, filename);
-
-    writeFileAtomicSync(pathToFile, JSON.stringify(request.body.data, null, 4));
-
-    return response.send({ ok: true });
-<<<<<<< HEAD
-});
-
-=======
-});
->>>>>>> fa463701
+import fs from 'node:fs';
+import path from 'node:path';
+
+import express from 'express';
+import sanitize from 'sanitize-filename';
+import { sync as writeFileAtomicSync } from 'write-file-atomic';
+
+/**
+ * Reads a World Info file and returns its contents
+ * @param {import('../users.js').UserDirectoryList} directories User directories
+ * @param {string} worldInfoName Name of the World Info file
+ * @param {boolean} allowDummy If true, returns an empty object if the file doesn't exist
+ * @returns {object} World Info file contents
+ */
+export function readWorldInfoFile(directories, worldInfoName, allowDummy) {
+    const dummyObject = allowDummy ? { entries: {} } : null;
+
+    if (!worldInfoName) {
+        return dummyObject;
+    }
+
+    const filename = `${worldInfoName}.json`;
+    const pathToWorldInfo = path.join(directories.worlds, filename);
+
+    if (!fs.existsSync(pathToWorldInfo)) {
+        console.error(`World info file ${filename} doesn't exist.`);
+        return dummyObject;
+    }
+
+    const worldInfoText = fs.readFileSync(pathToWorldInfo, 'utf8');
+    const worldInfo = JSON.parse(worldInfoText);
+    return worldInfo;
+}
+
+export const router = express.Router();
+
+router.post('/get', (request, response) => {
+    if (!request.body?.name) {
+        return response.sendStatus(400);
+    }
+
+    const file = readWorldInfoFile(request.user.directories, request.body.name, true);
+
+    return response.send(file);
+});
+
+router.post('/delete', (request, response) => {
+    if (!request.body?.name) {
+        return response.sendStatus(400);
+    }
+
+    const worldInfoName = request.body.name;
+    const filename = sanitize(`${worldInfoName}.json`);
+    const pathToWorldInfo = path.join(request.user.directories.worlds, filename);
+
+    if (!fs.existsSync(pathToWorldInfo)) {
+        throw new Error(`World info file ${filename} doesn't exist.`);
+    }
+
+    fs.unlinkSync(pathToWorldInfo);
+
+    return response.sendStatus(200);
+});
+
+router.post('/import', (request, response) => {
+    if (!request.file) return response.sendStatus(400);
+
+    const filename = `${path.parse(sanitize(request.file.originalname)).name}.json`;
+
+    let fileContents = null;
+
+    if (request.body.convertedData) {
+        fileContents = request.body.convertedData;
+    } else {
+        const pathToUpload = path.join(request.file.destination, request.file.filename);
+        fileContents = fs.readFileSync(pathToUpload, 'utf8');
+        fs.unlinkSync(pathToUpload);
+    }
+
+    try {
+        const worldContent = JSON.parse(fileContents);
+        if (!('entries' in worldContent)) {
+            throw new Error('File must contain a world info entries list');
+        }
+    } catch (err) {
+        return response.status(400).send('Is not a valid world info file');
+    }
+
+    const pathToNewFile = path.join(request.user.directories.worlds, filename);
+    const worldName = path.parse(pathToNewFile).name;
+    const worldName = path.parse(pathToNewFile).name;
+
+    if (!worldName) {
+        return response.status(400).send('World file must have a name');
+    }
+
+    writeFileAtomicSync(pathToNewFile, fileContents);
+    return response.send({ name: worldName });
+});
+
+router.post('/edit', (request, response) => {
+    if (!request.body) {
+        return response.sendStatus(400);
+    }
+
+    if (!request.body.name) {
+        return response.status(400).send('World file must have a name');
+    }
+
+    try {
+        if (!('entries' in request.body.data)) {
+            throw new Error('World info must contain an entries list');
+        }
+    } catch (err) {
+        return response.status(400).send('Is not a valid world info file');
+    }
+
+    const filename = `${sanitize(request.body.name)}.json`;
+    const pathToFile = path.join(request.user.directories.worlds, filename);
+
+    let targetPath = pathToFile;
+    try {
+        const stats = fs.lstatSync(pathToFile);
+        if (stats.isSymbolicLink()) {
+            targetPath = fs.readlinkSync(pathToFile);
+            console.log(`File ${pathToFile} is a symlink, writing to target: ${targetPath}`);
+        }
+    } catch (err) {
+        console.error(`Error checking if ${pathToFile} is a symlink: ${err.message}`);
+    }
+    writeFileAtomicSync(targetPath, JSON.stringify(request.body.data, null, 4));
+
+    return response.send({ ok: true });
+});